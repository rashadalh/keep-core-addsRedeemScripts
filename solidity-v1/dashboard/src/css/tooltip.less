--- conflicted
+++ resolved
@@ -129,15 +129,14 @@
   }
 }
 
-<<<<<<< HEAD
+.resource-tooltip {
+  path {
+    fill: @color-grey-70;
+  }
+}
+
 .tooltip--button-corner {
   position: absolute;
   top: -6px;
   right: -6px;
-=======
-.resource-tooltip {
-  path {
-    fill: @color-grey-70;
-  }
->>>>>>> 4363db2d
 }