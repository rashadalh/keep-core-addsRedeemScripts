--- conflicted
+++ resolved
@@ -13,18 +13,9 @@
 	"github.com/keep-network/keep-core/config"
 )
 
-<<<<<<< HEAD
-var logger = log.Logger("keep-main")
-=======
 //go:generate make gen_proto
 
-var (
-	version  string
-	revision string
-
-	logger = log.Logger("keep-main")
-)
->>>>>>> 7cd88111
+var logger = log.Logger("keep-main")
 
 func main() {
 	err := logging.Configure(os.Getenv(config.LogLevelEnvVariable))
@@ -36,6 +27,5 @@
 
 	if err := rootCmd.Execute(); err != nil {
 		logger.Fatal(err)
-		logger.Info()
 	}
 }