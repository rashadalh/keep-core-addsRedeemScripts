--- conflicted
+++ resolved
@@ -16,24 +16,19 @@
 const { createSnapshot, restoreSnapshot } = helpers.snapshot
 
 describe("WalletRegistry - Inactivity", () => {
-<<<<<<< HEAD
+  let walletRegistry: WalletRegistry
+  let sortitionPool: SortitionPool
+  let walletOwner: FakeContract<IWalletOwner>
+
+  let thirdParty: SignerWithAddress
+
+  let members: Operator[]
+  let membersIDs: OperatorID[]
+  let walletID: string
+
   const walletPublicKey: string = ecdsaData.group1.publicKey
   const walletPublicKeyX: string = ecdsaData.group1.publicKeyX
   const walletPublicKeyY: string = ecdsaData.group1.publicKeyY
-
-=======
->>>>>>> 09143da4
-  let walletRegistry: WalletRegistry
-  let sortitionPool: SortitionPool
-  let walletOwner: FakeContract<IWalletOwner>
-
-  let thirdParty: SignerWithAddress
-
-  let members: Operator[]
-  let membersIDs: OperatorID[]
-  let walletID: string
-
-  const walletPublicKey: string = ecdsaData.group1.publicKey
 
   // Use 49 element `inactiveMembersIndices` array to simulate the most gas
   // expensive real-world case. If group size is 100, the required threshold
@@ -48,6 +43,9 @@
 
   const groupThreshold = 51
 
+  const heartbeatFailed = true
+  const noHeartbeatFailure = false
+
   before(async () => {
     // eslint-disable-next-line @typescript-eslint/no-extra-semi
     ;({ walletRegistry, sortitionPool, walletOwner, thirdParty } =
@@ -62,25 +60,6 @@
   })
 
   describe("notifyOperatorInactivity", () => {
-<<<<<<< HEAD
-    const emptyMembersIndices = []
-
-    // Use 49 element `inactiveMembersIndices` array to simulate the most gas
-    // expensive real-world case. If group size is 100, the required threshold
-    // is 51 so we assume 49 operators at most will be marked as ineligible
-    // during a single `notifyOperatorInactivity` call.
-    const subsequentInactiveMembersIndices = Array.from(
-      Array(49),
-      (_, i) => i + 1
-    )
-    const nonSubsequentInactiveMembersIndices = [2, 5, 7, 23, 56]
-    const groupThreshold = 51
-
-    const heartbeatFailed = true
-    const noHeartbeatFailure = false
-
-=======
->>>>>>> 09143da4
     context("when passed nonce is valid", () => {
       context("when wallet is known", () => {
         context("when inactive members indices are correct", () => {
@@ -1053,6 +1032,7 @@
             members,
             0,
             walletPublicKey,
+            noHeartbeatFailure,
             subsequentInactiveMembersIndices,
             groupThreshold
           )
@@ -1060,6 +1040,7 @@
           {
             walletID,
             inactiveMembersIndices: subsequentInactiveMembersIndices,
+            heartbeatFailed: noHeartbeatFailure,
             signatures,
             signingMembersIndices,
           },
@@ -1078,6 +1059,7 @@
             members,
             1,
             walletPublicKey,
+            noHeartbeatFailure,
             subsequentInactiveMembersIndices,
             groupThreshold
           ))
@@ -1085,6 +1067,7 @@
           {
             walletID,
             inactiveMembersIndices: subsequentInactiveMembersIndices,
+            heartbeatFailed: noHeartbeatFailure,
             signatures,
             signingMembersIndices,
           },
