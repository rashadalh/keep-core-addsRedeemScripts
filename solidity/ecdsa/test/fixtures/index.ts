import { deployments, ethers, helpers, getUnnamedAccounts } from "hardhat"

// eslint-disable-next-line import/no-cycle
import { registerOperators } from "../utils/operators"

import type { SignerWithAddress } from "@nomiclabs/hardhat-ethers/signers"
import type { Operator } from "../utils/operators"
import type {
  SortitionPool,
  WalletRegistry,
  WalletRegistryStub,
  StakingStub,
<<<<<<< HEAD
  WalletRegistryGovernance,
=======
  T,
>>>>>>> decb52a6
} from "../../typechain"

const { to1e18 } = helpers.number

export const constants = {
  groupSize: 100,
  groupThreshold: 51,
  minimumStake: to1e18(100000),
  poolWeightDivisor: to1e18(1),
}

export const dkgState = {
  IDLE: 0,
  AWAITING_SEED: 1,
  AWAITING_RESULT: 2,
  CHALLENGE: 3,
}

export const params = {
  dkgResultChallengePeriodLength: 10,
<<<<<<< HEAD
  dkgResultSubmissionEligibilityDelay: 5,
  governanceDelay: 43200, // 12 hours
=======
  dkgResultSubmissionTimeout: 30,
  dkgSubmitterPrecedencePeriodLength: 5,
>>>>>>> decb52a6
}

export async function walletRegistryFixture(): Promise<{
  walletRegistry: WalletRegistryStub & WalletRegistry
  walletRegistryGovernance: WalletRegistryGovernance
  sortitionPool: SortitionPool
  walletOwner: SignerWithAddress
  deployer: SignerWithAddress
  governance: SignerWithAddress
  thirdParty: SignerWithAddress
  operators: Operator[]
  staking: StakingStub
}> {
  await deployments.fixture(["WalletRegistry"])

  const walletRegistry: WalletRegistryStub & WalletRegistry =
    await ethers.getContract("WalletRegistry")
  const walletRegistryGovernance: WalletRegistryGovernance =
    await ethers.getContract("WalletRegistryGovernance")
  const sortitionPool: SortitionPool = await ethers.getContract("SortitionPool")
  const tToken: T = await ethers.getContract("T")
  const staking: StakingStub = await ethers.getContract("StakingStub")

  const deployer: SignerWithAddress = await ethers.getNamedSigner("deployer")
  const governance: SignerWithAddress = await ethers.getNamedSigner(
    "governance"
  )
  const walletOwner: SignerWithAddress = await ethers.getNamedSigner(
    "walletOwner"
  )

  const thirdParty = await ethers.getSigner((await getUnnamedAccounts())[0])

  // Accounts offset provided to slice getUnnamedAccounts have to include number
  // of unnamed accounts that were already used.
  const operators = await registerOperators(
    walletRegistry,
    tToken,
    (await getUnnamedAccounts()).slice(1, 1 + constants.groupSize)
  )

<<<<<<< HEAD
  await walletRegistryGovernance
    .connect(governance)
    .beginDkgResultChallengePeriodLengthUpdate(
      params.dkgResultChallengePeriodLength
    )
  await walletRegistryGovernance
    .connect(governance)
    .beginDkgResultSubmissionEligibilityDelayUpdate(
      params.dkgResultSubmissionEligibilityDelay
    )

  await helpers.time.increaseTime(params.governanceDelay)

  await walletRegistryGovernance
    .connect(governance)
    .finalizeDkgResultChallengePeriodLengthUpdate()

  await walletRegistryGovernance
    .connect(governance)
    .finalizeDkgResultSubmissionEligibilityDelayUpdate()
=======
  await walletRegistry.updateDkgParams(
    params.dkgResultChallengePeriodLength,
    params.dkgResultSubmissionTimeout,
    params.dkgSubmitterPrecedencePeriodLength
  )
>>>>>>> decb52a6

  return {
    walletRegistry,
    sortitionPool,
    walletOwner,
    deployer,
    governance,
    thirdParty,
    operators,
    staking,
    walletRegistryGovernance,
  }
}<|MERGE_RESOLUTION|>--- conflicted
+++ resolved
@@ -10,11 +10,8 @@
   WalletRegistry,
   WalletRegistryStub,
   StakingStub,
-<<<<<<< HEAD
   WalletRegistryGovernance,
-=======
   T,
->>>>>>> decb52a6
 } from "../../typechain"
 
 const { to1e18 } = helpers.number
@@ -35,13 +32,9 @@
 
 export const params = {
   dkgResultChallengePeriodLength: 10,
-<<<<<<< HEAD
-  dkgResultSubmissionEligibilityDelay: 5,
   governanceDelay: 43200, // 12 hours
-=======
   dkgResultSubmissionTimeout: 30,
   dkgSubmitterPrecedencePeriodLength: 5,
->>>>>>> decb52a6
 }
 
 export async function walletRegistryFixture(): Promise<{
@@ -83,7 +76,6 @@
     (await getUnnamedAccounts()).slice(1, 1 + constants.groupSize)
   )
 
-<<<<<<< HEAD
   await walletRegistryGovernance
     .connect(governance)
     .beginDkgResultChallengePeriodLengthUpdate(
@@ -104,13 +96,13 @@
   await walletRegistryGovernance
     .connect(governance)
     .finalizeDkgResultSubmissionEligibilityDelayUpdate()
-=======
+
+  // TODO: remove and replace by the above
   await walletRegistry.updateDkgParams(
     params.dkgResultChallengePeriodLength,
     params.dkgResultSubmissionTimeout,
     params.dkgSubmitterPrecedencePeriodLength
   )
->>>>>>> decb52a6
 
   return {
     walletRegistry,
