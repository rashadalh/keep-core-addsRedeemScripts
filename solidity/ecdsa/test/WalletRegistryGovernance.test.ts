<<<<<<< HEAD
import { ethers, helpers } from "hardhat"
=======
import { deployments, ethers, helpers, getUnnamedAccounts } from "hardhat"
>>>>>>> 3d89f296
import { expect } from "chai"

import { constants, params, updateWalletRegistryParams } from "./fixtures"

import type { ContractTransaction } from "ethers"
import type { SignerWithAddress } from "@nomiclabs/hardhat-ethers/signers"
import type {
  WalletRegistry,
  WalletRegistryStub,
  WalletRegistryGovernance,
} from "../typechain"

const { createSnapshot, restoreSnapshot } = helpers.snapshot
const { to1e18 } = helpers.number

const fixture = deployments.createFixture(async () => {
  await deployments.fixture(["WalletRegistry"])

  const walletRegistry: WalletRegistryStub & WalletRegistry =
    await ethers.getContract("WalletRegistry")
  const walletRegistryGovernance: WalletRegistryGovernance =
    await ethers.getContract("WalletRegistryGovernance")

  const governance: SignerWithAddress = await ethers.getNamedSigner(
    "governance"
  )

  const thirdParty: SignerWithAddress = await ethers.getSigner(
    (
      await getUnnamedAccounts()
    )[0]
  )

  await updateWalletRegistryParams(walletRegistryGovernance, governance)

  return {
    walletRegistry,
    walletRegistryGovernance,
    governance,
    thirdParty,
  }
})

describe("WalletRegistryGovernance", async () => {
  let governance: SignerWithAddress
  let walletRegistry: WalletRegistry
  let walletRegistryGovernance: WalletRegistryGovernance
  let thirdParty: SignerWithAddress

  const initialMinimumAuthorization = to1e18(400000)
  const initialAuthorizationDecreaseDelay = 5184000 // 60 days
  const initialMaliciousDkgResultSlashingAmount = to1e18(50000)
  const initialMaliciousDkgResultNotificationRewardMultiplier = 100

  before("load test fixture", async () => {
    // eslint-disable-next-line @typescript-eslint/no-extra-semi
    ;({ walletRegistry, walletRegistryGovernance, governance, thirdParty } =
      await fixture())
  })

  describe("upgradeRandomBeacon", () => {
    context("when the caller is not the owner", () => {
      it("should revert", async () => {
        await expect(
          walletRegistryGovernance
            .connect(thirdParty)
            .upgradeRandomBeacon(thirdParty.address)
        ).to.be.revertedWith("Ownable: caller is not the owner")
      })
    })

    context("when the caller is the owner", () => {
      let tx: ContractTransaction

      context("when new address is zero", () => {
        it("should revert when a new random beacon address is zero", async () => {
          await expect(
            walletRegistryGovernance
              .connect(governance)
              .upgradeRandomBeacon(ethers.constants.AddressZero)
          ).to.be.revertedWith("New random beacon address cannot be zero")
        })
      })

      context("when new address is not zero", () => {
        before(async () => {
          await createSnapshot()

          tx = await walletRegistryGovernance
            .connect(governance)
            .upgradeRandomBeacon(thirdParty.address)
        })

        after(async () => {
          await restoreSnapshot()
        })

        it("should update the random beacon", async () => {
          expect(await walletRegistry.randomBeacon()).to.be.equal(
            thirdParty.address
          )
        })

        it("should emit RandomBeaconUpgraded event", async () => {
          await expect(tx)
            .to.emit(walletRegistry, "RandomBeaconUpgraded")
            .withArgs(thirdParty.address)
        })
      })
    })
  })

  describe("initializeWalletOwner", () => {
    context("when the caller is not the owner", () => {
      it("should revert", async () => {
        await expect(
          walletRegistryGovernance
            .connect(thirdParty)
            .initializeWalletOwner(thirdParty.address)
        ).to.be.revertedWith("Ownable: caller is not the owner")
      })
    })

    context("when the caller is the owner", () => {
      let tx: ContractTransaction

      context("when new address is zero", () => {
        it("should revert when a new address is zero", async () => {
          await expect(
            walletRegistryGovernance
              .connect(governance)
              .initializeWalletOwner(ethers.constants.AddressZero)
          ).to.be.revertedWith("Wallet Owner address cannot be zero")
        })
      })

      context("when new address is not zero", () => {
        before(async () => {
          await createSnapshot()

          tx = await walletRegistryGovernance
            .connect(governance)
            .initializeWalletOwner(thirdParty.address)
        })

        after(async () => {
          await restoreSnapshot()
        })

        it("should update the wallet owner", async () => {
          expect(await walletRegistry.walletOwner()).to.be.equal(
            thirdParty.address
          )
        })

        it("should emit WalletOwnerUpdated event", async () => {
          await expect(tx)
            .to.emit(walletRegistry, "WalletOwnerUpdated")
            .withArgs(thirdParty.address)
        })

        it("should revert when called for the second time", async () => {
          await expect(
            walletRegistryGovernance
              .connect(governance)
              .initializeWalletOwner(thirdParty.address)
          ).to.be.revertedWith("Wallet Owner already initialized")
        })
      })
    })
  })

  describe("beginGovernanceDelayUpdate", () => {
    context("when the caller is not the owner", () => {
      it("should revert", async () => {
        await expect(
          walletRegistryGovernance
            .connect(thirdParty)
            .beginGovernanceDelayUpdate(1)
        ).to.be.revertedWith("Ownable: caller is not the owner")
      })
    })

    context("when the caller is the owner", () => {
      let tx: ContractTransaction

      before(async () => {
        await createSnapshot()

        tx = await walletRegistryGovernance
          .connect(governance)
          .beginGovernanceDelayUpdate(1337)
      })

      after(async () => {
        await restoreSnapshot()
      })

      it("should not update the governance delay", async () => {
        expect(await walletRegistryGovernance.governanceDelay()).to.be.equal(
          constants.governanceDelay
        )
      })

      it("should start the governance delay timer", async () => {
        expect(
          await walletRegistryGovernance.getRemainingGovernanceDelayUpdateTime()
        ).to.be.equal(constants.governanceDelay)
      })

      it("should emit GovernanceDelayUpdateStarted event", async () => {
        const blockTimestamp = (await ethers.provider.getBlock(tx.blockNumber))
          .timestamp
        await expect(tx)
          .to.emit(walletRegistryGovernance, "GovernanceDelayUpdateStarted")
          .withArgs(1337, blockTimestamp)
      })
    })
  })

  describe("finalizeGovernanceDelayUpdate", () => {
    context("when the caller is not the owner", () => {
      it("should revert", async () => {
        await expect(
          walletRegistryGovernance
            .connect(thirdParty)
            .finalizeGovernanceDelayUpdate()
        ).to.be.revertedWith("Ownable: caller is not the owner")
      })
    })

    context("when the update process is not initialized", () => {
      it("should revert", async () => {
        await expect(
          walletRegistryGovernance
            .connect(governance)
            .finalizeGovernanceDelayUpdate()
        ).to.be.revertedWith("Change not initiated")
      })
    })

    context("when the governance delay has not passed", () => {
      before(async () => {
        await createSnapshot()

        await walletRegistryGovernance
          .connect(governance)
          .beginGovernanceDelayUpdate(7331)

        await helpers.time.increaseTime(constants.governanceDelay - 60) // -1min
      })

      after(async () => {
        await restoreSnapshot()
      })

      it("should revert", async () => {
        await expect(
          walletRegistryGovernance
            .connect(governance)
            .finalizeGovernanceDelayUpdate()
        ).to.be.revertedWith("Governance delay has not elapsed")
      })
    })

    context(
      "when the update process is initialized and governance delay passed",
      () => {
        let tx: ContractTransaction

        before(async () => {
          await createSnapshot()

          await walletRegistryGovernance
            .connect(governance)
            .beginGovernanceDelayUpdate(7331)

          await helpers.time.increaseTime(constants.governanceDelay)

          tx = await walletRegistryGovernance
            .connect(governance)
            .finalizeGovernanceDelayUpdate()
        })

        after(async () => {
          await restoreSnapshot()
        })

        it("should update the governance delay", async () => {
          expect(await walletRegistryGovernance.governanceDelay()).to.be.equal(
            7331
          )
        })

        it("should emit GovernanceDelayUpdated event", async () => {
          await expect(tx)
            .to.emit(walletRegistryGovernance, "GovernanceDelayUpdated")
            .withArgs(7331)
        })

        it("should reset the governance delay timer", async () => {
          await expect(
            walletRegistryGovernance.getRemainingGovernanceDelayUpdateTime()
          ).to.be.revertedWith("Change not initiated")
        })
      }
    )
  })

  describe("beginWalletRegistryOwnershipTransfer", () => {
    context("when the caller is not the owner", () => {
      it("should revert", async () => {
        await expect(
          walletRegistryGovernance
            .connect(thirdParty)
            .beginWalletRegistryOwnershipTransfer(
              "0x00Ea7D21bcCEeD400aCe08B583554aA619D3e537"
            )
        ).to.be.revertedWith("Ownable: caller is not the owner")
      })
    })

    context("when the caller is the owner", () => {
      let tx: ContractTransaction

      before(async () => {
        await createSnapshot()

        tx = await walletRegistryGovernance
          .connect(governance)
          .beginWalletRegistryOwnershipTransfer(
            "0x00Ea7D21bcCEeD400aCe08B583554aA619D3e537"
          )
      })

      after(async () => {
        await restoreSnapshot()
      })

      context("when new owner is the zero address", () => {
        it("should revert", async () => {
          await expect(
            walletRegistryGovernance
              .connect(governance)
              .beginWalletRegistryOwnershipTransfer(
                ethers.constants.AddressZero
              )
          ).to.be.revertedWith(
            "New wallet registry owner address cannot be zero"
          )
        })
      })

      it("should not transfer the ownership", async () => {
        expect(await walletRegistry.owner()).to.be.equal(
          walletRegistryGovernance.address
        )
      })

      it("should start the governance delay timer", async () => {
        expect(
          await walletRegistryGovernance.getRemainingWalletRegistryOwnershipTransferDelayTime()
        ).to.be.equal(constants.governanceDelay)
      })

      it("should emit WalletRegistryOwnershipTransferStarted", async () => {
        const blockTimestamp = (await ethers.provider.getBlock(tx.blockNumber))
          .timestamp
        await expect(tx)
          .to.emit(
            walletRegistryGovernance,
            "WalletRegistryOwnershipTransferStarted"
          )
          .withArgs(
            "0x00Ea7D21bcCEeD400aCe08B583554aA619D3e537",
            blockTimestamp
          )
      })
    })
  })

  describe("finalizeWalletRegistryOwnershipTransfer", () => {
    context("when the caller is not the owner", () => {
      it("should revert", async () => {
        await expect(
          walletRegistryGovernance
            .connect(thirdParty)
            .finalizeWalletRegistryOwnershipTransfer()
        ).to.be.revertedWith("Ownable: caller is not the owner")
      })
    })

    context("when the update process is not initialized", () => {
      it("should revert", async () => {
        await expect(
          walletRegistryGovernance
            .connect(governance)
            .finalizeWalletRegistryOwnershipTransfer()
        ).to.be.revertedWith("Change not initiated")
      })
    })

    context("when the governance delay has not passed", () => {
      before(async () => {
        await createSnapshot()

        await walletRegistryGovernance
          .connect(governance)
          .beginWalletRegistryOwnershipTransfer(
            "0x00Ea7D21bcCEeD400aCe08B583554aA619D3e537"
          )

        await helpers.time.increaseTime(constants.governanceDelay - 60) // -1min
      })

      after(async () => {
        await restoreSnapshot()
      })

      it("should revert", async () => {
        await expect(
          walletRegistryGovernance
            .connect(governance)
            .finalizeWalletRegistryOwnershipTransfer()
        ).to.be.revertedWith("Governance delay has not elapsed")
      })
    })

    context(
      "when the update process is initialized and governance delay passed",
      () => {
        let tx: ContractTransaction

        before(async () => {
          await createSnapshot()

          await walletRegistryGovernance
            .connect(governance)
            .beginWalletRegistryOwnershipTransfer(
              "0x00Ea7D21bcCEeD400aCe08B583554aA619D3e537"
            )

          await helpers.time.increaseTime(constants.governanceDelay)

          tx = await walletRegistryGovernance
            .connect(governance)
            .finalizeWalletRegistryOwnershipTransfer()
        })

        after(async () => {
          await restoreSnapshot()
        })

        it("should transfer wallet registry ownership", async () => {
          expect(await walletRegistry.owner()).to.be.equal(
            "0x00Ea7D21bcCEeD400aCe08B583554aA619D3e537"
          )
        })

        it("should emit WalletRegistryOwnershipTransferred event", async () => {
          await expect(tx)
            .to.emit(
              walletRegistryGovernance,
              "WalletRegistryOwnershipTransferred"
            )
            .withArgs("0x00Ea7D21bcCEeD400aCe08B583554aA619D3e537")
        })

        it("should reset the governance delay timer", async () => {
          await expect(
            walletRegistryGovernance.getRemainingWalletRegistryOwnershipTransferDelayTime()
          ).to.be.revertedWith("Change not initiated")
        })
      }
    )
  })

  describe("beginWalletOwnerUpdate", () => {
    context("when the caller is not the owner", () => {
      it("should revert", async () => {
        await expect(
          walletRegistryGovernance
            .connect(thirdParty)
            .beginWalletOwnerUpdate(thirdParty.address)
        ).to.be.revertedWith("Ownable: caller is not the owner")
      })
    })

    context("when the caller is the owner", () => {
      let tx: ContractTransaction

      before(async () => {
        await createSnapshot()

        tx = await walletRegistryGovernance
          .connect(governance)
          .beginWalletOwnerUpdate(thirdParty.address)
      })

      after(async () => {
        await restoreSnapshot()
      })

      describe("when new wallet owner is zero address", async () => {
        it("should revert", async () => {
          await expect(
            walletRegistryGovernance
              .connect(governance)
              .beginWalletOwnerUpdate(ethers.constants.AddressZero)
          ).to.be.revertedWith("New wallet owner address cannot be zero")
        })
      })

      it("should not update the wallet owner", async () => {
        expect(await walletRegistry.walletOwner()).to.be.equal(
          ethers.constants.AddressZero
        )
      })

      it("should start the governance delay timer", async () => {
        expect(
          await walletRegistryGovernance.getRemainingWalletOwnerUpdateTime()
        ).to.be.equal(constants.governanceDelay)
      })

      it("should emit the WalletOwnerUpdateStarted event", async () => {
        const blockTimestamp = (await ethers.provider.getBlock(tx.blockNumber))
          .timestamp
        await expect(tx)
          .to.emit(walletRegistryGovernance, "WalletOwnerUpdateStarted")
          .withArgs(thirdParty.address, blockTimestamp)
      })
    })
  })

  describe("finalizeWalletOwnerUpdate", () => {
    context("when the caller is not the owner", () => {
      it("should revert", async () => {
        await expect(
          walletRegistryGovernance
            .connect(thirdParty)
            .finalizeWalletOwnerUpdate()
        ).to.be.revertedWith("Ownable: caller is not the owner")
      })
    })

    context("when the update process is not initialized", () => {
      it("should revert", async () => {
        await expect(
          walletRegistryGovernance
            .connect(governance)
            .finalizeWalletOwnerUpdate()
        ).to.be.revertedWith("Change not initiated")
      })
    })

    context("when the governance delay has not passed", () => {
      it("should revert", async () => {
        await createSnapshot()

        await walletRegistryGovernance
          .connect(governance)
          .beginWalletOwnerUpdate(thirdParty.address)

        await helpers.time.increaseTime(constants.governanceDelay - 60) // -1min

        await expect(
          walletRegistryGovernance
            .connect(governance)
            .finalizeWalletOwnerUpdate()
        ).to.be.revertedWith("Governance delay has not elapsed")

        await restoreSnapshot()
      })
    })

    context(
      "when the update process is initialized and governance delay passed",
      () => {
        let tx: ContractTransaction

        before(async () => {
          await createSnapshot()

          await walletRegistryGovernance
            .connect(governance)
            .beginWalletOwnerUpdate(thirdParty.address)

          await helpers.time.increaseTime(constants.governanceDelay)

          tx = await walletRegistryGovernance
            .connect(governance)
            .finalizeWalletOwnerUpdate()
        })

        after(async () => {
          await restoreSnapshot()
        })

        it("should update the wallet owner", async () => {
          expect(await walletRegistry.walletOwner()).to.be.equal(
            thirdParty.address
          )
        })

        it("should emit WalletOwnerUpdated event", async () => {
          await expect(tx)
            .to.emit(walletRegistryGovernance, "WalletOwnerUpdated")
            .withArgs(thirdParty.address)
        })

        it("should reset the governance delay timer", async () => {
          await expect(
            walletRegistryGovernance.getRemainingWalletOwnerUpdateTime()
          ).to.be.revertedWith("Change not initiated")
        })
      }
    )
  })

  describe("beginMinimumAuthorizationUpdate", () => {
    context("when the caller is not the owner", () => {
      it("should revert", async () => {
        await expect(
          walletRegistryGovernance
            .connect(thirdParty)
            .beginMinimumAuthorizationUpdate(123)
        ).to.be.revertedWith("Ownable: caller is not the owner")
      })
    })

    context("when the caller is the owner", () => {
      let tx

      before(async () => {
        await createSnapshot()

        tx = await walletRegistryGovernance
          .connect(governance)
          .beginMinimumAuthorizationUpdate(123)
      })

      after(async () => {
        await restoreSnapshot()
      })

      it("should not update the minimum authorization amount", async () => {
        expect(await walletRegistry.minimumAuthorization()).to.be.equal(
          initialMinimumAuthorization
        )
      })

      it("should start the governance delay timer", async () => {
        expect(
          await walletRegistryGovernance.getRemainingMimimumAuthorizationUpdateTime()
        ).to.be.equal(constants.governanceDelay)
      })

      it("should emit the MinimumAuthorizationUpdateStarted event", async () => {
        const blockTimestamp = (await ethers.provider.getBlock(tx.blockNumber))
          .timestamp
        await expect(tx)
          .to.emit(
            walletRegistryGovernance,
            "MinimumAuthorizationUpdateStarted"
          )
          .withArgs(123, blockTimestamp)
      })
    })
  })

  describe("finalizeMinimumAuthorizationUpdate", () => {
    context("when the caller is not the owner", () => {
      it("should revert", async () => {
        await expect(
          walletRegistryGovernance
            .connect(thirdParty)
            .finalizeMinimumAuthorizationUpdate()
        ).to.be.revertedWith("Ownable: caller is not the owner")
      })
    })

    context("when the update process is not initialized", () => {
      it("should revert", async () => {
        await expect(
          walletRegistryGovernance
            .connect(governance)
            .finalizeMinimumAuthorizationUpdate()
        ).to.be.revertedWith("Change not initiated")
      })
    })

    context("when the governance delay has not passed", () => {
      it("should revert", async () => {
        await createSnapshot()

        await walletRegistryGovernance
          .connect(governance)
          .beginMinimumAuthorizationUpdate(123)

        await helpers.time.increaseTime(constants.governanceDelay - 60) // -1min

        await expect(
          walletRegistryGovernance
            .connect(governance)
            .finalizeMinimumAuthorizationUpdate()
        ).to.be.revertedWith("Governance delay has not elapsed")

        await restoreSnapshot()
      })
    })

    context(
      "when the update process is initialized and governance delay passed",
      () => {
        let tx

<<<<<<< HEAD
  before("load test fixture", async () => {
    // eslint-disable-next-line @typescript-eslint/no-extra-semi
    ;({
      walletRegistry,
      walletRegistryGovernance,
      governance,
      thirdParty,
      walletOwner,
    } = await walletRegistryFixture())
  })

  describe("upgradeRandomBeacon", () => {
    context("when the caller is not the owner", () => {
      it("should revert", async () => {
        await expect(
          walletRegistryGovernance
            .connect(thirdParty)
            .upgradeRandomBeacon(thirdParty.address)
        ).to.be.revertedWith("Ownable: caller is not the owner")
      })
    })

    context("when the caller is the owner", () => {
      let tx: ContractTransaction

      context("when new address is zero", () => {
        it("should revert when a new random beacon address is zero", async () => {
          await expect(
            walletRegistryGovernance
              .connect(governance)
              .upgradeRandomBeacon(ethers.constants.AddressZero)
          ).to.be.revertedWith("New random beacon address cannot be zero")
        })
      })

      context("when new address is not zero", () => {
        before(async () => {
          await createSnapshot()

          tx = await walletRegistryGovernance
            .connect(governance)
            .upgradeRandomBeacon(thirdParty.address)
=======
        before(async () => {
          await createSnapshot()

          await walletRegistryGovernance
            .connect(governance)
            .beginMinimumAuthorizationUpdate(123)

          await helpers.time.increaseTime(constants.governanceDelay)

          tx = await walletRegistryGovernance
            .connect(governance)
            .finalizeMinimumAuthorizationUpdate()
>>>>>>> 3d89f296
        })

        after(async () => {
          await restoreSnapshot()
        })

<<<<<<< HEAD
        it("should update the random beacon", async () => {
          expect(await walletRegistry.randomBeacon()).to.be.equal(
            thirdParty.address
          )
        })

        it("should emit RandomBeaconUpgraded event", async () => {
          await expect(tx)
            .to.emit(walletRegistry, "RandomBeaconUpgraded")
            .withArgs(thirdParty.address)
        })
      })
    })
=======
        it("should update the minimum authorization amount", async () => {
          expect(await walletRegistry.minimumAuthorization()).to.be.equal(123)
        })

        it("should emit MinimumAuthorizationUpdated event", async () => {
          await expect(tx)
            .to.emit(walletRegistryGovernance, "MinimumAuthorizationUpdated")
            .withArgs(123)
        })

        it("should reset the governance delay timer", async () => {
          await expect(
            walletRegistryGovernance.getRemainingMimimumAuthorizationUpdateTime()
          ).to.be.revertedWith("Change not initiated")
        })
      }
    )
>>>>>>> 3d89f296
  })

  describe("beginAuthorizationDecreaseDelayUpdate", () => {
    context("when the caller is not the owner", () => {
      it("should revert", async () => {
        await expect(
          walletRegistryGovernance
            .connect(thirdParty)
            .beginAuthorizationDecreaseDelayUpdate(123)
        ).to.be.revertedWith("Ownable: caller is not the owner")
      })
    })

    context("when the caller is the owner", () => {
      let tx

      before(async () => {
        await createSnapshot()

        tx = await walletRegistryGovernance
          .connect(governance)
          .beginAuthorizationDecreaseDelayUpdate(123)
      })

      after(async () => {
        await restoreSnapshot()
      })

      it("should not update the authorization decrease delay", async () => {
        expect(await walletRegistry.authorizationDecreaseDelay()).to.be.equal(
          initialAuthorizationDecreaseDelay
        )
      })

      it("should start the governance delay timer", async () => {
        expect(
          await walletRegistryGovernance.getRemainingAuthorizationDecreaseDelayUpdateTime()
        ).to.be.equal(constants.governanceDelay)
      })

      it("should emit the AuthorizationDecreaseDelayUpdateStarted event", async () => {
        const blockTimestamp = (await ethers.provider.getBlock(tx.blockNumber))
          .timestamp
        await expect(tx)
          .to.emit(
            walletRegistryGovernance,
            "AuthorizationDecreaseDelayUpdateStarted"
          )
          .withArgs(123, blockTimestamp)
      })
    })
  })

  describe("finalizeAuthorizationDecreaseDelayUpdate", () => {
    context("when the caller is not the owner", () => {
      it("should revert", async () => {
        await expect(
          walletRegistryGovernance
            .connect(thirdParty)
            .finalizeAuthorizationDecreaseDelayUpdate()
        ).to.be.revertedWith("Ownable: caller is not the owner")
      })
    })

    context("when the update process is not initialized", () => {
      it("should revert", async () => {
        await expect(
          walletRegistryGovernance
            .connect(governance)
            .finalizeAuthorizationDecreaseDelayUpdate()
        ).to.be.revertedWith("Change not initiated")
      })
    })

    context("when the governance delay has not passed", () => {
      it("should revert", async () => {
        await createSnapshot()

        await walletRegistryGovernance
          .connect(governance)
          .beginAuthorizationDecreaseDelayUpdate(123)
        await helpers.time.increaseTime(constants.governanceDelay - 60) // -1min
        await expect(
          walletRegistryGovernance
            .connect(governance)
            .finalizeAuthorizationDecreaseDelayUpdate()
        ).to.be.revertedWith("Governance delay has not elapsed")

        await restoreSnapshot()
      })
    })

    context(
      "when the update process is initialized and governance delay passed",
      () => {
        let tx

        before(async () => {
          await createSnapshot()

          await walletRegistryGovernance
            .connect(governance)
            .beginAuthorizationDecreaseDelayUpdate(123)

          await helpers.time.increaseTime(constants.governanceDelay)

          tx = await walletRegistryGovernance
            .connect(governance)
            .finalizeAuthorizationDecreaseDelayUpdate()
        })

        after(async () => {
          await restoreSnapshot()
        })

        it("should update the authorization decrease delay", async () => {
          expect(await walletRegistry.authorizationDecreaseDelay()).to.be.equal(
            123
          )
        })

        it("should emit AuthorizationDecreaseDelayUpdated event", async () => {
          await expect(tx)
            .to.emit(
              walletRegistryGovernance,
              "AuthorizationDecreaseDelayUpdated"
            )
            .withArgs(123)
        })

        it("should reset the governance delay timer", async () => {
          await expect(
            walletRegistryGovernance.getRemainingAuthorizationDecreaseDelayUpdateTime()
          ).to.be.revertedWith("Change not initiated")
        })
      }
    )
  })

  describe("beginMaliciousDkgResultSlashingAmountUpdate", () => {
    context("when the caller is not the owner", () => {
      it("should revert", async () => {
        await expect(
          walletRegistryGovernance
            .connect(thirdParty)
            .beginMaliciousDkgResultSlashingAmountUpdate(123)
        ).to.be.revertedWith("Ownable: caller is not the owner")
      })
    })

    context("when the caller is the owner", () => {
      let tx

      before(async () => {
        await createSnapshot()

        tx = await walletRegistryGovernance
          .connect(governance)
          .beginMaliciousDkgResultSlashingAmountUpdate(123)
      })

      after(async () => {
        await restoreSnapshot()
      })

      it("should not update the malicious DKG result slashing amount", async () => {
        expect(
          await walletRegistry.maliciousDkgResultSlashingAmount()
        ).to.be.equal(initialMaliciousDkgResultSlashingAmount)
      })

      it("should start the governance delay timer", async () => {
        expect(
          await walletRegistryGovernance.getRemainingMaliciousDkgResultSlashingAmountUpdateTime()
        ).to.be.equal(constants.governanceDelay)
      })

      it("should emit the MaliciousDkgResultSlashingAmountUpdateStarted event", async () => {
        const blockTimestamp = (await ethers.provider.getBlock(tx.blockNumber))
          .timestamp
        await expect(tx)
          .to.emit(
            walletRegistryGovernance,
            "MaliciousDkgResultSlashingAmountUpdateStarted"
          )
          .withArgs(123, blockTimestamp)
      })
    })
  })

  describe("finalizeMaliciousDkgResultSlashingAmountUpdate", () => {
    context("when the caller is not the owner", () => {
      it("should revert", async () => {
        await expect(
          walletRegistryGovernance
            .connect(thirdParty)
            .finalizeMaliciousDkgResultSlashingAmountUpdate()
        ).to.be.revertedWith("Ownable: caller is not the owner")
      })
    })

    context("when the update process is not initialized", () => {
      it("should revert", async () => {
        await expect(
          walletRegistryGovernance
            .connect(governance)
            .finalizeMaliciousDkgResultSlashingAmountUpdate()
        ).to.be.revertedWith("Change not initiated")
      })
    })

    context("when the governance delay has not passed", () => {
      it("should revert", async () => {
        await createSnapshot()

        await walletRegistryGovernance
          .connect(governance)
          .beginMaliciousDkgResultSlashingAmountUpdate(123)

        await helpers.time.increaseTime(constants.governanceDelay - 60) // -1min

        await expect(
          walletRegistryGovernance
            .connect(governance)
            .finalizeMaliciousDkgResultSlashingAmountUpdate()
        ).to.be.revertedWith("Governance delay has not elapsed")

        await restoreSnapshot()
      })
    })

    context(
      "when the update process is initialized and governance delay passed",
      () => {
        let tx

        before(async () => {
          await createSnapshot()

          await walletRegistryGovernance
            .connect(governance)
            .beginMaliciousDkgResultSlashingAmountUpdate(123)

          await helpers.time.increaseTime(constants.governanceDelay)

          tx = await walletRegistryGovernance
            .connect(governance)
            .finalizeMaliciousDkgResultSlashingAmountUpdate()
        })

        after(async () => {
          await restoreSnapshot()
        })

        it("should update the malicious DKG result slashing amount", async () => {
          expect(
            await walletRegistry.maliciousDkgResultSlashingAmount()
          ).to.be.equal(123)
        })

        it("should emit MaliciousDkgResultSlashingAmountUpdated event", async () => {
          await expect(tx)
            .to.emit(
              walletRegistryGovernance,
              "MaliciousDkgResultSlashingAmountUpdated"
            )
            .withArgs(123)
        })

        it("should reset the governance delay timer", async () => {
          await expect(
            walletRegistryGovernance.getRemainingMaliciousDkgResultSlashingAmountUpdateTime()
          ).to.be.revertedWith("Change not initiated")
        })
      }
    )
  })

  describe("beginMaliciousDkgResultNotificationRewardMultiplierUpdate", () => {
    context("when the caller is not the owner", () => {
      it("should revert", async () => {
        await expect(
          walletRegistryGovernance
            .connect(thirdParty)
            .beginMaliciousDkgResultNotificationRewardMultiplierUpdate(100)
        ).to.be.revertedWith("Ownable: caller is not the owner")
      })
    })

    context("when called with value >100", () => {
      it("should revert", async () => {
        await expect(
          walletRegistryGovernance
            .connect(governance)
            .beginMaliciousDkgResultNotificationRewardMultiplierUpdate(101)
        ).to.be.revertedWith("Maximum value is 100")
      })
    })

    context("when the caller is the owner and value is correct", () => {
      let tx

      before(async () => {
        await createSnapshot()

        tx = await walletRegistryGovernance
          .connect(governance)
          .beginMaliciousDkgResultNotificationRewardMultiplierUpdate(100)
      })

      after(async () => {
        await restoreSnapshot()
      })

      it("should not update the DKG malicious result notification reward multiplier", async () => {
        expect(
          await walletRegistry.maliciousDkgResultNotificationRewardMultiplier()
        ).to.be.equal(initialMaliciousDkgResultNotificationRewardMultiplier)
      })

      it("should start the governance delay timer", async () => {
        expect(
          await walletRegistryGovernance.getRemainingMaliciousDkgResultNotificationRewardMultiplierUpdateTime()
        ).to.be.equal(constants.governanceDelay)
      })

      it("should emit the MaliciousDkgResultNotificationRewardMultiplierUpdateStarted event", async () => {
        const blockTimestamp = (await ethers.provider.getBlock(tx.blockNumber))
          .timestamp
        await expect(tx)
          .to.emit(
            walletRegistryGovernance,
            "MaliciousDkgResultNotificationRewardMultiplierUpdateStarted"
          )
          .withArgs(100, blockTimestamp)
      })
    })
  })

  describe("finalizeMaliciousDkgResultNotificationRewardMultiplierUpdate", () => {
    context("when the caller is not the owner", () => {
      it("should revert", async () => {
        await expect(
          walletRegistryGovernance
            .connect(thirdParty)
            .finalizeMaliciousDkgResultNotificationRewardMultiplierUpdate()
        ).to.be.revertedWith("Ownable: caller is not the owner")
      })
    })

    context("when the update process is not initialized", () => {
      it("should revert", async () => {
        await expect(
          walletRegistryGovernance
            .connect(governance)
            .finalizeMaliciousDkgResultNotificationRewardMultiplierUpdate()
        ).to.be.revertedWith("Change not initiated")
      })
    })

    context("when the governance delay has not passed", () => {
      it("should revert", async () => {
        await createSnapshot()

        await walletRegistryGovernance
          .connect(governance)
          .beginMaliciousDkgResultNotificationRewardMultiplierUpdate(100)

        await helpers.time.increaseTime(constants.governanceDelay - 60) // -1min

        await expect(
          walletRegistryGovernance
            .connect(governance)
            .finalizeMaliciousDkgResultNotificationRewardMultiplierUpdate()
        ).to.be.revertedWith("Governance delay has not elapsed")

        await restoreSnapshot()
      })
    })

    context(
      "when the update process is initialized and governance delay passed",
      () => {
        let tx

        before(async () => {
          await createSnapshot()

          await walletRegistryGovernance
            .connect(governance)
            .beginMaliciousDkgResultNotificationRewardMultiplierUpdate(100)

          await helpers.time.increaseTime(constants.governanceDelay)

          tx = await walletRegistryGovernance
            .connect(governance)
            .finalizeMaliciousDkgResultNotificationRewardMultiplierUpdate()
        })

        after(async () => {
          await restoreSnapshot()
        })

        it("should update the DKG malicious result notification reward multiplier", async () => {
          expect(
            await walletRegistry.maliciousDkgResultNotificationRewardMultiplier()
          ).to.be.equal(100)
        })

        it("should emit MaliciousDkgResultNotificationRewardMultiplierUpdated event", async () => {
          await expect(tx)
            .to.emit(
              walletRegistryGovernance,
              "MaliciousDkgResultNotificationRewardMultiplierUpdated"
            )
            .withArgs(100)
        })

        it("should reset the governance delay timer", async () => {
          await expect(
            walletRegistryGovernance.getRemainingMaliciousDkgResultNotificationRewardMultiplierUpdateTime()
          ).to.be.revertedWith("Change not initiated")
        })
      }
    )
  })

  describe("beginDkgSeedTimeoutUpdate", () => {
    context("when the caller is not the owner", () => {
      it("should revert", async () => {
        await expect(
          walletRegistryGovernance
            .connect(thirdParty)
            .beginDkgSeedTimeoutUpdate(11)
        ).to.be.revertedWith("Ownable: caller is not the owner")
      })
    })

    context("when the update value is equal 0", () => {
      it("should revert", async () => {
        await expect(
          walletRegistryGovernance
            .connect(governance)
            .beginDkgSeedTimeoutUpdate(0)
        ).to.be.revertedWith("DKG seed timeout must be > 0")
      })
    })

    context("when the update value is at least 1", () => {
      before(async () => {
        await createSnapshot()
      })

      after(async () => {
        await restoreSnapshot()
      })

      it("should accept the value", async () => {
        await createSnapshot()

        await expect(
          walletRegistryGovernance
            .connect(governance)
            .beginDkgSeedTimeoutUpdate(1)
        ).not.to.be.reverted
        await expect(
          walletRegistryGovernance
            .connect(governance)
            .beginDkgSeedTimeoutUpdate(11)
        ).not.to.be.reverted

        await restoreSnapshot()
      })
    })

    context("when the caller is the owner", () => {
      let tx

      before(async () => {
        await createSnapshot()

        tx = await walletRegistryGovernance
          .connect(governance)
          .beginDkgSeedTimeoutUpdate(11)
      })

      after(async () => {
        await restoreSnapshot()
      })

      it("should not update the DKG seed timeout", async () => {
        expect((await walletRegistry.dkgParameters()).seedTimeout).to.be.equal(
          params.dkgSeedTimeout
        )
      })

      it("should start the governance delay timer", async () => {
        expect(
          await walletRegistryGovernance.getRemainingDkgSeedTimeoutUpdateTime()
<<<<<<< HEAD
        ).to.be.equal(12 * 60 * 60) // 12 hours
=======
        ).to.be.equal(constants.governanceDelay)
>>>>>>> 3d89f296
      })

      it("should emit the DkgSeedTimeoutUpdateStarted event", async () => {
        const blockTimestamp = (await ethers.provider.getBlock(tx.blockNumber))
          .timestamp
        await expect(tx)
          .to.emit(walletRegistryGovernance, "DkgSeedTimeoutUpdateStarted")
          .withArgs(11, blockTimestamp)
      })
    })
  })

  describe("finalizeDkgSeedTimeoutUpdate", () => {
    context("when the caller is not the owner", () => {
      it("should revert", async () => {
        await expect(
          walletRegistryGovernance
            .connect(thirdParty)
            .finalizeDkgSeedTimeoutUpdate()
        ).to.be.revertedWith("Ownable: caller is not the owner")
      })
    })

    context("when the update process is not initialized", () => {
      it("should revert", async () => {
        await expect(
          walletRegistryGovernance
            .connect(governance)
            .finalizeDkgSeedTimeoutUpdate()
        ).to.be.revertedWith("Change not initiated")
      })
    })

    context("when the governance delay has not passed", () => {
      it("should revert", async () => {
        await createSnapshot()

        await walletRegistryGovernance
          .connect(governance)
          .beginDkgSeedTimeoutUpdate(11)

<<<<<<< HEAD
        await helpers.time.increaseTime(11 * 60 * 60) // 11 hours
=======
        await helpers.time.increaseTime(constants.governanceDelay - 60) // -1min
>>>>>>> 3d89f296

        await expect(
          walletRegistryGovernance
            .connect(governance)
            .finalizeDkgSeedTimeoutUpdate()
        ).to.be.revertedWith("Governance delay has not elapsed")

        await restoreSnapshot()
      })
    })

    context(
      "when the update process is initialized and governance delay passed",
      () => {
        let tx

        before(async () => {
          await createSnapshot()

          await walletRegistryGovernance
            .connect(governance)
            .beginDkgSeedTimeoutUpdate(11)

<<<<<<< HEAD
          await helpers.time.increaseTime(12 * 60 * 60) // 12 hours
=======
          await helpers.time.increaseTime(constants.governanceDelay)
>>>>>>> 3d89f296

          tx = await walletRegistryGovernance
            .connect(governance)
            .finalizeDkgSeedTimeoutUpdate()
        })

        after(async () => {
          await restoreSnapshot()
        })

        it("should update the DKG seed timeout", async () => {
          expect(
            (await walletRegistry.dkgParameters()).seedTimeout
          ).to.be.equal(11)
        })

        it("should emit DkgSeedTimeoutUpdated event", async () => {
          await expect(tx)
            .to.emit(walletRegistryGovernance, "DkgSeedTimeoutUpdated")
            .withArgs(11)
        })

        it("should reset the governance delay timer", async () => {
          await expect(
            walletRegistryGovernance.getRemainingDkgSeedTimeoutUpdateTime()
          ).to.be.revertedWith("Change not initiated")
        })
      }
    )
  })

  describe("beginDkgResultChallengePeriodLengthUpdate", () => {
    context("when the caller is not the owner", () => {
      it("should revert", async () => {
        await expect(
          walletRegistryGovernance
            .connect(thirdParty)
            .beginDkgResultChallengePeriodLengthUpdate(11)
        ).to.be.revertedWith("Ownable: caller is not the owner")
      })
    })

    context("when the update value is less than 10", () => {
      it("should revert", async () => {
        await expect(
          walletRegistryGovernance
            .connect(governance)
            .beginDkgResultChallengePeriodLengthUpdate(9)
        ).to.be.revertedWith("DKG result challenge period length must be >= 10")
      })
    })

    context("when the update value is at least 10", () => {
      it("should accept the value", async () => {
        await createSnapshot()

        await expect(
          walletRegistryGovernance
            .connect(governance)
            .beginDkgResultChallengePeriodLengthUpdate(10)
        ).to.not.be.reverted

        await expect(
          walletRegistryGovernance
            .connect(governance)
            .beginDkgResultChallengePeriodLengthUpdate(11)
        ).to.not.be.reverted

        await restoreSnapshot()
      })
    })

    context("when the caller is the owner", () => {
      let tx

      before(async () => {
        await createSnapshot()

        tx = await walletRegistryGovernance
          .connect(governance)
          .beginDkgResultChallengePeriodLengthUpdate(11)
      })

      after(async () => {
        await restoreSnapshot()
      })

      it("should not update the DKG result challenge period length", async () => {
        expect(
          (await walletRegistry.dkgParameters()).resultChallengePeriodLength
        ).to.be.equal(params.dkgResultChallengePeriodLength)
      })

      it("should start the governance delay timer", async () => {
        expect(
          await walletRegistryGovernance.getRemainingDkgResultChallengePeriodLengthUpdateTime()
        ).to.be.equal(constants.governanceDelay)
      })

      it("should emit the DkgResultChallengePeriodLengthUpdateStarted event", async () => {
        const blockTimestamp = (await ethers.provider.getBlock(tx.blockNumber))
          .timestamp
        await expect(tx)
          .to.emit(
            walletRegistryGovernance,
            "DkgResultChallengePeriodLengthUpdateStarted"
          )
          .withArgs(11, blockTimestamp)
      })
    })
  })

  describe("finalizeDkgResultChallengePeriodLengthUpdate", () => {
    context("when the caller is not the owner", () => {
      it("should revert", async () => {
        await expect(
          walletRegistryGovernance
            .connect(thirdParty)
            .finalizeDkgResultChallengePeriodLengthUpdate()
        ).to.be.revertedWith("Ownable: caller is not the owner")
      })
    })

    context("when the update process is not initialized", () => {
      it("should revert", async () => {
        await expect(
          walletRegistryGovernance
            .connect(governance)
            .finalizeDkgResultChallengePeriodLengthUpdate()
        ).to.be.revertedWith("Change not initiated")
      })
    })

    context("when the governance delay has not passed", () => {
      it("should revert", async () => {
        await createSnapshot()

        await walletRegistryGovernance
          .connect(governance)
          .beginDkgResultChallengePeriodLengthUpdate(11)

        await helpers.time.increaseTime(constants.governanceDelay - 60) // -1min

        await expect(
          walletRegistryGovernance
            .connect(governance)
            .finalizeDkgResultChallengePeriodLengthUpdate()
        ).to.be.revertedWith("Governance delay has not elapsed")

        await restoreSnapshot()
      })
    })

    context(
      "when the update process is initialized and governance delay passed",
      () => {
        let tx

        before(async () => {
          await createSnapshot()

          await walletRegistryGovernance
            .connect(governance)
            .beginDkgResultChallengePeriodLengthUpdate(11)

          await helpers.time.increaseTime(constants.governanceDelay)

          tx = await walletRegistryGovernance
            .connect(governance)
            .finalizeDkgResultChallengePeriodLengthUpdate()
        })

        after(async () => {
          await restoreSnapshot()
        })

        it("should update the DKG result challenge period length", async () => {
          expect(
            (await walletRegistry.dkgParameters()).resultChallengePeriodLength
          ).to.be.equal(11)
        })

        it("should emit DkgResultChallengePeriodLengthUpdated event", async () => {
          await expect(tx)
            .to.emit(
              walletRegistryGovernance,
              "DkgResultChallengePeriodLengthUpdated"
            )
            .withArgs(11)
        })

        it("should reset the governance delay timer", async () => {
          await expect(
            walletRegistryGovernance.getRemainingDkgResultChallengePeriodLengthUpdateTime()
          ).to.be.revertedWith("Change not initiated")
        })
      }
    )
  })

  describe("beginDkgResultSubmissionTimeoutUpdate", () => {
    context("when the caller is not the owner", () => {
      it("should revert", async () => {
        await expect(
          walletRegistryGovernance
            .connect(thirdParty)
            .beginDkgResultSubmissionTimeoutUpdate(1)
        ).to.be.revertedWith("Ownable: caller is not the owner")
      })
    })

    context("when the update value is zero", () => {
      it("should revert", async () => {
        await expect(
          walletRegistryGovernance
            .connect(governance)
            .beginDkgResultSubmissionTimeoutUpdate(0)
        ).to.be.revertedWith(
          "DKG result submission eligibility delay must be > 0"
        )
      })
    })

    context("when the update value is at least one", () => {
      it("should accept the value", async () => {
        await createSnapshot()

        await expect(
          walletRegistryGovernance
            .connect(governance)
            .beginDkgResultSubmissionTimeoutUpdate(1)
        ).to.not.be.reverted
        await expect(
          walletRegistryGovernance
            .connect(governance)
            .beginDkgResultSubmissionTimeoutUpdate(2)
        ).to.not.be.reverted

        await restoreSnapshot()
      })
    })

    context("when the caller is the owner", () => {
      let tx

      before(async () => {
        await createSnapshot()

        tx = await walletRegistryGovernance
          .connect(governance)
          .beginDkgResultSubmissionTimeoutUpdate(1)
      })

      after(async () => {
        await restoreSnapshot()
      })

      it("should not update the DKG result submission eligibility delay", async () => {
        expect(
          (await walletRegistry.dkgParameters()).resultSubmissionTimeout
        ).to.be.equal(params.dkgResultSubmissionTimeout)
      })

      it("should start the governance delay timer", async () => {
        expect(
          await walletRegistryGovernance.getRemainingDkgResultSubmissionTimeoutUpdateTime()
        ).to.be.equal(constants.governanceDelay)
      })

      it("should emit the DkgResultSubmissionTimeoutUpdateStarted event", async () => {
        const blockTimestamp = (await ethers.provider.getBlock(tx.blockNumber))
          .timestamp
        await expect(tx)
          .to.emit(
            walletRegistryGovernance,
            "DkgResultSubmissionTimeoutUpdateStarted"
          )
          .withArgs(1, blockTimestamp)
      })
    })
  })

  describe("finalizeDkgResultSubmissionTimeoutUpdate", () => {
    context("when the caller is not the owner", () => {
      it("should revert", async () => {
        await expect(
          walletRegistryGovernance
            .connect(thirdParty)
            .finalizeDkgResultSubmissionTimeoutUpdate()
        ).to.be.revertedWith("Ownable: caller is not the owner")
      })
    })

    context("when the update process is not initialized", () => {
      it("should revert", async () => {
        await expect(
          walletRegistryGovernance
            .connect(governance)
            .finalizeDkgResultSubmissionTimeoutUpdate()
        ).to.be.revertedWith("Change not initiated")
      })
    })

    context("when the governance delay has not passed", () => {
      it("should revert", async () => {
        await createSnapshot()

        await walletRegistryGovernance
          .connect(governance)
          .beginDkgResultSubmissionTimeoutUpdate(1)

        await helpers.time.increaseTime(constants.governanceDelay - 60) // -1min

        await expect(
          walletRegistryGovernance
            .connect(governance)
            .finalizeDkgResultSubmissionTimeoutUpdate()
        ).to.be.revertedWith("Governance delay has not elapsed")

        await restoreSnapshot()
      })
    })

    context(
      "when the update process is initialized and governance delay passed",
      () => {
        let tx

        before(async () => {
          await createSnapshot()

          await walletRegistryGovernance
            .connect(governance)
            .beginDkgResultSubmissionTimeoutUpdate(10)

          await helpers.time.increaseTime(constants.governanceDelay)

          tx = await walletRegistryGovernance
            .connect(governance)
            .finalizeDkgResultSubmissionTimeoutUpdate()
        })

        after(async () => {
          await restoreSnapshot()
        })

        it("should update the DKG result submission eligibility delay", async () => {
          expect(
            (await walletRegistry.dkgParameters()).resultSubmissionTimeout
          ).to.be.equal(10)
        })

        it("should emit DkgResultSubmissionTimeoutUpdated event", async () => {
          await expect(tx)
            .to.emit(
              walletRegistryGovernance,
              "DkgResultSubmissionTimeoutUpdated"
            )
            .withArgs(10)
        })

        it("should reset the governance delay timer", async () => {
          await expect(
            walletRegistryGovernance.getRemainingDkgResultSubmissionTimeoutUpdateTime()
          ).to.be.revertedWith("Change not initiated")
        })
      }
    )
  })

  describe("beginDkgSubmitterPrecedencePeriodLengthUpdate", () => {
    context("when the caller is not the owner", () => {
      it("should revert", async () => {
        await expect(
          walletRegistryGovernance
            .connect(thirdParty)
            .beginDkgSubmitterPrecedencePeriodLengthUpdate(1)
        ).to.be.revertedWith("Ownable: caller is not the owner")
      })
    })

    context("when the update value is zero", () => {
      it("should revert", async () => {
        await expect(
          walletRegistryGovernance
            .connect(governance)
            .beginDkgSubmitterPrecedencePeriodLengthUpdate(0)
        ).to.be.revertedWith(
          "DKG submitter precedence period length must be > 0"
        )
      })
    })

    context("when the update value is at least one", () => {
      it("should accept the value", async () => {
        await createSnapshot()

        await expect(
          walletRegistryGovernance
            .connect(governance)
            .beginDkgSubmitterPrecedencePeriodLengthUpdate(1)
        ).to.not.be.reverted
        await expect(
          walletRegistryGovernance
            .connect(governance)
            .beginDkgSubmitterPrecedencePeriodLengthUpdate(2)
        ).to.not.be.reverted

        await restoreSnapshot()
      })
    })

    context("when the caller is the owner", () => {
      let tx

      before(async () => {
        await createSnapshot()

        tx = await walletRegistryGovernance
          .connect(governance)
          .beginDkgSubmitterPrecedencePeriodLengthUpdate(1)
      })

      after(async () => {
        await restoreSnapshot()
      })

      it("should not update the DKG submitter precedence period length", async () => {
        expect(
          (await walletRegistry.dkgParameters()).submitterPrecedencePeriodLength
        ).to.be.equal(params.dkgSubmitterPrecedencePeriodLength)
      })

      it("should start the governance delay timer", async () => {
        expect(
          await walletRegistryGovernance.getRemainingSubmitterPrecedencePeriodLengthUpdateTime()
        ).to.be.equal(constants.governanceDelay)
      })

      it("should emit the DkgSubmitterPrecedencePeriodLengthUpdateStarted event", async () => {
        const blockTimestamp = (await ethers.provider.getBlock(tx.blockNumber))
          .timestamp
        await expect(tx)
          .to.emit(
            walletRegistryGovernance,
            "DkgSubmitterPrecedencePeriodLengthUpdateStarted"
          )
          .withArgs(1, blockTimestamp)
      })
    })
  })

  describe("finalizeDkgSubmitterPrecedencePeriodLengthUpdate", () => {
    context("when the caller is not the owner", () => {
      it("should revert", async () => {
        await expect(
          walletRegistryGovernance
            .connect(thirdParty)
            .finalizeDkgSubmitterPrecedencePeriodLengthUpdate()
        ).to.be.revertedWith("Ownable: caller is not the owner")
      })
    })

    context("when the update process is not initialized", () => {
      it("should revert", async () => {
        await expect(
          walletRegistryGovernance
            .connect(governance)
            .finalizeDkgSubmitterPrecedencePeriodLengthUpdate()
        ).to.be.revertedWith("Change not initiated")
      })
    })

    context("when the governance delay has not passed", () => {
      it("should revert", async () => {
        await createSnapshot()

        await walletRegistryGovernance
          .connect(governance)
          .beginDkgSubmitterPrecedencePeriodLengthUpdate(1)

        await helpers.time.increaseTime(constants.governanceDelay - 60) // -1min

        await expect(
          walletRegistryGovernance
            .connect(governance)
            .finalizeDkgSubmitterPrecedencePeriodLengthUpdate()
        ).to.be.revertedWith("Governance delay has not elapsed")

        await restoreSnapshot()
      })
    })

    context(
      "when the update process is initialized and governance delay passed",
      () => {
        let tx

        before(async () => {
          await createSnapshot()

          await walletRegistryGovernance
            .connect(governance)
            .beginDkgSubmitterPrecedencePeriodLengthUpdate(10)

          await helpers.time.increaseTime(constants.governanceDelay)

          tx = await walletRegistryGovernance
            .connect(governance)
            .finalizeDkgSubmitterPrecedencePeriodLengthUpdate()
        })

        after(async () => {
          await restoreSnapshot()
        })

        it("should update the DKG submitter precedence period length", async () => {
          expect(
            (await walletRegistry.dkgParameters())
              .submitterPrecedencePeriodLength
          ).to.be.equal(10)
        })

        it("should emit DkgSubmitterPrecedencePeriodLengthUpdated event", async () => {
          await expect(tx)
            .to.emit(
              walletRegistryGovernance,
              "DkgSubmitterPrecedencePeriodLengthUpdated"
            )
            .withArgs(10)
        })

        it("should reset the governance delay timer", async () => {
          await expect(
            walletRegistryGovernance.getRemainingSubmitterPrecedencePeriodLengthUpdateTime()
          ).to.be.revertedWith("Change not initiated")
        })
      }
    )
  })
})<|MERGE_RESOLUTION|>--- conflicted
+++ resolved
@@ -1,8 +1,4 @@
-<<<<<<< HEAD
-import { ethers, helpers } from "hardhat"
-=======
 import { deployments, ethers, helpers, getUnnamedAccounts } from "hardhat"
->>>>>>> 3d89f296
 import { expect } from "chai"
 
 import { constants, params, updateWalletRegistryParams } from "./fixtures"
@@ -720,84 +716,24 @@
       () => {
         let tx
 
-<<<<<<< HEAD
-  before("load test fixture", async () => {
-    // eslint-disable-next-line @typescript-eslint/no-extra-semi
-    ;({
-      walletRegistry,
-      walletRegistryGovernance,
-      governance,
-      thirdParty,
-      walletOwner,
-    } = await walletRegistryFixture())
-  })
-
-  describe("upgradeRandomBeacon", () => {
-    context("when the caller is not the owner", () => {
-      it("should revert", async () => {
-        await expect(
-          walletRegistryGovernance
-            .connect(thirdParty)
-            .upgradeRandomBeacon(thirdParty.address)
-        ).to.be.revertedWith("Ownable: caller is not the owner")
-      })
-    })
-
-    context("when the caller is the owner", () => {
-      let tx: ContractTransaction
-
-      context("when new address is zero", () => {
-        it("should revert when a new random beacon address is zero", async () => {
-          await expect(
-            walletRegistryGovernance
-              .connect(governance)
-              .upgradeRandomBeacon(ethers.constants.AddressZero)
-          ).to.be.revertedWith("New random beacon address cannot be zero")
-        })
-      })
-
-      context("when new address is not zero", () => {
         before(async () => {
           await createSnapshot()
 
+          await walletRegistryGovernance
+            .connect(governance)
+            .beginMinimumAuthorizationUpdate(123)
+
+          await helpers.time.increaseTime(constants.governanceDelay)
+
           tx = await walletRegistryGovernance
             .connect(governance)
-            .upgradeRandomBeacon(thirdParty.address)
-=======
-        before(async () => {
-          await createSnapshot()
-
-          await walletRegistryGovernance
-            .connect(governance)
-            .beginMinimumAuthorizationUpdate(123)
-
-          await helpers.time.increaseTime(constants.governanceDelay)
-
-          tx = await walletRegistryGovernance
-            .connect(governance)
             .finalizeMinimumAuthorizationUpdate()
->>>>>>> 3d89f296
         })
 
         after(async () => {
           await restoreSnapshot()
         })
 
-<<<<<<< HEAD
-        it("should update the random beacon", async () => {
-          expect(await walletRegistry.randomBeacon()).to.be.equal(
-            thirdParty.address
-          )
-        })
-
-        it("should emit RandomBeaconUpgraded event", async () => {
-          await expect(tx)
-            .to.emit(walletRegistry, "RandomBeaconUpgraded")
-            .withArgs(thirdParty.address)
-        })
-      })
-    })
-=======
         it("should update the minimum authorization amount", async () => {
           expect(await walletRegistry.minimumAuthorization()).to.be.equal(123)
         })
@@ -815,7 +751,6 @@
         })
       }
     )
->>>>>>> 3d89f296
   })
 
   describe("beginAuthorizationDecreaseDelayUpdate", () => {
@@ -1315,11 +1250,7 @@
       it("should start the governance delay timer", async () => {
         expect(
           await walletRegistryGovernance.getRemainingDkgSeedTimeoutUpdateTime()
-<<<<<<< HEAD
-        ).to.be.equal(12 * 60 * 60) // 12 hours
-=======
         ).to.be.equal(constants.governanceDelay)
->>>>>>> 3d89f296
       })
 
       it("should emit the DkgSeedTimeoutUpdateStarted event", async () => {
@@ -1361,11 +1292,7 @@
           .connect(governance)
           .beginDkgSeedTimeoutUpdate(11)
 
-<<<<<<< HEAD
-        await helpers.time.increaseTime(11 * 60 * 60) // 11 hours
-=======
         await helpers.time.increaseTime(constants.governanceDelay - 60) // -1min
->>>>>>> 3d89f296
 
         await expect(
           walletRegistryGovernance
@@ -1389,11 +1316,7 @@
             .connect(governance)
             .beginDkgSeedTimeoutUpdate(11)
 
-<<<<<<< HEAD
-          await helpers.time.increaseTime(12 * 60 * 60) // 12 hours
-=======
           await helpers.time.increaseTime(constants.governanceDelay)
->>>>>>> 3d89f296
 
           tx = await walletRegistryGovernance
             .connect(governance)
