// SPDX-License-Identifier: MIT
//
// ▓▓▌ ▓▓ ▐▓▓ ▓▓▓▓▓▓▓▓▓▓▌▐▓▓▓▓▓▓▓▓▓▓▓▓▓▓▓▓▓▓ ▓▓▓▓▓▓▓▓▓▓▓▓▓▓▓▓▓▓ ▓▓▓▓▓▓▓▓▓▓▓▓▓▓▓▓▓▄
// ▓▓▓▓▓▓▓▓▓▓ ▓▓▓▓▓▓▓▓▓▓▌▐▓▓▓▓▓▓▓▓▓▓▓▓▓▓▓▓▓▓ ▓▓▓▓▓▓▓▓▓▓▓▓▓▓▓▓▓▓ ▓▓▓▓▓▓▓▓▓▓▓▓▓▓▓▓▓▓▓
//   ▓▓▓▓▓▓    ▓▓▓▓▓▓▓▀    ▐▓▓▓▓▓▓    ▐▓▓▓▓▓   ▓▓▓▓▓▓     ▓▓▓▓▓   ▐▓▓▓▓▓▌   ▐▓▓▓▓▓▓
//   ▓▓▓▓▓▓▄▄▓▓▓▓▓▓▓▀      ▐▓▓▓▓▓▓▄▄▄▄         ▓▓▓▓▓▓▄▄▄▄         ▐▓▓▓▓▓▌   ▐▓▓▓▓▓▓
//   ▓▓▓▓▓▓▓▓▓▓▓▓▓▀        ▐▓▓▓▓▓▓▓▓▓▓         ▓▓▓▓▓▓▓▓▓▓         ▐▓▓▓▓▓▓▓▓▓▓▓▓▓▓▓▓
//   ▓▓▓▓▓▓▀▀▓▓▓▓▓▓▄       ▐▓▓▓▓▓▓▀▀▀▀         ▓▓▓▓▓▓▀▀▀▀         ▐▓▓▓▓▓▓▓▓▓▓▓▓▓▓▀
//   ▓▓▓▓▓▓   ▀▓▓▓▓▓▓▄     ▐▓▓▓▓▓▓     ▓▓▓▓▓   ▓▓▓▓▓▓     ▓▓▓▓▓   ▐▓▓▓▓▓▌
// ▓▓▓▓▓▓▓▓▓▓ █▓▓▓▓▓▓▓▓▓ ▐▓▓▓▓▓▓▓▓▓▓▓▓▓▓▓▓▓▓ ▓▓▓▓▓▓▓▓▓▓▓▓▓▓▓▓▓▓  ▓▓▓▓▓▓▓▓▓▓
// ▓▓▓▓▓▓▓▓▓▓ ▓▓▓▓▓▓▓▓▓▓ ▐▓▓▓▓▓▓▓▓▓▓▓▓▓▓▓▓▓▓ ▓▓▓▓▓▓▓▓▓▓▓▓▓▓▓▓▓▓  ▓▓▓▓▓▓▓▓▓▓
//
//

pragma solidity ^0.8.9;

import "./WalletRegistry.sol";
import "@openzeppelin/contracts/access/Ownable.sol";

import {IWalletOwner} from "./api/IWalletOwner.sol";
import {IRandomBeacon} from "@keep-network/random-beacon/contracts/api/IRandomBeacon.sol";

/// @title Wallet Registry Governance
/// @notice Owns the `WalletRegistry` contract and is responsible for updating
///         its governable parameters in respect to the governance delay.
contract WalletRegistryGovernance is Ownable {
    uint256 public newGovernanceDelay;
    uint256 public governanceDelayChangeInitiated;

    address public newWalletRegistryOwner;
    uint256 public walletRegistryOwnershipTransferInitiated;

    address public newWalletOwner;
    uint256 public walletOwnerChangeInitiated;

    uint96 public newMinimumAuthorization;
    uint256 public minimumAuthorizationChangeInitiated;

    uint64 public newAuthorizationDecreaseDelay;
    uint256 public authorizationDecreaseDelayChangeInitiated;

    uint96 public newMaliciousDkgResultSlashingAmount;
    uint256 public maliciousDkgResultSlashingAmountChangeInitiated;

    uint256 public newMaliciousDkgResultNotificationRewardMultiplier;
    uint256
        public maliciousDkgResultNotificationRewardMultiplierChangeInitiated;

    uint256 public newDkgSeedTimeout;
    uint256 public dkgSeedTimeoutChangeInitiated;

    uint256 public newDkgResultChallengePeriodLength;
    uint256 public dkgResultChallengePeriodLengthChangeInitiated;

    uint256 public newDkgResultSubmissionTimeout;
    uint256 public dkgResultSubmissionTimeoutChangeInitiated;

    uint256 public newSubmitterPrecedencePeriodLength;
    uint256 public dkgSubmitterPrecedencePeriodLengthChangeInitiated;

    WalletRegistry public walletRegistry;

<<<<<<< HEAD
    // Long governance delay used for critical parameters giving a chance for
    // stakers to opt out before the change is finalized in case they do not
    // agree with that change. The maximum group lifetime must not be longer
    // than this delay.
    //
    // The full list of parameters protected by this delay:
    // - wallet owner
    uint256 internal constant CRITICAL_PARAMETER_GOVERNANCE_DELAY = 2 weeks;

    // Short governance delay for non-critical parameters. Honest stakers should
    // not be severely affected by any change of these parameters.
    //
    // The full list of parameters protected by this delay:
    // - malicious DKG result notification reward multiplier
    // - malicious DKG result slashing amount
    // - DKG seed timeout
    // - DKG result challenge period length
    // - DKG result submission eligibility delay
    // - DKG submitter precedence period length
    uint256 internal constant STANDARD_PARAMETER_GOVERNANCE_DELAY = 12 hours;
=======
    uint256 public governanceDelay;

    event GovernanceDelayUpdateStarted(
        uint256 governanceDelay,
        uint256 timestamp
    );
    event GovernanceDelayUpdated(uint256 governanceDelay);

    event WalletRegistryOwnershipTransferStarted(
        address newWalletRegistryOwner,
        uint256 timestamp
    );
    event WalletRegistryOwnershipTransferred(address newWalletRegistryOwner);
>>>>>>> 3d89f296

    event WalletOwnerUpdateStarted(address walletOwner, uint256 timestamp);
    event WalletOwnerUpdated(address walletOwner);

    event MinimumAuthorizationUpdateStarted(
        uint96 minimumAuthorization,
        uint256 timestamp
    );
    event MinimumAuthorizationUpdated(uint96 minimumAuthorization);

    event AuthorizationDecreaseDelayUpdateStarted(
        uint64 authorizationDecreaseDelay,
        uint256 timestamp
    );
    event AuthorizationDecreaseDelayUpdated(uint64 authorizationDecreaseDelay);

    event MaliciousDkgResultSlashingAmountUpdateStarted(
        uint256 maliciousDkgResultSlashingAmount,
        uint256 timestamp
    );
    event MaliciousDkgResultSlashingAmountUpdated(
        uint256 maliciousDkgResultSlashingAmount
    );

    event MaliciousDkgResultNotificationRewardMultiplierUpdateStarted(
        uint256 maliciousDkgResultNotificationRewardMultiplier,
        uint256 timestamp
    );
    event MaliciousDkgResultNotificationRewardMultiplierUpdated(
        uint256 maliciousDkgResultNotificationRewardMultiplier
    );

    event DkgSeedTimeoutUpdateStarted(
        uint256 dkgSeedTimeout,
        uint256 timestamp
    );
    event DkgSeedTimeoutUpdated(uint256 dkgSeedTimeout);

    event DkgResultChallengePeriodLengthUpdateStarted(
        uint256 dkgResultChallengePeriodLength,
        uint256 timestamp
    );
    event DkgResultChallengePeriodLengthUpdated(
        uint256 dkgResultChallengePeriodLength
    );

    event DkgResultSubmissionTimeoutUpdateStarted(
        uint256 dkgResultSubmissionTimeout,
        uint256 timestamp
    );
    event DkgResultSubmissionTimeoutUpdated(uint256 dkgResultSubmissionTimeout);

    event DkgSubmitterPrecedencePeriodLengthUpdateStarted(
        uint256 submitterPrecedencePeriodLength,
        uint256 timestamp
    );
    event DkgSubmitterPrecedencePeriodLengthUpdated(
        uint256 submitterPrecedencePeriodLength
    );

    /// @notice Reverts if called before the governance delay elapses.
    /// @param changeInitiatedTimestamp Timestamp indicating the beginning
    ///        of the change.
    modifier onlyAfterGovernanceDelay(uint256 changeInitiatedTimestamp) {
        /* solhint-disable not-rely-on-time */
        require(changeInitiatedTimestamp > 0, "Change not initiated");
        require(
            block.timestamp - changeInitiatedTimestamp >= governanceDelay,
            "Governance delay has not elapsed"
        );
        _;
        /* solhint-enable not-rely-on-time */
    }

    constructor(WalletRegistry _walletRegistry, uint256 _governanceDelay) {
        walletRegistry = _walletRegistry;
        governanceDelay = _governanceDelay;
    }

    /// @notice Upgrades the random beacon.
    /// @dev Can be called only by the contract owner.
    /// @param _newRandomBeacon New random beacon address
    function upgradeRandomBeacon(address _newRandomBeacon) external onlyOwner {
        require(
            _newRandomBeacon != address(0),
            "New random beacon address cannot be zero"
        );

        walletRegistry.upgradeRandomBeacon(IRandomBeacon(_newRandomBeacon));
    }

    /// @notice Initializes the Wallet Owner's address.
    /// @dev Can be called only by the contract owner. It can be called only if
    ///      walletOwner has not been set before. It doesn't enforce a governance
    ///      delay for the initial update. Any subsequent updates should be performed
    ///      with beginWalletOwnerUpdate/finalizeWalletOwnerUpdate with respect
    ///      of a governance delay.
    /// @param _walletOwner The Wallet Owner's address
    function initializeWalletOwner(address _walletOwner) external onlyOwner {
        require(
            address(walletRegistry.walletOwner()) == address(0),
            "Wallet Owner already initialized"
        );
        require(
            _walletOwner != address(0),
            "Wallet Owner address cannot be zero"
        );

        walletRegistry.updateWalletOwner(IWalletOwner(_walletOwner));
    }

    /// @notice Begins the governance delay update process.
    /// @dev Can be called only by the contract owner.
    /// @param _newGovernanceDelay New governance delay
    function beginGovernanceDelayUpdate(uint256 _newGovernanceDelay)
        external
        onlyOwner
    {
        newGovernanceDelay = _newGovernanceDelay;
        /* solhint-disable not-rely-on-time */
        governanceDelayChangeInitiated = block.timestamp;
        emit GovernanceDelayUpdateStarted(_newGovernanceDelay, block.timestamp);
        /* solhint-enable not-rely-on-time */
    }

    /// @notice Finalizes the governance delay update process.
    /// @dev Can be called only by the contract owner, after the governance
    ///      delay elapses.
    function finalizeGovernanceDelayUpdate()
        external
        onlyOwner
        onlyAfterGovernanceDelay(governanceDelayChangeInitiated)
    {
        emit GovernanceDelayUpdated(newGovernanceDelay);
        governanceDelay = newGovernanceDelay;
        governanceDelayChangeInitiated = 0;
        newGovernanceDelay = 0;
    }

    /// @notice Begins the wallet registry ownership transfer process.
    /// @dev Can be called only by the contract owner.
    function beginWalletRegistryOwnershipTransfer(
        address _newWalletRegistryOwner
    ) external onlyOwner {
        require(
            address(_newWalletRegistryOwner) != address(0),
            "New wallet registry owner address cannot be zero"
        );
        newWalletRegistryOwner = _newWalletRegistryOwner;
        /* solhint-disable not-rely-on-time */
        walletRegistryOwnershipTransferInitiated = block.timestamp;
        emit WalletRegistryOwnershipTransferStarted(
            _newWalletRegistryOwner,
            block.timestamp
        );
        /* solhint-enable not-rely-on-time */
    }

    /// @notice Finalizes the wallet registry ownership transfer process.
    /// @dev Can be called only by the contract owner, after the governance
    ///      delay elapses.
    function finalizeWalletRegistryOwnershipTransfer()
        external
        onlyOwner
        onlyAfterGovernanceDelay(walletRegistryOwnershipTransferInitiated)
    {
        emit WalletRegistryOwnershipTransferred(newWalletRegistryOwner);
        // slither-disable-next-line reentrancy-no-eth
        walletRegistry.transferOwnership(newWalletRegistryOwner);
        walletRegistryOwnershipTransferInitiated = 0;
        newWalletRegistryOwner = address(0);
    }

    /// @notice Upgrades the random beacon.
    /// @dev Can be called only by the contract owner.
    /// @param _newRandomBeacon New random beacon address
    function upgradeRandomBeacon(address _newRandomBeacon) external onlyOwner {
        require(
            _newRandomBeacon != address(0),
            "New random beacon address cannot be zero"
        );

        walletRegistry.upgradeRandomBeacon(_newRandomBeacon);
    }

    /// @notice Begins the wallet owner update process.
    /// @dev Can be called only by the contract owner.
    /// @param _newWalletOwner New wallet owner address
    function beginWalletOwnerUpdate(address _newWalletOwner)
        external
        onlyOwner
    {
        require(
            address(_newWalletOwner) != address(0),
            "New wallet owner address cannot be zero"
        );
        /* solhint-disable not-rely-on-time */
        newWalletOwner = _newWalletOwner;
        walletOwnerChangeInitiated = block.timestamp;
        emit WalletOwnerUpdateStarted(_newWalletOwner, block.timestamp);
        /* solhint-enable not-rely-on-time */
    }

    /// @notice Finalizes the wallet owner update process.
    /// @dev Can be called only by the contract owner, after the governance
    ///      delay elapses.
    function finalizeWalletOwnerUpdate()
        external
        onlyOwner
        onlyAfterGovernanceDelay(walletOwnerChangeInitiated)
    {
        emit WalletOwnerUpdated(newWalletOwner);
        // slither-disable-next-line reentrancy-no-eth
<<<<<<< HEAD
        walletRegistry.updateWalletOwner(newWalletOwner);
=======
        walletRegistry.updateWalletOwner(IWalletOwner(newWalletOwner));
>>>>>>> 3d89f296
        walletOwnerChangeInitiated = 0;
        newWalletOwner = address(0);
    }

    /// @notice Begins the minimum authorization amount update process.
    /// @dev Can be called only by the contract owner.
    /// @param _newMinimumAuthorization New minimum authorization amount.
    function beginMinimumAuthorizationUpdate(uint96 _newMinimumAuthorization)
        external
        onlyOwner
    {
        /* solhint-disable not-rely-on-time */
        newMinimumAuthorization = _newMinimumAuthorization;
        minimumAuthorizationChangeInitiated = block.timestamp;
        emit MinimumAuthorizationUpdateStarted(
            _newMinimumAuthorization,
            block.timestamp
        );
        /* solhint-enable not-rely-on-time */
    }

    /// @notice Finalizes the minimum authorization amount update process.
    /// @dev Can be called only by the contract owner, after the governance
    ///      delay elapses.
    function finalizeMinimumAuthorizationUpdate()
        external
        onlyOwner
        onlyAfterGovernanceDelay(minimumAuthorizationChangeInitiated)
    {
        emit MinimumAuthorizationUpdated(newMinimumAuthorization);
        // slither-disable-next-line reentrancy-no-eth
        walletRegistry.updateAuthorizationParameters(
            newMinimumAuthorization,
            walletRegistry.authorizationDecreaseDelay()
        );
        minimumAuthorizationChangeInitiated = 0;
        newMinimumAuthorization = 0;
    }

    /// @notice Begins the authorization decrease delay update process.
    /// @dev Can be called only by the contract owner.
    /// @param _newAuthorizationDecreaseDelay New authorization decrease delay
    function beginAuthorizationDecreaseDelayUpdate(
        uint64 _newAuthorizationDecreaseDelay
    ) external onlyOwner {
        /* solhint-disable not-rely-on-time */
        newAuthorizationDecreaseDelay = _newAuthorizationDecreaseDelay;
        authorizationDecreaseDelayChangeInitiated = block.timestamp;
        emit AuthorizationDecreaseDelayUpdateStarted(
            _newAuthorizationDecreaseDelay,
            block.timestamp
        );
        /* solhint-enable not-rely-on-time */
    }

    /// @notice Finalizes the authorization decrease delay update process.
    /// @dev Can be called only by the contract owner, after the governance
    ///      delay elapses.
    function finalizeAuthorizationDecreaseDelayUpdate()
        external
        onlyOwner
        onlyAfterGovernanceDelay(authorizationDecreaseDelayChangeInitiated)
    {
        emit AuthorizationDecreaseDelayUpdated(newAuthorizationDecreaseDelay);
        // slither-disable-next-line reentrancy-no-eth
        walletRegistry.updateAuthorizationParameters(
            walletRegistry.minimumAuthorization(),
            newAuthorizationDecreaseDelay
        );
        authorizationDecreaseDelayChangeInitiated = 0;
        newAuthorizationDecreaseDelay = 0;
    }

    /// @notice Begins the malicious DKG result slashing amount update process.
    /// @dev Can be called only by the contract owner.
    /// @param _newMaliciousDkgResultSlashingAmount New malicious DKG result
    ///        slashing amount
    function beginMaliciousDkgResultSlashingAmountUpdate(
        uint96 _newMaliciousDkgResultSlashingAmount
    ) external onlyOwner {
        /* solhint-disable not-rely-on-time */
        newMaliciousDkgResultSlashingAmount = _newMaliciousDkgResultSlashingAmount;
        maliciousDkgResultSlashingAmountChangeInitiated = block.timestamp;
        emit MaliciousDkgResultSlashingAmountUpdateStarted(
            _newMaliciousDkgResultSlashingAmount,
            block.timestamp
        );
        /* solhint-enable not-rely-on-time */
    }

    /// @notice Finalizes the malicious DKG result slashing amount update
    ///         process.
    /// @dev Can be called only by the contract owner, after the governance
    ///      delay elapses.
    function finalizeMaliciousDkgResultSlashingAmountUpdate()
        external
        onlyOwner
        onlyAfterGovernanceDelay(
            maliciousDkgResultSlashingAmountChangeInitiated
        )
    {
        emit MaliciousDkgResultSlashingAmountUpdated(
            newMaliciousDkgResultSlashingAmount
        );
        // slither-disable-next-line reentrancy-no-eth
        walletRegistry.updateSlashingParameters(
            newMaliciousDkgResultSlashingAmount
        );
        maliciousDkgResultSlashingAmountChangeInitiated = 0;
        newMaliciousDkgResultSlashingAmount = 0;
    }

    /// @notice Begins the DKG malicious result notification reward multiplier
    ///         update process.
    /// @dev Can be called only by the contract owner.
    /// @param _newMaliciousDkgResultNotificationRewardMultiplier New DKG
    ///        malicious result notification reward multiplier.
    function beginMaliciousDkgResultNotificationRewardMultiplierUpdate(
        uint256 _newMaliciousDkgResultNotificationRewardMultiplier
    ) external onlyOwner {
        /* solhint-disable not-rely-on-time */
        require(
            _newMaliciousDkgResultNotificationRewardMultiplier <= 100,
            "Maximum value is 100"
        );

        newMaliciousDkgResultNotificationRewardMultiplier = _newMaliciousDkgResultNotificationRewardMultiplier;
        maliciousDkgResultNotificationRewardMultiplierChangeInitiated = block
            .timestamp;
        emit MaliciousDkgResultNotificationRewardMultiplierUpdateStarted(
            _newMaliciousDkgResultNotificationRewardMultiplier,
            block.timestamp
        );
        /* solhint-enable not-rely-on-time */
    }

    /// @notice Finalizes the DKG malicious result notification reward
    ///         multiplier update process.
    /// @dev Can be called only by the contract owner, after the governance
    ///      delay elapses.
    function finalizeMaliciousDkgResultNotificationRewardMultiplierUpdate()
        external
        onlyOwner
        onlyAfterGovernanceDelay(
            maliciousDkgResultNotificationRewardMultiplierChangeInitiated
        )
    {
        emit MaliciousDkgResultNotificationRewardMultiplierUpdated(
            newMaliciousDkgResultNotificationRewardMultiplier
        );
        // slither-disable-next-line reentrancy-no-eth
        walletRegistry.updateRewardParameters(
            newMaliciousDkgResultNotificationRewardMultiplier
        );
        maliciousDkgResultNotificationRewardMultiplierChangeInitiated = 0;
        newMaliciousDkgResultNotificationRewardMultiplier = 0;
    }

    /// @notice Begins the DKG seed timeout update process.
    /// @dev Can be called only by the contract owner.
    /// @param _newDkgSeedTimeout New DKG seed timeout in blocks
    function beginDkgSeedTimeoutUpdate(uint256 _newDkgSeedTimeout)
        external
        onlyOwner
    {
        /* solhint-disable not-rely-on-time */
        require(_newDkgSeedTimeout > 0, "DKG seed timeout must be > 0");
        newDkgSeedTimeout = _newDkgSeedTimeout;
        dkgSeedTimeoutChangeInitiated = block.timestamp;
        emit DkgSeedTimeoutUpdateStarted(_newDkgSeedTimeout, block.timestamp);
        /* solhint-enable not-rely-on-time */
    }

    /// @notice Finalizes the DKG seed timeout update process.
    /// @dev Can be called only by the contract owner, after the governance
    ///      delay elapses.
    function finalizeDkgSeedTimeoutUpdate()
        external
        onlyOwner
<<<<<<< HEAD
        onlyAfterGovernanceDelay(
            dkgSeedTimeoutChangeInitiated,
            STANDARD_PARAMETER_GOVERNANCE_DELAY
        )
=======
        onlyAfterGovernanceDelay(dkgSeedTimeoutChangeInitiated)
>>>>>>> 3d89f296
    {
        emit DkgSeedTimeoutUpdated(newDkgSeedTimeout);
        // slither-disable-next-line reentrancy-no-eth
        walletRegistry.updateDkgParameters(
            newDkgSeedTimeout,
            walletRegistry.dkgParameters().resultChallengePeriodLength,
            walletRegistry.dkgParameters().resultSubmissionTimeout,
            walletRegistry.dkgParameters().submitterPrecedencePeriodLength
        );
        dkgSeedTimeoutChangeInitiated = 0;
        newDkgSeedTimeout = 0;
    }

    /// @notice Begins the DKG result challenge period length update process.
    /// @dev Can be called only by the contract owner.
    /// @param _newDkgResultChallengePeriodLength New DKG result challenge
    ///        period length in blocks
    function beginDkgResultChallengePeriodLengthUpdate(
        uint256 _newDkgResultChallengePeriodLength
    ) external onlyOwner {
        /* solhint-disable not-rely-on-time */
        require(
            _newDkgResultChallengePeriodLength >= 10,
            "DKG result challenge period length must be >= 10"
        );
        newDkgResultChallengePeriodLength = _newDkgResultChallengePeriodLength;
        dkgResultChallengePeriodLengthChangeInitiated = block.timestamp;
        emit DkgResultChallengePeriodLengthUpdateStarted(
            _newDkgResultChallengePeriodLength,
            block.timestamp
        );
        /* solhint-enable not-rely-on-time */
    }

    /// @notice Finalizes the DKG result challenge period length update process.
    /// @dev Can be called only by the contract owner, after the governance
    ///      delay elapses.
    function finalizeDkgResultChallengePeriodLengthUpdate()
        external
        onlyOwner
        onlyAfterGovernanceDelay(dkgResultChallengePeriodLengthChangeInitiated)
    {
        emit DkgResultChallengePeriodLengthUpdated(
            newDkgResultChallengePeriodLength
        );
        // slither-disable-next-line reentrancy-no-eth
        walletRegistry.updateDkgParameters(
            walletRegistry.dkgParameters().seedTimeout,
            newDkgResultChallengePeriodLength,
            walletRegistry.dkgParameters().resultSubmissionTimeout,
            walletRegistry.dkgParameters().submitterPrecedencePeriodLength
        );
        dkgResultChallengePeriodLengthChangeInitiated = 0;
        newDkgResultChallengePeriodLength = 0;
    }

    /// @notice Begins the DKG result submission eligibility delay update
    ///         process.
    /// @dev Can be called only by the contract owner.
    /// @param _newDkgResultSubmissionTimeout New DKG result submission
    ///        eligibility delay in blocks
    function beginDkgResultSubmissionTimeoutUpdate(
        uint256 _newDkgResultSubmissionTimeout
    ) external onlyOwner {
        /* solhint-disable not-rely-on-time */
        require(
            _newDkgResultSubmissionTimeout > 0,
            "DKG result submission eligibility delay must be > 0"
        );
        newDkgResultSubmissionTimeout = _newDkgResultSubmissionTimeout;
        dkgResultSubmissionTimeoutChangeInitiated = block.timestamp;
        emit DkgResultSubmissionTimeoutUpdateStarted(
            _newDkgResultSubmissionTimeout,
            block.timestamp
        );
        /* solhint-enable not-rely-on-time */
    }

    /// @notice Finalizes the DKG result submission eligibility delay update
    ///         process.
    /// @dev Can be called only by the contract owner, after the governance
    ///      delay elapses.
    function finalizeDkgResultSubmissionTimeoutUpdate()
        external
        onlyOwner
        onlyAfterGovernanceDelay(dkgResultSubmissionTimeoutChangeInitiated)
    {
        emit DkgResultSubmissionTimeoutUpdated(newDkgResultSubmissionTimeout);
        // slither-disable-next-line reentrancy-no-eth
        walletRegistry.updateDkgParameters(
            walletRegistry.dkgParameters().seedTimeout,
            walletRegistry.dkgParameters().resultChallengePeriodLength,
            newDkgResultSubmissionTimeout,
            walletRegistry.dkgParameters().submitterPrecedencePeriodLength
        );
        dkgResultSubmissionTimeoutChangeInitiated = 0;
        newDkgResultSubmissionTimeout = 0;
    }

    /// @notice Begins the DKG submitter precedence period length.
    /// @dev Can be called only by the contract owner.
    /// @param _newSubmitterPrecedencePeriodLength New DKG submitter precedence
    ///        period length in blocks
    function beginDkgSubmitterPrecedencePeriodLengthUpdate(
        uint256 _newSubmitterPrecedencePeriodLength
    ) external onlyOwner {
        /* solhint-disable not-rely-on-time */
        require(
            _newSubmitterPrecedencePeriodLength > 0,
            "DKG submitter precedence period length must be > 0"
        );
        newSubmitterPrecedencePeriodLength = _newSubmitterPrecedencePeriodLength;
        dkgSubmitterPrecedencePeriodLengthChangeInitiated = block.timestamp;
        emit DkgSubmitterPrecedencePeriodLengthUpdateStarted(
            _newSubmitterPrecedencePeriodLength,
            block.timestamp
        );
        /* solhint-enable not-rely-on-time */
    }

    /// @notice Finalizes the DKG submitter precedence period length.
    /// @dev Can be called only by the contract owner, after the governance
    ///      delay elapses.
    function finalizeDkgSubmitterPrecedencePeriodLengthUpdate()
        external
        onlyOwner
        onlyAfterGovernanceDelay(
            dkgSubmitterPrecedencePeriodLengthChangeInitiated
        )
    {
        emit DkgSubmitterPrecedencePeriodLengthUpdated(
            newSubmitterPrecedencePeriodLength
        );
        // slither-disable-next-line reentrancy-no-eth
        walletRegistry.updateDkgParameters(
            walletRegistry.dkgParameters().seedTimeout,
            walletRegistry.dkgParameters().resultChallengePeriodLength,
            walletRegistry.dkgParameters().resultSubmissionTimeout,
            newSubmitterPrecedencePeriodLength
        );
        dkgSubmitterPrecedencePeriodLengthChangeInitiated = 0;
        newSubmitterPrecedencePeriodLength = 0;
    }

    /// @notice Get the time remaining until the governance delay can be updated.
    /// @return Remaining time in seconds.
    function getRemainingGovernanceDelayUpdateTime()
        external
        view
        returns (uint256)
    {
        return getRemainingChangeTime(governanceDelayChangeInitiated);
    }

    /// @notice Get the time remaining until the wallet registry ownership can
    ///         be transferred.
    /// @return Remaining time in seconds.
    function getRemainingWalletRegistryOwnershipTransferDelayTime()
        external
        view
        returns (uint256)
    {
        return getRemainingChangeTime(walletRegistryOwnershipTransferInitiated);
    }

    /// @notice Get the time remaining until the minimum authorization amount
    ///         can be updated.
    /// @return Remaining time in seconds.
    function getRemainingMimimumAuthorizationUpdateTime()
        external
        view
        returns (uint256)
    {
        return getRemainingChangeTime(minimumAuthorizationChangeInitiated);
    }

    /// @notice Get the time remaining until the authorization decrease delay
    ///         can be updated.
    /// @return Remaining time in seconds.
    function getRemainingAuthorizationDecreaseDelayUpdateTime()
        external
        view
        returns (uint256)
    {
        return
            getRemainingChangeTime(authorizationDecreaseDelayChangeInitiated);
    }

    /// @notice Get the time remaining until the malicious DKG result
    ///         slashing amount can be updated.
    /// @return Remaining time in seconds.
    function getRemainingMaliciousDkgResultSlashingAmountUpdateTime()
        external
        view
        returns (uint256)
    {
        return
            getRemainingChangeTime(
                maliciousDkgResultSlashingAmountChangeInitiated
            );
    }

    /// @notice Get the time remaining until the DKG malicious result
    ///         notification reward multiplier duration can be updated.
    /// @return Remaining time in seconds.
    function getRemainingMaliciousDkgResultNotificationRewardMultiplierUpdateTime()
        external
        view
        returns (uint256)
    {
        return
            getRemainingChangeTime(
                maliciousDkgResultNotificationRewardMultiplierChangeInitiated
            );
    }

    /// @notice Get the time remaining until the DKG seed timeout can be updated.
    /// @return Remaining time in seconds.
    function getRemainingDkgSeedTimeoutUpdateTime()
        external
        view
        returns (uint256)
    {
<<<<<<< HEAD
        return
            getRemainingChangeTime(
                dkgSeedTimeoutChangeInitiated,
                STANDARD_PARAMETER_GOVERNANCE_DELAY
            );
=======
        return getRemainingChangeTime(dkgSeedTimeoutChangeInitiated);
>>>>>>> 3d89f296
    }

    /// @notice Get the time remaining until the DKG result challenge period
    ///         length can be updated.
    /// @return Remaining time in seconds.
    function getRemainingDkgResultChallengePeriodLengthUpdateTime()
        external
        view
        returns (uint256)
    {
        return
            getRemainingChangeTime(
                dkgResultChallengePeriodLengthChangeInitiated
            );
    }

    /// @notice Get the time remaining until the DKG result submission
    ///         eligibility delay can be updated.
    /// @return Remaining time in seconds.
    function getRemainingDkgResultSubmissionTimeoutUpdateTime()
        external
        view
        returns (uint256)
    {
        return
            getRemainingChangeTime(dkgResultSubmissionTimeoutChangeInitiated);
    }

    /// @notice Get the time remaining until the wallet owner can be updated.
    /// @return Remaining time in seconds.
    function getRemainingWalletOwnerUpdateTime()
        external
        view
        returns (uint256)
    {
        return getRemainingChangeTime(walletOwnerChangeInitiated);
    }

    /// @notice Get the time remaining until the wallet owner can be updated.
    /// @return Remaining time in seconds.
    function getRemainingSubmitterPrecedencePeriodLengthUpdateTime()
        external
        view
        returns (uint256)
    {
        return
            getRemainingChangeTime(
                dkgSubmitterPrecedencePeriodLengthChangeInitiated
            );
    }

    /// @notice Gets the time remaining until the governable parameter update
    ///         can be committed.
    /// @param changeTimestamp Timestamp indicating the beginning of the change.
    /// @return Remaining time in seconds.
    function getRemainingChangeTime(uint256 changeTimestamp)
        internal
        view
        returns (uint256)
    {
        require(changeTimestamp > 0, "Change not initiated");
        /* solhint-disable-next-line not-rely-on-time */
        uint256 elapsed = block.timestamp - changeTimestamp;
        if (elapsed >= governanceDelay) {
            return 0;
        }

        return governanceDelay - elapsed;
    }
}<|MERGE_RESOLUTION|>--- conflicted
+++ resolved
@@ -60,28 +60,6 @@
 
     WalletRegistry public walletRegistry;
 
-<<<<<<< HEAD
-    // Long governance delay used for critical parameters giving a chance for
-    // stakers to opt out before the change is finalized in case they do not
-    // agree with that change. The maximum group lifetime must not be longer
-    // than this delay.
-    //
-    // The full list of parameters protected by this delay:
-    // - wallet owner
-    uint256 internal constant CRITICAL_PARAMETER_GOVERNANCE_DELAY = 2 weeks;
-
-    // Short governance delay for non-critical parameters. Honest stakers should
-    // not be severely affected by any change of these parameters.
-    //
-    // The full list of parameters protected by this delay:
-    // - malicious DKG result notification reward multiplier
-    // - malicious DKG result slashing amount
-    // - DKG seed timeout
-    // - DKG result challenge period length
-    // - DKG result submission eligibility delay
-    // - DKG submitter precedence period length
-    uint256 internal constant STANDARD_PARAMETER_GOVERNANCE_DELAY = 12 hours;
-=======
     uint256 public governanceDelay;
 
     event GovernanceDelayUpdateStarted(
@@ -95,7 +73,6 @@
         uint256 timestamp
     );
     event WalletRegistryOwnershipTransferred(address newWalletRegistryOwner);
->>>>>>> 3d89f296
 
     event WalletOwnerUpdateStarted(address walletOwner, uint256 timestamp);
     event WalletOwnerUpdated(address walletOwner);
@@ -269,18 +246,6 @@
         newWalletRegistryOwner = address(0);
     }
 
-    /// @notice Upgrades the random beacon.
-    /// @dev Can be called only by the contract owner.
-    /// @param _newRandomBeacon New random beacon address
-    function upgradeRandomBeacon(address _newRandomBeacon) external onlyOwner {
-        require(
-            _newRandomBeacon != address(0),
-            "New random beacon address cannot be zero"
-        );
-
-        walletRegistry.upgradeRandomBeacon(_newRandomBeacon);
-    }
-
     /// @notice Begins the wallet owner update process.
     /// @dev Can be called only by the contract owner.
     /// @param _newWalletOwner New wallet owner address
@@ -309,11 +274,7 @@
     {
         emit WalletOwnerUpdated(newWalletOwner);
         // slither-disable-next-line reentrancy-no-eth
-<<<<<<< HEAD
-        walletRegistry.updateWalletOwner(newWalletOwner);
-=======
         walletRegistry.updateWalletOwner(IWalletOwner(newWalletOwner));
->>>>>>> 3d89f296
         walletOwnerChangeInitiated = 0;
         newWalletOwner = address(0);
     }
@@ -493,14 +454,7 @@
     function finalizeDkgSeedTimeoutUpdate()
         external
         onlyOwner
-<<<<<<< HEAD
-        onlyAfterGovernanceDelay(
-            dkgSeedTimeoutChangeInitiated,
-            STANDARD_PARAMETER_GOVERNANCE_DELAY
-        )
-=======
         onlyAfterGovernanceDelay(dkgSeedTimeoutChangeInitiated)
->>>>>>> 3d89f296
     {
         emit DkgSeedTimeoutUpdated(newDkgSeedTimeout);
         // slither-disable-next-line reentrancy-no-eth
@@ -724,15 +678,7 @@
         view
         returns (uint256)
     {
-<<<<<<< HEAD
-        return
-            getRemainingChangeTime(
-                dkgSeedTimeoutChangeInitiated,
-                STANDARD_PARAMETER_GOVERNANCE_DELAY
-            );
-=======
         return getRemainingChangeTime(dkgSeedTimeoutChangeInitiated);
->>>>>>> 3d89f296
     }
 
     /// @notice Get the time remaining until the DKG result challenge period
