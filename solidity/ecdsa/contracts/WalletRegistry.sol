// SPDX-License-Identifier: MIT
//
// ▓▓▌ ▓▓ ▐▓▓ ▓▓▓▓▓▓▓▓▓▓▌▐▓▓▓▓▓▓▓▓▓▓▓▓▓▓▓▓▓▓ ▓▓▓▓▓▓▓▓▓▓▓▓▓▓▓▓▓▓ ▓▓▓▓▓▓▓▓▓▓▓▓▓▓▓▓▓▄
// ▓▓▓▓▓▓▓▓▓▓ ▓▓▓▓▓▓▓▓▓▓▌▐▓▓▓▓▓▓▓▓▓▓▓▓▓▓▓▓▓▓ ▓▓▓▓▓▓▓▓▓▓▓▓▓▓▓▓▓▓ ▓▓▓▓▓▓▓▓▓▓▓▓▓▓▓▓▓▓▓
//   ▓▓▓▓▓▓    ▓▓▓▓▓▓▓▀    ▐▓▓▓▓▓▓    ▐▓▓▓▓▓   ▓▓▓▓▓▓     ▓▓▓▓▓   ▐▓▓▓▓▓▌   ▐▓▓▓▓▓▓
//   ▓▓▓▓▓▓▄▄▓▓▓▓▓▓▓▀      ▐▓▓▓▓▓▓▄▄▄▄         ▓▓▓▓▓▓▄▄▄▄         ▐▓▓▓▓▓▌   ▐▓▓▓▓▓▓
//   ▓▓▓▓▓▓▓▓▓▓▓▓▓▀        ▐▓▓▓▓▓▓▓▓▓▓         ▓▓▓▓▓▓▓▓▓▓         ▐▓▓▓▓▓▓▓▓▓▓▓▓▓▓▓▓
//   ▓▓▓▓▓▓▀▀▓▓▓▓▓▓▄       ▐▓▓▓▓▓▓▀▀▀▀         ▓▓▓▓▓▓▀▀▀▀         ▐▓▓▓▓▓▓▓▓▓▓▓▓▓▓▀
//   ▓▓▓▓▓▓   ▀▓▓▓▓▓▓▄     ▐▓▓▓▓▓▓     ▓▓▓▓▓   ▓▓▓▓▓▓     ▓▓▓▓▓   ▐▓▓▓▓▓▌
// ▓▓▓▓▓▓▓▓▓▓ █▓▓▓▓▓▓▓▓▓ ▐▓▓▓▓▓▓▓▓▓▓▓▓▓▓▓▓▓▓ ▓▓▓▓▓▓▓▓▓▓▓▓▓▓▓▓▓▓  ▓▓▓▓▓▓▓▓▓▓
// ▓▓▓▓▓▓▓▓▓▓ ▓▓▓▓▓▓▓▓▓▓ ▐▓▓▓▓▓▓▓▓▓▓▓▓▓▓▓▓▓▓ ▓▓▓▓▓▓▓▓▓▓▓▓▓▓▓▓▓▓  ▓▓▓▓▓▓▓▓▓▓
//
//                           Trust math, not hardware.

pragma solidity ^0.8.9;

import "./api/IWalletRegistry.sol";
import "./api/IWalletOwner.sol";
import "./libraries/EcdsaAuthorization.sol";
import "./libraries/EcdsaDkg.sol";
import "./libraries/Wallets.sol";
import "./EcdsaDkgValidator.sol";

import "@keep-network/sortition-pools/contracts/SortitionPool.sol";
import "@keep-network/random-beacon/contracts/api/IRandomBeacon.sol";
import "@keep-network/random-beacon/contracts/api/IRandomBeaconConsumer.sol";
<<<<<<< HEAD
=======
import "@openzeppelin/contracts/access/Ownable.sol";

import "@keep-network/random-beacon/contracts/Reimbursable.sol";
import "@keep-network/random-beacon/contracts/ReimbursementPool.sol";

/// TODO: Add a dependency to `threshold-network/solidity-contracts` and use
/// IStaking interface from there.
interface IWalletStaking {
    function authorizedStake(address stakingProvider, address application)
        external
        view
        returns (uint256);
>>>>>>> 86e179bb

import "@threshold-network/solidity-contracts/contracts/staking/IApplication.sol";
import "@threshold-network/solidity-contracts/contracts/staking/IStaking.sol";
import "@openzeppelin/contracts/access/Ownable.sol";

contract WalletRegistry is
<<<<<<< HEAD
    IWalletRegistry,
    IRandomBeaconConsumer,
    IApplication,
    Ownable
=======
    IRandomBeaconConsumer,
    IWalletRegistry,
    Ownable,
    Reimbursable
>>>>>>> 86e179bb
{
    using EcdsaAuthorization for EcdsaAuthorization.Data;
    using EcdsaDkg for EcdsaDkg.Data;
    using Wallets for Wallets.Data;

    // Libraries data storages
    EcdsaAuthorization.Data internal authorization;
    EcdsaDkg.Data internal dkg;
    Wallets.Data internal wallets;

    // Address that is set as owner of all wallets. Only this address can request
    // new wallets creation and manage their state.
    IWalletOwner public walletOwner;

    /// @notice Slashing amount for supporting malicious DKG result. Every
    ///         DKG result submitted can be challenged for the time of DKG's
    ///         `resultChallengePeriodLength` parameter. If the DKG result submitted
    ///         is challenged and proven to be malicious, each operator who
    ///         signed the malicious result is slashed for
    ///         `maliciousDkgResultSlashingAmount`.
    uint96 public maliciousDkgResultSlashingAmount;

    /// @notice Percentage of the staking contract malicious behavior
    ///         notification reward which will be transferred to the notifier
    ///         reporting about a malicious DKG result. Notifiers are rewarded
    ///         from a notifiers treasury pool. For example, if
    ///         notification reward is 1000 and the value of the multiplier is
    ///         5, the notifier will receive: 5% of 1000 = 50 per each
    ///         operator affected.
    uint256 public maliciousDkgResultNotificationRewardMultiplier;

    /// @notice Calculated max gas cost for submitting a DKG result. This will
    ///         be refunded as part of the DKG approval process. It is in the
    ///         submitter's interest to not skip his priority turn on the approval,
    ///         otherwise the refund of the DKG submission will be refunded to
    ///         other member that will call the DKG approve function.
    uint256 public dkgResultSubmissionGas = 300000;

    // @notice Gas meant to balance the DKG approval's overall cost. Can be updated
    //         by the governace based on the current market conditions.
    uint256 public dkgApprovalGasOffset = 65000;

    /// @notice Duration of the sortition pool rewards ban imposed on operators
    ///         who missed their turn for DKG result submission or who failed
    ///         a heartbeat.
    uint256 public sortitionPoolRewardsBanDuration;

    // External dependencies

    SortitionPool public immutable sortitionPool;
    IStaking public immutable staking;
    IRandomBeacon public randomBeacon;

    // Events
    event DkgStarted(uint256 indexed seed);

    event DkgResultSubmitted(
        bytes32 indexed resultHash,
        uint256 indexed seed,
        EcdsaDkg.Result result
    );

    event DkgTimedOut();

    event DkgResultApproved(
        bytes32 indexed resultHash,
        address indexed approver
    );

    event DkgResultChallenged(
        bytes32 indexed resultHash,
        address indexed challenger,
        string reason
    );

    event DkgStateLocked();

    event DkgSeedTimedOut();

    event WalletCreated(
        bytes32 indexed walletID,
        bytes32 indexed dkgResultHash
    );

    event DkgMaliciousResultSlashed(
        bytes32 indexed resultHash,
        uint256 slashingAmount,
        address maliciousSubmitter
    );

    event DkgMaliciousResultSlashingFailed(
        bytes32 indexed resultHash,
        uint256 slashingAmount,
        address maliciousSubmitter
    );

    event AuthorizationParametersUpdated(
        uint96 minimumAuthorization,
        uint64 authorizationDecreaseDelay
    );

    event RewardParametersUpdated(
        uint256 maliciousDkgResultNotificationRewardMultiplier,
        uint256 sortitionPoolRewardsBanDuration
    );

    event SlashingParametersUpdated(uint256 maliciousDkgResultSlashingAmount);

    event DkgParametersUpdated(
        uint256 seedTimeout,
        uint256 resultChallengePeriodLength,
        uint256 resultSubmissionTimeout,
        uint256 resultSubmitterPrecedencePeriodLength
    );

    event RandomBeaconUpgraded(address randomBeacon);

    event WalletOwnerUpdated(address walletOwner);

<<<<<<< HEAD
    event OperatorRegistered(
        address indexed stakingProvider,
        address indexed operator
    );

    event AuthorizationIncreased(
        address indexed stakingProvider,
        address indexed operator,
        uint96 fromAmount,
        uint96 toAmount
    );

    event AuthorizationDecreaseRequested(
        address indexed stakingProvider,
        address indexed operator,
        uint96 fromAmount,
        uint96 toAmount,
        uint64 decreasingAt
    );

    event AuthorizationDecreaseApproved(address indexed stakingProvider);

    event InvoluntaryAuthorizationDecreaseFailed(
        address indexed stakingProvider,
        address indexed operator,
        uint96 fromAmount,
        uint96 toAmount
    );

    event OperatorJoinedSortitionPool(
        address indexed stakingProvider,
        address indexed operator
    );

    event OperatorStatusUpdated(
        address indexed stakingProvider,
        address indexed operator
    );

    modifier onlyStakingContract() {
        require(
            msg.sender == address(staking),
            "Caller is not the staking contract"
        );
        _;
    }

    /// @notice Reverts if called not by the Wallet Owner.
    modifier onlyWalletOwner() {
        require(
            msg.sender == address(walletOwner),
            "Caller is not the Wallet Owner"
        );
        _;
    }
=======
    event DkgResultSubmissionGasUpdated(uint256 dkgResultSubmissionGas);

    event DkgApprovalGasOffsetUpdated(uint256 dkgApprovalGasOffset);
>>>>>>> 86e179bb

    constructor(
        SortitionPool _sortitionPool,
        IStaking _staking,
        EcdsaDkgValidator _ecdsaDkgValidator,
        IRandomBeacon _randomBeacon,
        ReimbursementPool _reimbursementPool
    ) {
        sortitionPool = _sortitionPool;
        staking = _staking;
        randomBeacon = _randomBeacon;
        reimbursementPool = _reimbursementPool;

        // TODO: Implement governance for the parameters
        // TODO: revisit all initial values
        sortitionPoolRewardsBanDuration = 2 weeks;

        // slither-disable-next-line too-many-digits
        authorization.setMinimumAuthorization(400000e18); // 400k T
        authorization.setAuthorizationDecreaseDelay(5184000); // 60 days

        maliciousDkgResultSlashingAmount = 50000e18;
        maliciousDkgResultNotificationRewardMultiplier = 100;

        dkg.init(_sortitionPool, _ecdsaDkgValidator);
        dkg.setSeedTimeout(1440); // ~6h assuming 15s block time // TODO: Verify value
        dkg.setResultChallengePeriodLength(11520); // ~48h assuming 15s block time
        dkg.setResultSubmissionTimeout(100 * 20); // TODO: Verify value
        dkg.setSubmitterPrecedencePeriodLength(20); // TODO: Verify value
    }

    /// @notice Used by staking provider to set operator address that will
    ///         operate ECDSA node. The given staking provider can set operator
    ///         address only one time. The operator address can not be changed
    ///         and must be unique. Reverts if the operator is already set for
    ///         the staking provider or if the operator address is already in
    ///         use. Reverts if there is a pending authorization decrease for
    ///         the staking provider.
    function registerOperator(address operator) external {
        authorization.registerOperator(operator);
    }

    /// @notice Lets the operator join the sortition pool. The operator address
    ///         must be known - before calling this function, it has to be
    ///         appointed by the staking provider by calling `registerOperator`.
    ///         Also, the operator must have the minimum authorization required
    ///         by ECDSA. Function reverts if there is no minimum stake
    ///         authorized or if the operator is not known. If there was an
    ///         authorization decrease requested, it is activated by starting
    ///         the authorization decrease delay.
    function joinSortitionPool() external {
        authorization.joinSortitionPool(staking, sortitionPool);
    }

    /// @notice Updates status of the operator in the sortition pool. If there
    ///         was an authorization decrease requested, it is activated by
    ///         starting the authorization decrease delay.
    ///         Function reverts if the operator is not known.
    function updateOperatorStatus(address operator) external {
        authorization.updateOperatorStatus(staking, sortitionPool, operator);
    }

    /// @notice Used by T staking contract to inform the application that the
    ///         authorized stake amount for the given staking provider increased.
    ///
    ///         Reverts if the authorization amount is below the minimum.
    ///
    ///         The function is not updating the sortition pool. Sortition pool
    ///         state needs to be updated by the operator with a call to
    ///         `joinSortitionPool` or `updateOperatorStatus`.
    ///
    /// @dev Can only be called by T staking contract.
    function authorizationIncreased(
        address stakingProvider,
        uint96 fromAmount,
        uint96 toAmount
    ) external onlyStakingContract {
        authorization.authorizationIncreased(
            stakingProvider,
            fromAmount,
            toAmount
        );
    }

    /// @notice Used by T staking contract to inform the application that the
    ///         authorization decrease for the given staking provider has been
    ///         requested.
    ///
    ///         Reverts if the amount after deauthorization would be non-zero
    ///         and lower than the minimum authorization.
    ///
    ///         If the operator is not known (`registerOperator` was not called)
    ///         it lets to `approveAuthorizationDecrease` immediatelly. If the
    ///         operator is known (`registerOperator` was called), the operator
    ///         needs to update state of the sortition pool with a call to
    ///         `joinSortitionPool` or `updateOperatorStatus`. After the
    ///         sortition pool state is in sync, authorization decrease delay
    ///         starts.
    ///
    ///         After authorization decrease delay passes, authorization
    ///         decrease request needs to be approved with a call to
    ///         `approveAuthorizationDecrease` function.
    ///
    ///         If there is a pending authorization decrease request, it is
    ///         overwritten.
    ///
    /// @dev Should only be callable by T staking contract.
    function authorizationDecreaseRequested(
        address stakingProvider,
        uint96 fromAmount,
        uint96 toAmount
    ) external onlyStakingContract {
        authorization.authorizationDecreaseRequested(
            stakingProvider,
            fromAmount,
            toAmount
        );
    }

    /// @notice Approves the previously registered authorization decrease
    ///         request. Reverts if authorization decrease delay have not passed
    ///         yet or if the authorization decrease was not requested for the
    ///         given staking provider.
    function approveAuthorizationDecrease(address stakingProvider) external {
        authorization.approveAuthorizationDecrease(staking, stakingProvider);
    }

    /// @notice Used by T staking contract to inform the application the
    ///         authorization has been decreased for the given staking provider
    ///         involuntarily, as a result of slashing.
    ///
    ///         If the operator is not known (`registerOperator` was not called)
    ///         the function does nothing. The operator was never in a sortition
    ///         pool so there is nothing to update.
    ///
    ///         If the operator is known, sortition pool is unlocked, and the
    ///         operator is in the sortition pool, the sortition pool state is
    ///         updated. If the sortition pool is locked, update needs to be
    ///         postponed. Every other staker is incentivized to call
    ///         `updateOperatorStatus` for the problematic operator to increase
    ///         their own rewards in the pool.
    function involuntaryAuthorizationDecrease(
        address stakingProvider,
        uint96 fromAmount,
        uint96 toAmount
    ) external onlyStakingContract {
        authorization.involuntaryAuthorizationDecrease(
            staking,
            sortitionPool,
            stakingProvider,
            fromAmount,
            toAmount
        );
    }

    /// @notice Updates address of the Random Beacon.
    /// @dev Can be called only by the contract owner, which should be the
    ///      wallet registry governance contract. The caller is responsible for
    ///      validating parameters.
    /// @param _randomBeacon Random Beacon address.
    function upgradeRandomBeacon(IRandomBeacon _randomBeacon)
        external
        onlyOwner
    {
        randomBeacon = _randomBeacon;
        emit RandomBeaconUpgraded(address(_randomBeacon));
    }

    /// @notice Updates the values of authorization parameters.
    /// @dev Can be called only by the contract owner, which should be the
    ///      wallet registry governance contract. The caller is responsible for
    ///      validating parameters.
    /// @param _minimumAuthorization New minimum authorization amount
    /// @param _authorizationDecreaseDelay New authorization decrease delay in
    ///        seconds
    function updateAuthorizationParameters(
        uint96 _minimumAuthorization,
        uint64 _authorizationDecreaseDelay
    ) external onlyOwner {
        authorization.setMinimumAuthorization(_minimumAuthorization);
        authorization.setAuthorizationDecreaseDelay(
            _authorizationDecreaseDelay
        );

        emit AuthorizationParametersUpdated(
            _minimumAuthorization,
            _authorizationDecreaseDelay
        );
    }

    /// @notice Updates the values of DKG parameters.
    /// @dev Can be called only by the contract owner, which should be the
    ///      wallet registry governance contract. The caller is responsible for
    ///      validating parameters.
    /// @param _seedTimeout New seed timeout.
    /// @param _resultChallengePeriodLength New DKG result challenge period
    ///        length
    /// @param _resultSubmissionTimeout New DKG result submission timeout
    /// @param _submitterPrecedencePeriodLength New submitter precedence period
    ///        length
    function updateDkgParameters(
        uint256 _seedTimeout,
        uint256 _resultChallengePeriodLength,
        uint256 _resultSubmissionTimeout,
        uint256 _submitterPrecedencePeriodLength
    ) external onlyOwner {
        dkg.setSeedTimeout(_seedTimeout);
        dkg.setResultChallengePeriodLength(_resultChallengePeriodLength);
        dkg.setResultSubmissionTimeout(_resultSubmissionTimeout);
        dkg.setSubmitterPrecedencePeriodLength(
            _submitterPrecedencePeriodLength
        );

        // slither-disable-next-line reentrancy-events
        emit DkgParametersUpdated(
            _seedTimeout,
            _resultChallengePeriodLength,
            _resultSubmissionTimeout,
            _submitterPrecedencePeriodLength
        );
    }

    /// @notice Updates the values of reward parameters.
    /// @dev Can be called only by the contract owner, which should be the
    ///      wallet registry governance contract. The caller is responsible for
    ///      validating parameters.
    /// @param _maliciousDkgResultNotificationRewardMultiplier New value of the
    ///        DKG malicious result notification reward multiplier.
    /// @param _sortitionPoolRewardsBanDuration New sortition pool rewards
    ///        ban duration in seconds.
    function updateRewardParameters(
        uint256 _maliciousDkgResultNotificationRewardMultiplier,
        uint256 _sortitionPoolRewardsBanDuration
    ) external onlyOwner {
        maliciousDkgResultNotificationRewardMultiplier = _maliciousDkgResultNotificationRewardMultiplier;
        sortitionPoolRewardsBanDuration = _sortitionPoolRewardsBanDuration;
        emit RewardParametersUpdated(
            _maliciousDkgResultNotificationRewardMultiplier,
            _sortitionPoolRewardsBanDuration
        );
    }

    /// @notice Updates the values of slashing parameters.
    /// @dev Can be called only by the contract owner, which should be the
    ///      wallet registry governance contract. The caller is responsible for
    ///      validating parameters.
    /// @param _maliciousDkgResultSlashingAmount New malicious DKG result
    ///        slashing amount
    function updateSlashingParameters(uint96 _maliciousDkgResultSlashingAmount)
        external
        onlyOwner
    {
        maliciousDkgResultSlashingAmount = _maliciousDkgResultSlashingAmount;
        emit SlashingParametersUpdated(_maliciousDkgResultSlashingAmount);
    }

    /// @notice Updates the values of the wallet parameters.
    /// @dev Can be called only by the contract owner, which should be the
    ///      wallet registry governance contract. The caller is responsible for
    ///      validating parameters. The wallet owner has to implement `IWalletOwner`
    ///      interface.
    /// @param _walletOwner New wallet owner address.
    function updateWalletOwner(IWalletOwner _walletOwner) external onlyOwner {
        walletOwner = _walletOwner;
        emit WalletOwnerUpdated(address(_walletOwner));
    }

<<<<<<< HEAD
=======
    /// @notice Updates the dkg result submission gas.
    /// @dev Can be called only by the contract owner, which should be the
    ///      wallet registry governance contract. The caller is responsible for
    ///      validating parameters.
    /// @param _dkgResultSubmissionGas New dkg result submission gas.
    function updateDkgResultSubmissionGas(uint256 _dkgResultSubmissionGas)
        external
        onlyOwner
    {
        dkgResultSubmissionGas = _dkgResultSubmissionGas;
        emit DkgResultSubmissionGasUpdated(_dkgResultSubmissionGas);
    }

    /// @notice Updates the dkg approval gas offset.
    /// @dev Can be called only by the contract owner, which should be the
    ///      wallet registry governance contract. The caller is responsible for
    ///      validating parameters.
    /// @param _dkgApprovalGasOffset New dkg result approval gas.
    function updateDkgApprovalGasOffset(uint256 _dkgApprovalGasOffset)
        external
        onlyOwner
    {
        dkgApprovalGasOffset = _dkgApprovalGasOffset;
        emit DkgApprovalGasOffsetUpdated(_dkgApprovalGasOffset);
    }

    /// @notice Registers the caller in the sortition pool.
    // TODO: Revisit on integration with Token Staking contract.
    function registerOperator() external {
        address operator = msg.sender;

        require(
            !sortitionPool.isOperatorInPool(operator),
            "Operator is already registered"
        );

        sortitionPool.insertOperator(
            operator,
            staking.authorizedStake(operator, address(this)) // FIXME: authorizedStake expects `stakingProvider` instead of `operator`
        );
    }

    /// @notice Updates the sortition pool status of the caller.
    /// @param operator Operator's address.
    // TODO: Revisit on integration with Token Staking contract.
    function updateOperatorStatus(address operator) external {
        sortitionPool.updateOperatorStatus(
            operator,
            staking.authorizedStake(msg.sender, address(this)) // FIXME: authorizedStake expects `stakingProvider` instead of `msg.sender`
        );
    }

>>>>>>> 86e179bb
    /// @notice Requests a new wallet creation.
    /// @dev Can be called only by the owner of wallets.
    ///      It locks the DKG and request a new relay entry. It expects
    ///      that the DKG process will be started once a new relay entry
    ///      gets generated.
    function requestNewWallet() external onlyWalletOwner {
        dkg.lockState();

        randomBeacon.requestRelayEntry(this);
    }

    /// @notice Closes an existing wallet.
    /// @param walletID ID of the wallet.
    /// @dev Only a Wallet Owner can call this function.
    function closeWallet(bytes32 walletID) external onlyWalletOwner {
        // TODO: Implementation.
    }

    /// @notice A callback that is executed once a new relay entry gets
    ///         generated. It starts the DKG process.
    /// @dev Can be called only by the random beacon contract.
    /// @param relayEntry Relay entry.
    function __beaconCallback(uint256 relayEntry, uint256) external {
        require(
            msg.sender == address(randomBeacon),
            "Caller is not the Random Beacon"
        );

        dkg.start(relayEntry);
    }

    /// @notice Submits result of DKG protocol.
    ///         The DKG result consists of result submitting member index,
    ///         calculated group public key, bytes array of misbehaved members,
    ///         concatenation of signatures from group members, indices of members
    ///         corresponding to each signature and the list of group members.
    ///         The result is registered optimistically and waits for an approval.
    ///         The result can be challenged when it is believed to be incorrect.
    ///         The challenge verifies the registered result i.a. it checks if members
    ///         list corresponds to the expected set of members determined
    ///         by the sortition pool.
    /// @dev The message to be signed by each member is keccak256 hash of the
    ///      calculated group public key, misbehaved members indices and DKG
    ///      start block. The calculated hash should be prefixed with prefixed with
    ///      `\x19Ethereum signed message:\n` before signing, so the message to
    ///      sign is:
    ///      `\x19Ethereum signed message:\n${keccak256(groupPubKey,misbehavedIndices,startBlock)}`
    /// @param dkgResult DKG result.
    function submitDkgResult(EcdsaDkg.Result calldata dkgResult) external {
        dkg.submitResult(dkgResult);
    }

    /// @notice Approves DKG result. Can be called when the challenge period for
    ///         the submitted result is finished. Considers the submitted result
    ///         as valid, pays reward to the approver, bans misbehaved group
    ///         members from the sortition pool rewards, and completes the group
    ///         creation by activating the candidate group. For the first
    ///         `resultSubmissionTimeout` blocks after the end of the
    ///         challenge period can be called only by the DKG result submitter.
    ///         After that time, can be called by anyone.
    ///         A new wallet based on the DKG result details.
    /// @param dkgResult Result to approve. Must match the submitted result
    ///        stored during `submitDkgResult`.
    function approveDkgResult(EcdsaDkg.Result calldata dkgResult) external {
        uint256 gasStart = gasleft();
        uint32[] memory misbehavedMembers = dkg.approveResult(dkgResult);

        (bytes32 walletID, bytes32 publicKeyX, bytes32 publicKeyY) = wallets
            .addWallet(dkgResult.membersHash, dkgResult.groupPubKey);

        emit WalletCreated(walletID, keccak256(abi.encode(dkgResult)));

        if (misbehavedMembers.length > 0) {
            sortitionPool.setRewardIneligibility(
                misbehavedMembers,
                // solhint-disable-next-line not-rely-on-time
                block.timestamp + sortitionPoolRewardsBanDuration
            );
        }

        walletOwner.__ecdsaWalletCreatedCallback(
            walletID,
            publicKeyX,
            publicKeyY
        );

        dkg.complete();

        // Refunds msg.sender's ETH for dkg result submission & dkg approval
        reimbursementPool.refund(
            dkgResultSubmissionGas +
                (gasStart - gasleft()) +
                dkgApprovalGasOffset,
            msg.sender
        );
    }

    /// @notice Notifies about seed for DKG delivery timeout. It is expected
    ///         that a seed is delivered by the Random Beacon as a relay entry in a
    ///         callback function.
    function notifySeedTimeout() external refundable(msg.sender) {
        dkg.notifySeedTimeout();
        dkg.complete();
    }

    /// @notice Notifies about DKG timeout.
    function notifyDkgTimeout() external refundable(msg.sender) {
        dkg.notifyDkgTimeout();
        dkg.complete();
    }

    /// @notice Challenges DKG result. If the submitted result is proved to be
    ///         invalid it reverts the DKG back to the result submission phase.
    /// @param dkgResult Result to challenge. Must match the submitted result
    ///        stored during `submitDkgResult`.
    function challengeDkgResult(EcdsaDkg.Result calldata dkgResult) external {
        (
            bytes32 maliciousDkgResultHash,
            uint32 maliciousDkgResultSubmitterId
        ) = dkg.challengeResult(dkgResult);

        address maliciousDkgResultSubmitterAddress = sortitionPool
            .getIDOperator(maliciousDkgResultSubmitterId);

        address[] memory operatorWrapper = new address[](1);
        operatorWrapper[0] = operatorToStakingProvider(
            maliciousDkgResultSubmitterAddress
        );

        try
            staking.seize(
                maliciousDkgResultSlashingAmount,
                maliciousDkgResultNotificationRewardMultiplier,
                msg.sender,
                operatorWrapper
            )
        {
            // slither-disable-next-line reentrancy-events
            emit DkgMaliciousResultSlashed(
                maliciousDkgResultHash,
                maliciousDkgResultSlashingAmount,
                maliciousDkgResultSubmitterAddress
            );
        } catch {
            // Should never happen but we want to ensure a non-critical path
            // failure from an external contract does not stop the challenge
            // to complete.
            emit DkgMaliciousResultSlashingFailed(
                maliciousDkgResultHash,
                maliciousDkgResultSlashingAmount,
                maliciousDkgResultSubmitterAddress
            );
        }
    }

    /// @notice Checks if DKG result is valid for the current DKG.
    /// @param result DKG result.
    /// @return True if the result is valid. If the result is invalid it returns
    ///         false and an error message.
    function isDkgResultValid(EcdsaDkg.Result calldata result)
        external
        view
        returns (bool, string memory)
    {
        return dkg.isResultValid(result);
    }

    /// @notice Check current wallet creation state.
    function getWalletCreationState() external view returns (EcdsaDkg.State) {
        return dkg.currentState();
    }

    /// @notice Checks if awaiting seed timed out.
    /// @return True if awaiting seed timed out, false otherwise.
    function hasSeedTimedOut() external view returns (bool) {
        return dkg.hasSeedTimedOut();
    }

    /// @notice Checks if DKG timed out. The DKG timeout period includes time required
    ///         for off-chain protocol execution and time for the result publication
    ///         for all group members. After this time result cannot be submitted
    ///         and DKG can be notified about the timeout.
    /// @return True if DKG timed out, false otherwise.
    function hasDkgTimedOut() external view returns (bool) {
        return dkg.hasDkgTimedOut();
    }

    function getWallet(bytes32 walletID)
        external
        view
        returns (Wallets.Wallet memory)
    {
        return wallets.registry[walletID];
    }

    /// @notice Gets public key of a wallet with a given wallet ID.
    ///         The public key is returned in an uncompressed format as a 64-byte
    ///         concatenation of X and Y coordinates.
    /// @param walletID ID of the wallet.
    /// @return Uncompressed public key of the wallet.
    function getWalletPublicKey(bytes32 walletID)
        external
        view
        returns (bytes memory)
    {
        return wallets.getWalletPublicKey(walletID);
    }

    /// @notice Checks if a wallet with the given ID is registered.
    /// @param walletID Wallet's ID.
    /// @return True if wallet is registered, false otherwise.
    function isWalletRegistered(bytes32 walletID) external view returns (bool) {
        return wallets.isWalletRegistered(walletID);
    }

    // TODO: Add function to close the Wallet so the members are notified that
    // they no longer need to track the wallet.

    /// @notice Retrieves dkg parameters that were set in DKG library.
    function dkgParameters()
        external
        view
        returns (EcdsaDkg.Parameters memory)
    {
        return dkg.parameters;
    }

    /// @notice The minimum authorization amount required so that operator can
    ///         participate in ECDSA Wallet operations.
    function minimumAuthorization() external view returns (uint96) {
        return authorization.parameters.minimumAuthorization;
    }

    /// @notice Delay in seconds that needs to pass between the time
    ///         authorization decrease is requested and the time that request
    ///         can get approved.
    function authorizationDecreaseDelay() external view returns (uint64) {
        return authorization.parameters.authorizationDecreaseDelay;
    }

    /// @notice Returns the current value of the staking provider's eligible
    ///         stake. Eligible stake is defined as the currently authorized
    ///         stake minus the pending authorization decrease. Eligible stake
    ///         is what is used for operator's weight in the sortition pool.
    function eligibleStake(address stakingProvider)
        external
        view
        returns (uint96)
    {
        return authorization.eligibleStake(staking, stakingProvider);
    }

    /// @notice Returns the amount of stake that is pending authorization
    ///         decrease for the given staking provider. If no authorization
    ///         decrease has been requested, returns zero.
    function pendingAuthorizationDecrease(address stakingProvider)
        external
        view
        returns (uint96)
    {
        return authorization.pendingAuthorizationDecrease(stakingProvider);
    }

    /// @notice Returns the remaining time in seconds that needs to pass before
    ///         the requested authorization decrease can be approved.
    ///         If the sortition pool state was not updated yet by the operator
    ///         after requesting the authorization decrease, returns
    ///         `type(uint64).max`.
    function remainingAuthorizationDecreaseDelay(address stakingProvider)
        external
        view
        returns (uint64)
    {
        return
            authorization.remainingAuthorizationDecreaseDelay(stakingProvider);
    }

    /// @notice Returns operator registered for the given staking provider.
    function stakingProviderToOperator(address stakingProvider)
        external
        view
        returns (address)
    {
        return authorization.stakingProviderToOperator[stakingProvider];
    }

    /// @notice Returns staking provider of the given operator.
    function operatorToStakingProvider(address operator)
        public
        view
        returns (address)
    {
        return authorization.operatorToStakingProvider[operator];
    }

    /// @notice Checks if the operator's authorized stake is in sync with
    ///         operator's weight in the sortition pool.
    ///         If the operator is not in the sortition pool and their
    ///         authorized stake is non-zero, function returns false.
    function isOperatorUpToDate(address operator) external view returns (bool) {
        return
            authorization.isOperatorUpToDate(staking, sortitionPool, operator);
    }

    /// @notice Returns true if the given operator is in the sortition pool.
    ///         Otherwise, returns false.
    function isOperatorInPool(address operator) external view returns (bool) {
        return sortitionPool.isOperatorInPool(operator);
    }

    /// @notice Selects a new group of operators based on the provided seed.
    ///         At least one operator has to be registered in the pool,
    ///         otherwise the function fails reverting the transaction.
    /// @param seed Number used to select operators to the group.
    /// @return IDs of selected group members.
    function selectGroup(bytes32 seed) external view returns (uint32[] memory) {
        // TODO: Read seed from EcdsaDkg
        return sortitionPool.selectGroup(EcdsaDkg.groupSize, seed);
    }
}<|MERGE_RESOLUTION|>--- conflicted
+++ resolved
@@ -24,38 +24,19 @@
 import "@keep-network/sortition-pools/contracts/SortitionPool.sol";
 import "@keep-network/random-beacon/contracts/api/IRandomBeacon.sol";
 import "@keep-network/random-beacon/contracts/api/IRandomBeaconConsumer.sol";
-<<<<<<< HEAD
-=======
-import "@openzeppelin/contracts/access/Ownable.sol";
-
 import "@keep-network/random-beacon/contracts/Reimbursable.sol";
 import "@keep-network/random-beacon/contracts/ReimbursementPool.sol";
-
-/// TODO: Add a dependency to `threshold-network/solidity-contracts` and use
-/// IStaking interface from there.
-interface IWalletStaking {
-    function authorizedStake(address stakingProvider, address application)
-        external
-        view
-        returns (uint256);
->>>>>>> 86e179bb
 
 import "@threshold-network/solidity-contracts/contracts/staking/IApplication.sol";
 import "@threshold-network/solidity-contracts/contracts/staking/IStaking.sol";
 import "@openzeppelin/contracts/access/Ownable.sol";
 
 contract WalletRegistry is
-<<<<<<< HEAD
     IWalletRegistry,
     IRandomBeaconConsumer,
     IApplication,
-    Ownable
-=======
-    IRandomBeaconConsumer,
-    IWalletRegistry,
     Ownable,
     Reimbursable
->>>>>>> 86e179bb
 {
     using EcdsaAuthorization for EcdsaAuthorization.Data;
     using EcdsaDkg for EcdsaDkg.Data;
@@ -175,7 +156,10 @@
 
     event WalletOwnerUpdated(address walletOwner);
 
-<<<<<<< HEAD
+    event DkgResultSubmissionGasUpdated(uint256 dkgResultSubmissionGas);
+
+    event DkgApprovalGasOffsetUpdated(uint256 dkgApprovalGasOffset);
+
     event OperatorRegistered(
         address indexed stakingProvider,
         address indexed operator
@@ -231,11 +215,6 @@
         );
         _;
     }
-=======
-    event DkgResultSubmissionGasUpdated(uint256 dkgResultSubmissionGas);
-
-    event DkgApprovalGasOffsetUpdated(uint256 dkgApprovalGasOffset);
->>>>>>> 86e179bb
 
     constructor(
         SortitionPool _sortitionPool,
@@ -503,8 +482,6 @@
         emit WalletOwnerUpdated(address(_walletOwner));
     }
 
-<<<<<<< HEAD
-=======
     /// @notice Updates the dkg result submission gas.
     /// @dev Can be called only by the contract owner, which should be the
     ///      wallet registry governance contract. The caller is responsible for
@@ -531,33 +508,6 @@
         emit DkgApprovalGasOffsetUpdated(_dkgApprovalGasOffset);
     }
 
-    /// @notice Registers the caller in the sortition pool.
-    // TODO: Revisit on integration with Token Staking contract.
-    function registerOperator() external {
-        address operator = msg.sender;
-
-        require(
-            !sortitionPool.isOperatorInPool(operator),
-            "Operator is already registered"
-        );
-
-        sortitionPool.insertOperator(
-            operator,
-            staking.authorizedStake(operator, address(this)) // FIXME: authorizedStake expects `stakingProvider` instead of `operator`
-        );
-    }
-
-    /// @notice Updates the sortition pool status of the caller.
-    /// @param operator Operator's address.
-    // TODO: Revisit on integration with Token Staking contract.
-    function updateOperatorStatus(address operator) external {
-        sortitionPool.updateOperatorStatus(
-            operator,
-            staking.authorizedStake(msg.sender, address(this)) // FIXME: authorizedStake expects `stakingProvider` instead of `msg.sender`
-        );
-    }
-
->>>>>>> 86e179bb
     /// @notice Requests a new wallet creation.
     /// @dev Can be called only by the owner of wallets.
     ///      It locks the DKG and request a new relay entry. It expects
