--- conflicted
+++ resolved
@@ -253,21 +253,12 @@
 `RandomBeacon.reportUnauthorizedSigning()`, that is, the signed information can
 not become `msg.sender` for `reportUnauthorizedSigning` call.
 
-<<<<<<< HEAD
-Group members can agree upon members that failed the heartbeat and issue a
-heartbeat failure claim. If the required threshold of group members signed
-the heartbeat failure claim, they can submit it to
-`RandomBeacon.notifyFailedHeartbeat(Heartbeat.FailureClaim calldata claim, uint256 nonce)`
-function and have the group members who failed the heartbeat excluded from
-the sortition pool rewards for a specific time period.
-=======
 Group members can agree upon members who are permanently inactive and issue an
 operator inactivity claim. If the required threshold of group members signed
 the operator inactivity claim, they can submit it to
 `RandomBeacon.notifyOperatorInactivity(Inactivity.Claim calldata claim, uint256 nonce)`
 function and have the group members who are inactive excluded from
 the sortition pool rewards for a governable time period.
->>>>>>> 62c219ad
 
 This approach is theoretically susceptible to group members colluding together
 but because a reasonably high number of operators is needed to sign a claim and
