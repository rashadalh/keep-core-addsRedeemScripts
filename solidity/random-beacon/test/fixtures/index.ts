import { Contract } from "ethers"
import { ethers } from "hardhat"
import type {
  SortitionPoolStub,
  RandomBeacon,
  RandomBeaconGovernance,
} from "../../typechain"

export const constants = {
  groupSize: 64,
  groupThreshold: 33,
  signatureThreshold: 48, // groupThreshold + (groupSize - groupThreshold) / 2
  offchainDkgTime: 72, // 5 * (1 + 5) + 2 * (1 + 10) + 20
}

export const params = {
  relayRequestFee: 0,
  relayEntrySubmissionEligibilityDelay: 10,
  relayEntryHardTimeout: 5760,
  callbackGasLimit: 200000,
  groupCreationFrequency: 10,
  groupLifeTime: 60 * 60 * 24 * 14, // 2 weeks
  dkgResultChallengePeriodLength: 1440,
  dkgResultSubmissionEligibilityDelay: 10,
  dkgResultSubmissionReward: 0,
  sortitionPoolUnlockingReward: 0,
  relayEntrySubmissionFailureSlashingAmount: ethers.BigNumber.from(10)
    .pow(18)
    .mul(1000),
  maliciousDkgResultSlashingAmount: ethers.BigNumber.from(10)
    .pow(18)
    .mul(50000),
}

// TODO: We should consider using hardhat-deploy plugin for contracts deployment.

interface DeployedContracts {
  [key: string]: Contract
}

export async function blsDeployment(): Promise<DeployedContracts> {
  const BLS = await ethers.getContractFactory("BLS")
  const bls = await BLS.deploy()
  await bls.deployed()

  const contracts: DeployedContracts = { bls }

  return contracts
}

export async function testTokenDeployment(): Promise<DeployedContracts> {
  const TestToken = await ethers.getContractFactory("TestToken")
  const testToken = await TestToken.deploy()
  await testToken.deployed()

  const contracts: DeployedContracts = { testToken }

  return contracts
}

export async function maintenancePoolDeployment(tToken: Contract): Promise<DeployedContracts> {
  const MaintenancePool = await ethers.getContractFactory("MaintenancePool")
  const maintenancePool = await MaintenancePool.deploy(tToken.address)
  await maintenancePool.deployed()

  const contracts: DeployedContracts = { maintenancePool }

  return contracts
}

export async function randomBeaconDeployment(): Promise<DeployedContracts> {
  const SortitionPoolStub = await ethers.getContractFactory("SortitionPoolStub")
  const sortitionPoolStub: SortitionPoolStub = await SortitionPoolStub.deploy()

<<<<<<< HEAD
  const { testToken } = await testTokenDeployment()
  const { maintenancePool } = await maintenancePoolDeployment(testToken)

  const RandomBeacon = await ethers.getContractFactory("RandomBeacon", {
    libraries: {
      BLS: (await blsDeployment()).bls.address
    },
  })
=======
  const RandomBeacon = await ethers.getContractFactory("RandomBeacon")

>>>>>>> 23673b2c
  const randomBeacon: RandomBeacon = await RandomBeacon.deploy(
    sortitionPoolStub.address,
    testToken.address,
    maintenancePool.address,
    constants.groupSize
  )
  await randomBeacon.deployed()

  const contracts: DeployedContracts = {
    sortitionPoolStub,
    randomBeacon,
    testToken,
    maintenancePool
  }

  return contracts
}

export async function testDeployment(): Promise<DeployedContracts> {
  const contracts = await randomBeaconDeployment()

  const RandomBeaconGovernance = await ethers.getContractFactory(
    "RandomBeaconGovernance"
  )
  const randomBeaconGovernance: RandomBeaconGovernance =
    await RandomBeaconGovernance.deploy(contracts.randomBeacon.address)
  await randomBeaconGovernance.deployed()
  await contracts.randomBeacon.transferOwnership(randomBeaconGovernance.address)

  const newContracts = { randomBeaconGovernance }

  return { ...contracts, ...newContracts }
}<|MERGE_RESOLUTION|>--- conflicted
+++ resolved
@@ -72,7 +72,6 @@
   const SortitionPoolStub = await ethers.getContractFactory("SortitionPoolStub")
   const sortitionPoolStub: SortitionPoolStub = await SortitionPoolStub.deploy()
 
-<<<<<<< HEAD
   const { testToken } = await testTokenDeployment()
   const { maintenancePool } = await maintenancePoolDeployment(testToken)
 
@@ -81,10 +80,6 @@
       BLS: (await blsDeployment()).bls.address
     },
   })
-=======
-  const RandomBeacon = await ethers.getContractFactory("RandomBeacon")
-
->>>>>>> 23673b2c
   const randomBeacon: RandomBeacon = await RandomBeacon.deploy(
     sortitionPoolStub.address,
     testToken.address,
