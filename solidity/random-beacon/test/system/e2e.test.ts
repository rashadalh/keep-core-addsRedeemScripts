--- conflicted
+++ resolved
@@ -22,7 +22,6 @@
 
 const ZERO_ADDRESS = ethers.constants.AddressZero
 
-const { to1e18 } = helpers.number
 const { mineBlocks, mineBlocksTo } = helpers.time
 const { keccak256 } = ethers.utils
 
@@ -138,15 +137,10 @@
         .approveDkgResult(dkgResult.dkgResult)
 
       for (let i = 1; i <= 14; i++) {
-<<<<<<< HEAD
-        await approveTestToken(requester)
+        await approveTokenForFee(requester)
         await randomBeacon
           .connect(requester)
           .requestRelayEntry(ZERO_ADDRESS, { value: params.relayRequestFee })
-=======
-        await approveTokenForFee(requester)
-        await randomBeacon.connect(requester).requestRelayEntry(ZERO_ADDRESS)
->>>>>>> a8e9cf6d
 
         const txSubmitRelayEntry = await randomBeacon
           .connect(dkgResult.submitter)
