--- conflicted
+++ resolved
@@ -61,11 +61,7 @@
   // same as in RandomBeacon constructor
   const relayRequestFee = to1e18(200)
   const relayEntryHardTimeout = 5760
-<<<<<<< HEAD
-  const relayEntrySubmissionEligibilityDelay = 20
-=======
   const relayEntrySoftTimeout = 20
->>>>>>> 3d89f296
   const callbackGasLimit = 56000
   const groupCreationFrequency = 5
   const groupLifetime = 403200
