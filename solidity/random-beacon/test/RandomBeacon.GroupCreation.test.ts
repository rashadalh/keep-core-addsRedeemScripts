/* eslint-disable @typescript-eslint/no-unused-expressions, @typescript-eslint/no-extra-semi */

import { ethers, waffle, helpers, getUnnamedAccounts } from "hardhat"
import { expect } from "chai"
import type { BigNumber, ContractTransaction, Signer } from "ethers"
import { SignerWithAddress } from "@nomiclabs/hardhat-ethers/signers"
import blsData from "./data/bls"
import { constants, dkgState, params, testDeployment } from "./fixtures"
import type {
  RandomBeacon,
  RandomBeaconGovernance,
  RandomBeaconStub,
  TestToken,
  SortitionPool,
  StakingStub,
} from "../typechain"
import {
  genesis,
  signAndSubmitCorrectDkgResult,
  signAndSubmitArbitraryDkgResult,
  DkgResult,
  noMisbehaved,
} from "./utils/dkg"
import { registerOperators, Operator } from "./utils/operators"
import { selectGroup } from "./utils/groups"
import { firstEligibleIndex, shiftEligibleIndex } from "./utils/submission"

const { mineBlocks, mineBlocksTo } = helpers.time
const { to1e18 } = helpers.number
const { keccak256 } = ethers.utils

const fixture = async () => {
  const contracts = await testDeployment()

  // Accounts offset provided to slice getUnnamedAccounts have to include number
  // of unnamed accounts that were already used.
  const signers = await registerOperators(
    contracts.randomBeacon as RandomBeacon,
    (await getUnnamedAccounts()).slice(1, 1 + constants.groupSize)
  )

  const randomBeaconGovernance =
    contracts.randomBeaconGovernance as RandomBeaconGovernance
  const randomBeacon = contracts.randomBeacon as RandomBeaconStub & RandomBeacon
  const sortitionPool = contracts.sortitionPool as SortitionPool
  const staking = contracts.stakingStub as StakingStub
  const testToken = contracts.testToken as TestToken

  return {
    randomBeaconGovernance,
    randomBeacon,
    sortitionPool,
    staking,
    testToken,
    signers,
  }
}

// Test suite covering group creation in RandomBeacon contract.
// It covers DKG and Groups libraries usage in the process of group creation.
describe("RandomBeacon - Group Creation", () => {
  const dkgTimeout: number =
    constants.offchainDkgTime +
    constants.groupSize * params.dkgResultSubmissionEligibilityDelay

  const dkgResultSubmissionReward = to1e18(5)
  const sortitionPoolUnlockingReward = to1e18(10)

  const groupPublicKey: string = ethers.utils.hexValue(blsData.groupPubKey)
  const firstEligibleSubmitterIndex: number = firstEligibleIndex(
    keccak256(blsData.groupPubKey)
  )

  let thirdParty: Signer
  let signers: Operator[]

  let randomBeaconGovernance: RandomBeaconGovernance
  let randomBeacon: RandomBeaconStub & RandomBeacon
  let sortitionPool: SortitionPool
  let staking: StakingStub
  let testToken: TestToken

  before(async () => {
    thirdParty = await ethers.getSigner((await getUnnamedAccounts())[0])
  })

  beforeEach("load test fixture", async () => {
    ;({
      randomBeaconGovernance,
      randomBeacon,
      sortitionPool,
      staking,
      testToken,
      signers,
    } = await waffle.loadFixture(fixture))

    await randomBeaconGovernance.beginDkgResultSubmissionRewardUpdate(
      dkgResultSubmissionReward
    )
    await randomBeaconGovernance.beginSortitionPoolUnlockingRewardUpdate(
      sortitionPoolUnlockingReward
    )
    await helpers.time.increaseTime(12 * 60 * 60)
    await randomBeaconGovernance.finalizeDkgResultSubmissionRewardUpdate()
    await randomBeaconGovernance.finalizeSortitionPoolUnlockingRewardUpdate()
    await testToken.mint(randomBeacon.address, to1e18(100))
  })

  describe("genesis", async () => {
    context("when called by a third party", async () => {
      it("should succeed", async () => {
        await randomBeacon.connect(thirdParty).genesis()
      })
    })

    context("with initial contract state", async () => {
      let tx: ContractTransaction
      let expectedSeed: BigNumber

      beforeEach("run genesis", async () => {
        ;[tx, expectedSeed] = await genesis(randomBeacon)
      })

      it("should lock the sortition pool", async () => {
        expect(await sortitionPool.isLocked()).to.be.true
      })

      it("should emit DkgStateLocked event", async () => {
        await expect(tx).to.emit(randomBeacon, "DkgStateLocked")
      })

      it("should emit DkgStarted event", async () => {
        await expect(tx)
          .to.emit(randomBeacon, "DkgStarted")
          .withArgs(expectedSeed)
      })
    })

    context("with genesis in progress", async () => {
      let startBlock: number
      let genesisSeed: BigNumber

      beforeEach("run genesis", async () => {
        const [genesisTx, seed] = await genesis(randomBeacon)
        startBlock = genesisTx.blockNumber
        genesisSeed = seed
      })

      context("with dkg result not submitted", async () => {
        it("should revert with 'current state is not IDLE' error", async () => {
          await expect(randomBeacon.genesis()).to.be.revertedWith(
            "current state is not IDLE"
          )
        })
      })

      context("with dkg result submitted", async () => {
        beforeEach(async () => {
          await mineBlocks(constants.offchainDkgTime)
          await signAndSubmitCorrectDkgResult(
            randomBeacon,
            groupPublicKey,
            genesisSeed,
            startBlock,
            noMisbehaved
          )
        })

        // TODO: Add test cases to cover results that are approved, challenged or
        // pending.

        context("with dkg result not approved", async () => {
          it("should revert with 'current state is not IDLE' error", async () => {
            await expect(randomBeacon.genesis()).to.be.revertedWith(
              "current state is not IDLE"
            )
          })
        })
      })
    })
  })

  describe("getGroupCreationState", async () => {
    context("with initial contract state", async () => {
      it("should return IDLE state", async () => {
        expect(await randomBeacon.getGroupCreationState()).to.be.equal(
          dkgState.IDLE
        )
      })
    })

    context("when genesis dkg started", async () => {
      let startBlock: number
      let genesisSeed

      beforeEach("run genesis", async () => {
        const [genesisTx, seed] = await genesis(randomBeacon)
        startBlock = genesisTx.blockNumber
        genesisSeed = seed
      })

      context("at the start of off-chain dkg period", async () => {
        it("should return KEY_GENERATION state", async () => {
          expect(await randomBeacon.getGroupCreationState()).to.be.equal(
            dkgState.KEY_GENERATION
          )
        })
      })

      context("at the end of off-chain dkg period", async () => {
        beforeEach(async () => {
          await mineBlocksTo(startBlock + constants.offchainDkgTime)
        })

        it("should return KEY_GENERATION state", async () => {
          expect(await randomBeacon.getGroupCreationState()).to.be.equal(
            dkgState.KEY_GENERATION
          )
        })
      })

      context("after off-chain dkg period", async () => {
        beforeEach(async () => {
          await mineBlocksTo(startBlock + constants.offchainDkgTime + 1)
        })

        context("when dkg result was not submitted", async () => {
          it("should return AWAITING_RESULT state", async () => {
            expect(await randomBeacon.getGroupCreationState()).to.be.equal(
              dkgState.AWAITING_RESULT
            )
          })

          context("after the dkg timeout period", async () => {
            beforeEach(async () => {
              await mineBlocksTo(startBlock + dkgTimeout + 1)
            })

            it("should return AWAITING_RESULT state", async () => {
              expect(await randomBeacon.getGroupCreationState()).to.be.equal(
                dkgState.AWAITING_RESULT
              )
            })
          })
        })

        context("when dkg result was submitted", async () => {
          let dkgResult: DkgResult
          let submitter: SignerWithAddress

          beforeEach(async () => {
            ;({ dkgResult, submitter } = await signAndSubmitCorrectDkgResult(
              randomBeacon,
              groupPublicKey,
              genesisSeed,
              startBlock,
              noMisbehaved
            ))
          })

          context("when dkg result was not approved", async () => {
            it("should return CHALLENGE state", async () => {
              expect(await randomBeacon.getGroupCreationState()).to.be.equal(
                dkgState.CHALLENGE
              )
            })
          })

          context("when dkg result was approved", async () => {
            beforeEach(async () => {
              await mineBlocks(params.dkgResultChallengePeriodLength)

              await randomBeacon.connect(submitter).approveDkgResult(dkgResult)
            })

            it("should return IDLE state", async () => {
              expect(await randomBeacon.getGroupCreationState()).to.be.equal(
                dkgState.IDLE
              )
            })
          })
        })

        context("when malicious dkg result was submitted", async () => {
          let dkgResult: DkgResult

          beforeEach(async () => {
            ;({ dkgResult } = await signAndSubmitArbitraryDkgResult(
              randomBeacon,
              groupPublicKey,
              // Mix signers to make the result malicious
              mixSigners(await selectGroup(randomBeacon, genesisSeed)),
              startBlock,
              noMisbehaved
            ))
          })

          context("when dkg result was challenged", async () => {
            beforeEach(async () => {
              await randomBeacon.challengeDkgResult(dkgResult)
            })

            it("should return AWAITING_RESULT state", async () => {
              expect(await randomBeacon.getGroupCreationState()).to.be.equal(
                dkgState.AWAITING_RESULT
              )
            })
          })
        })
      })
    })
  })

  describe("hasDkgTimedOut", async () => {
    context("with initial contract state", async () => {
      it("should return false", async () => {
        await expect(await randomBeacon.hasDkgTimedOut()).to.be.false
      })
    })

    context("when genesis dkg started", async () => {
      let startBlock: number
      let genesisSeed

      beforeEach("run genesis", async () => {
        const [genesisTx, seed] = await genesis(randomBeacon)
        startBlock = genesisTx.blockNumber
        genesisSeed = seed
      })

      context("within off-chain dkg period", async () => {
        it("should return false", async () => {
          await expect(await randomBeacon.hasDkgTimedOut()).to.be.false
        })
      })

      context("after off-chain dkg period", async () => {
        beforeEach(async () => {
          await mineBlocksTo(startBlock + constants.offchainDkgTime + 1)
        })

        context("when dkg result was not submitted", async () => {
          it("should return false", async () => {
            await expect(await randomBeacon.hasDkgTimedOut()).to.be.false
          })

          context("at the end of the dkg timeout period", async () => {
            beforeEach(async () => {
              await mineBlocksTo(startBlock + dkgTimeout)
            })

            it("should return false", async () => {
              await expect(await randomBeacon.hasDkgTimedOut()).to.be.false
            })
          })

          context("after the dkg timeout period", async () => {
            beforeEach(async () => {
              await mineBlocksTo(startBlock + dkgTimeout + 1)
            })

            it("should return true", async () => {
              await expect(await randomBeacon.hasDkgTimedOut()).to.be.true
            })
          })
        })

        context("when dkg result was submitted", async () => {
          let resultSubmissionBlock: number
          let dkgResult: DkgResult
          let submitter: SignerWithAddress

          beforeEach(async () => {
            let tx: ContractTransaction
            ;({
              transaction: tx,
              dkgResult,
              submitter,
            } = await signAndSubmitCorrectDkgResult(
              randomBeacon,
              groupPublicKey,
              genesisSeed,
              startBlock,
              noMisbehaved
            ))

            resultSubmissionBlock = tx.blockNumber
          })

          context("when dkg result was not approved", async () => {
            context("at the end of the dkg timeout period", async () => {
              beforeEach(async () => {
                await mineBlocksTo(startBlock + dkgTimeout)
              })

              it("should return false", async () => {
                await expect(await randomBeacon.hasDkgTimedOut()).to.be.false
              })
            })

            context("after the dkg timeout period", async () => {
              beforeEach(async () => {
                await mineBlocksTo(startBlock + dkgTimeout + 1)
              })

              it("should return false", async () => {
                await expect(await randomBeacon.hasDkgTimedOut()).to.be.false
              })
            })

            context("at the end of the challenge period", async () => {
              beforeEach(async () => {
                await mineBlocksTo(
                  resultSubmissionBlock + params.dkgResultChallengePeriodLength
                )
              })

              it("should return false", async () => {
                await expect(await randomBeacon.hasDkgTimedOut()).to.be.false
              })
            })

            context("after the challenge period", async () => {
              beforeEach(async () => {
                await mineBlocksTo(
                  resultSubmissionBlock +
                    params.dkgResultChallengePeriodLength +
                    1
                )
              })

              it("should return false", async () => {
                await expect(await randomBeacon.hasDkgTimedOut()).to.be.false
              })
            })
          })

          context("when dkg result was approved", async () => {
            beforeEach(async () => {
              await mineBlocksTo(
                resultSubmissionBlock + params.dkgResultChallengePeriodLength
              )

              await randomBeacon.connect(submitter).approveDkgResult(dkgResult)
            })

            it("should return false", async () => {
              await expect(await randomBeacon.hasDkgTimedOut()).to.be.false
            })
          })
        })

        context("when malicious dkg result was submitted", async () => {
          let dkgResult: DkgResult

          beforeEach(async () => {
            ;({ dkgResult } = await signAndSubmitArbitraryDkgResult(
              randomBeacon,
              groupPublicKey,
              // Mix signers to make the result malicious.
              mixSigners(await selectGroup(randomBeacon, genesisSeed)),
              startBlock,
              noMisbehaved
            ))
          })

          context("when dkg result was challenged", async () => {
            let challengeBlockNumber: number

            beforeEach(async () => {
              const tx = await randomBeacon.challengeDkgResult(dkgResult)
              challengeBlockNumber = tx.blockNumber
            })

            context("at the end of dkg result submission period", async () => {
              beforeEach(async () => {
                await mineBlocksTo(
                  challengeBlockNumber +
                    constants.groupSize *
                      params.dkgResultSubmissionEligibilityDelay
                )
              })

              it("should return false", async () => {
                await expect(await randomBeacon.hasDkgTimedOut()).to.be.false
              })
            })

            context("after dkg result submission period", async () => {
              beforeEach(async () => {
                await mineBlocksTo(
                  challengeBlockNumber +
                    constants.groupSize *
                      params.dkgResultSubmissionEligibilityDelay +
                    1
                )
              })

              it("should return true", async () => {
                await expect(await randomBeacon.hasDkgTimedOut()).to.be.true
              })
            })
          })
        })
      })
    })
  })

  describe("submitDkgResult", async () => {
    // TODO: Add more tests to cover the DKG result verification function thoroughly.
    // TODO: Add tests to cover misbehaved members

    context("with initial contract state", async () => {
      it("should revert with 'current state is not AWAITING_RESULT' error", async () => {
        await expect(
          signAndSubmitArbitraryDkgResult(
            randomBeacon,
            groupPublicKey,
            signers,
            1,
            noMisbehaved
          )
        ).to.be.revertedWith("current state is not AWAITING_RESULT")
      })
    })

    context("with group creation in progress", async () => {
      let startBlock: number
      let genesisSeed: BigNumber

      beforeEach("run genesis", async () => {
        const [genesisTx, seed] = await genesis(randomBeacon)

        startBlock = genesisTx.blockNumber
        genesisSeed = seed
      })

      context("with group creation not timed out", async () => {
        context("with off-chain dkg time not passed", async () => {
          beforeEach(async () => {
            await mineBlocksTo(startBlock + constants.offchainDkgTime - 1)
          })

          it("should revert with 'current state is not AWAITING_RESULT' error", async () => {
            await expect(
              signAndSubmitCorrectDkgResult(
                randomBeacon,
                groupPublicKey,
                genesisSeed,
                startBlock,
                noMisbehaved
              )
            ).to.be.revertedWith("current state is not AWAITING_RESULT")
          })
        })

        context("with off-chain dkg time passed", async () => {
          beforeEach(async () => {
            await mineBlocksTo(startBlock + constants.offchainDkgTime)
          })

          context("with less signatures on the result than required", () => {
            it("should revert", async () => {
              await expect(
                signAndSubmitArbitraryDkgResult(
                  randomBeacon,
                  groupPublicKey,
                  signers,
                  startBlock,
                  noMisbehaved,
                  firstEligibleSubmitterIndex,
                  constants.groupThreshold - 1
                )
              ).to.be.revertedWith("Too few signatures")
            })
          })

          context("with enough signatures on the result", async () => {
            let tx: ContractTransaction
            let dkgResult: DkgResult
            let dkgResultHash: string

            beforeEach(async () => {
              ;({
                transaction: tx,
                dkgResult,
                dkgResultHash,
              } = await signAndSubmitArbitraryDkgResult(
                randomBeacon,
                groupPublicKey,
                signers,
                startBlock,
                noMisbehaved,
                firstEligibleSubmitterIndex,
                constants.groupThreshold
              ))
            })

            it("should succeed", async () => {
              await expect(tx)
                .to.emit(randomBeacon, "DkgResultSubmitted")
                .withArgs(
                  dkgResultHash,
                  genesisSeed,
                  dkgResult.submitterMemberIndex,
                  dkgResult.groupPubKey,
                  dkgResult.misbehavedMembersIndices,
                  dkgResult.signatures,
                  dkgResult.signingMembersIndices,
                  dkgResult.members
                )
            })

            it("should register a candidate group", async () => {
              const groupsRegistry = await randomBeacon.getGroupsRegistry()

              expect(groupsRegistry).to.be.lengthOf(1)
              expect(groupsRegistry[0]).to.deep.equal(keccak256(groupPublicKey))

              const storedGroup = await randomBeacon["getGroup(bytes)"](
                groupPublicKey
              )

              expect(storedGroup.groupPubKey).to.be.equal(groupPublicKey)
              expect(storedGroup.activationBlockNumber).to.be.equal(0)
              expect(storedGroup.members).to.be.deep.equal(dkgResult.members)
            })
          })

          it("should succeed for the first submitter", async () => {
            const submitterIndex = firstEligibleSubmitterIndex

            const {
              transaction: tx,
              dkgResult,
              dkgResultHash,
            } = await signAndSubmitCorrectDkgResult(
              randomBeacon,
              groupPublicKey,
              genesisSeed,
              startBlock,
              noMisbehaved,
              submitterIndex
            )
            await expect(tx)
              .to.emit(randomBeacon, "DkgResultSubmitted")
              .withArgs(
                dkgResultHash,
                genesisSeed,
                dkgResult.submitterMemberIndex,
                dkgResult.groupPubKey,
                dkgResult.misbehavedMembersIndices,
                dkgResult.signatures,
                dkgResult.signingMembersIndices,
                dkgResult.members
              )
          })

          it("should revert for the second submitter", async () => {
            await expect(
              signAndSubmitCorrectDkgResult(
                randomBeacon,
                groupPublicKey,
                genesisSeed,
                startBlock,
                noMisbehaved,
                shiftEligibleIndex(firstEligibleSubmitterIndex, 1)
              )
            ).to.be.revertedWith("Submitter is not eligible")
          })

          it("should register a candidate group", async () => {
            const { dkgResult } = await signAndSubmitCorrectDkgResult(
              randomBeacon,
              groupPublicKey,
              genesisSeed,
              startBlock,
              noMisbehaved
            )

            const groupsRegistry = await randomBeacon.getGroupsRegistry()

            expect(groupsRegistry).to.be.lengthOf(1)
            expect(groupsRegistry[0]).to.deep.equal(keccak256(groupPublicKey))

            const storedGroup = await randomBeacon["getGroup(bytes)"](
              groupPublicKey
            )

            expect(storedGroup.groupPubKey).to.be.equal(groupPublicKey)
            expect(storedGroup.activationBlockNumber).to.be.equal(0)
            expect(storedGroup.members).to.be.deep.equal(dkgResult.members)
          })

          it("should emit CandidateGroupRegistered event", async () => {
            const { transaction: tx } = await signAndSubmitCorrectDkgResult(
              randomBeacon,
              groupPublicKey,
              genesisSeed,
              startBlock,
              noMisbehaved
            )

            await expect(tx)
              .to.emit(randomBeacon, "CandidateGroupRegistered")
              .withArgs(groupPublicKey)
          })

          it("should not unlock the sortition pool", async () => {
            await signAndSubmitCorrectDkgResult(
              randomBeacon,
              groupPublicKey,
              genesisSeed,
              startBlock,
              noMisbehaved
            )

            expect(await sortitionPool.isLocked()).to.be.true
          })

          context(
            "with first submitter eligibility delay period almost ended",
            async () => {
              beforeEach(async () => {
                await mineBlocksTo(
                  startBlock +
                    constants.offchainDkgTime +
                    params.dkgResultSubmissionEligibilityDelay -
                    2
                )
              })

              it("should succeed for the first submitter", async () => {
                const submitterIndex = firstEligibleSubmitterIndex

                const {
                  transaction: tx,
                  dkgResult,
                  dkgResultHash,
                } = await signAndSubmitCorrectDkgResult(
                  randomBeacon,
                  groupPublicKey,
                  genesisSeed,
                  startBlock,
                  noMisbehaved,
                  submitterIndex
                )

                await expect(tx)
                  .to.emit(randomBeacon, "DkgResultSubmitted")
                  .withArgs(
                    dkgResultHash,
                    genesisSeed,
                    dkgResult.submitterMemberIndex,
                    dkgResult.groupPubKey,
                    dkgResult.misbehavedMembersIndices,
                    dkgResult.signatures,
                    dkgResult.signingMembersIndices,
                    dkgResult.members
                  )
              })

              it("should revert for the second submitter", async () => {
                await expect(
                  signAndSubmitCorrectDkgResult(
                    randomBeacon,
                    groupPublicKey,
                    genesisSeed,
                    startBlock,
                    noMisbehaved,
                    shiftEligibleIndex(firstEligibleSubmitterIndex, 1)
                  )
                ).to.be.revertedWith("Submitter is not eligible")
              })
            }
          )

          context(
            "with first submitter eligibility delay period ended",
            async () => {
              beforeEach(async () => {
                await mineBlocksTo(
                  startBlock +
                    constants.offchainDkgTime +
                    params.dkgResultSubmissionEligibilityDelay -
                    1
                )
              })

              it("should succeed for the first submitter", async () => {
                const submitterIndex = firstEligibleSubmitterIndex

                const {
                  transaction: tx,
                  dkgResult,
                  dkgResultHash,
                } = await signAndSubmitCorrectDkgResult(
                  randomBeacon,
                  groupPublicKey,
                  genesisSeed,
                  startBlock,
                  noMisbehaved,
                  submitterIndex
                )

                await expect(tx)
                  .to.emit(randomBeacon, "DkgResultSubmitted")
                  .withArgs(
                    dkgResultHash,
                    genesisSeed,
                    dkgResult.submitterMemberIndex,
                    dkgResult.groupPubKey,
                    dkgResult.misbehavedMembersIndices,
                    dkgResult.signatures,
                    dkgResult.signingMembersIndices,
                    dkgResult.members
                  )
              })

              it("should succeed for the second submitter", async () => {
                const submitterIndex = shiftEligibleIndex(
                  firstEligibleSubmitterIndex,
                  1
                )

                const {
                  transaction: tx,
                  dkgResult,
                  dkgResultHash,
                } = await signAndSubmitCorrectDkgResult(
                  randomBeacon,
                  groupPublicKey,
                  genesisSeed,
                  startBlock,
                  noMisbehaved,
                  submitterIndex
                )

                await expect(tx)
                  .to.emit(randomBeacon, "DkgResultSubmitted")
                  .withArgs(
                    dkgResultHash,
                    genesisSeed,
                    dkgResult.submitterMemberIndex,
                    dkgResult.groupPubKey,
                    dkgResult.misbehavedMembersIndices,
                    dkgResult.signatures,
                    dkgResult.signingMembersIndices,
                    dkgResult.members
                  )
              })

              it("should revert for the third submitter", async () => {
                await expect(
                  signAndSubmitCorrectDkgResult(
                    randomBeacon,
                    groupPublicKey,
                    genesisSeed,
                    startBlock,
                    noMisbehaved,
                    3
                  )
                ).to.be.revertedWith("Submitter is not eligible")
              })
            }
          )

          context(
            "with the last submitter eligibility delay period almost ended",
            async () => {
              beforeEach(async () => {
                await mineBlocksTo(startBlock + dkgTimeout - 1)
              })

              it("should succeed for the first submitter", async () => {
                const submitterIndex = firstEligibleSubmitterIndex

                const {
                  transaction: tx,
                  dkgResult,
                  dkgResultHash,
                } = await signAndSubmitCorrectDkgResult(
                  randomBeacon,
                  groupPublicKey,
                  genesisSeed,
                  startBlock,
                  noMisbehaved,
                  submitterIndex
                )

                await expect(tx)
                  .to.emit(randomBeacon, "DkgResultSubmitted")
                  .withArgs(
                    dkgResultHash,
                    genesisSeed,
                    dkgResult.submitterMemberIndex,
                    dkgResult.groupPubKey,
                    dkgResult.misbehavedMembersIndices,
                    dkgResult.signatures,
                    dkgResult.signingMembersIndices,
                    dkgResult.members
                  )
              })

              it("should succeed for the last submitter", async () => {
                const submitterIndex = shiftEligibleIndex(
                  firstEligibleSubmitterIndex,
                  constants.groupSize - 1
                )

                const {
                  transaction: tx,
                  dkgResult,
                  dkgResultHash,
                } = await signAndSubmitCorrectDkgResult(
                  randomBeacon,
                  groupPublicKey,
                  genesisSeed,
                  startBlock,
                  noMisbehaved,
                  submitterIndex
                )

                await expect(tx)
                  .to.emit(randomBeacon, "DkgResultSubmitted")
                  .withArgs(
                    dkgResultHash,
                    genesisSeed,
                    dkgResult.submitterMemberIndex,
                    dkgResult.groupPubKey,
                    dkgResult.misbehavedMembersIndices,
                    dkgResult.signatures,
                    dkgResult.signingMembersIndices,
                    dkgResult.members
                  )
              })
            }
          )

          context("with dkg result approved", async () => {
            beforeEach(async () => {
              await mineBlocksTo(startBlock + constants.offchainDkgTime)

              await signAndSubmitCorrectDkgResult(
                randomBeacon,
                groupPublicKey,
                genesisSeed,
                startBlock,
                noMisbehaved
              )
            })

            it("should revert 'current state is not AWAITING_RESULT' error", async () => {
              await expect(
                signAndSubmitCorrectDkgResult(
                  randomBeacon,
                  groupPublicKey,
                  genesisSeed,
                  startBlock,
                  noMisbehaved
                )
              ).to.be.revertedWith("current state is not AWAITING_RESULT")
            })
          })

          context("with dkg result challenged", async () => {
            beforeEach(async () => {
              await mineBlocksTo(startBlock + constants.offchainDkgTime)

              const { dkgResult } = await signAndSubmitArbitraryDkgResult(
                randomBeacon,
                groupPublicKey,
                // Mix signers to make the result malicious.
                mixSigners(await selectGroup(randomBeacon, genesisSeed)),
                startBlock,
                noMisbehaved,
                firstEligibleSubmitterIndex
              )

              await randomBeacon.challengeDkgResult(dkgResult)
            })

            it("should allow first member to submit", async () => {
              const submitterIndex = firstEligibleSubmitterIndex

              const {
                transaction: tx,
                dkgResult,
                dkgResultHash,
              } = await signAndSubmitCorrectDkgResult(
                randomBeacon,
                groupPublicKey,
                genesisSeed,
                startBlock,
                noMisbehaved,
                submitterIndex
              )

              await expect(tx)
                .to.emit(randomBeacon, "DkgResultSubmitted")
                .withArgs(
                  dkgResultHash,
                  genesisSeed,
                  dkgResult.submitterMemberIndex,
                  dkgResult.groupPubKey,
                  dkgResult.misbehavedMembersIndices,
                  dkgResult.signatures,
                  dkgResult.signingMembersIndices,
                  dkgResult.members
                )
            })

            it("should register a candidate group", async () => {
              const { dkgResult } = await signAndSubmitCorrectDkgResult(
                randomBeacon,
                groupPublicKey,
                genesisSeed,
                startBlock,
                noMisbehaved
              )

              const groupsRegistry = await randomBeacon.getGroupsRegistry()

              expect(groupsRegistry).to.be.lengthOf(1)
              expect(groupsRegistry[0]).to.deep.equal(keccak256(groupPublicKey))

              const storedGroup = await randomBeacon["getGroup(bytes)"](
                groupPublicKey
              )

              expect(storedGroup.groupPubKey).to.be.equal(groupPublicKey)
              expect(storedGroup.activationBlockNumber).to.be.equal(0)
              expect(storedGroup.members).to.be.deep.equal(dkgResult.members)
            })

            it("should emit CandidateGroupRegistered event", async () => {
              const { transaction: tx } = await signAndSubmitCorrectDkgResult(
                randomBeacon,
                groupPublicKey,
                genesisSeed,
                startBlock,
                noMisbehaved
              )

              await expect(tx)
                .to.emit(randomBeacon, "CandidateGroupRegistered")
                .withArgs(groupPublicKey)
            })
          })

          context("with too many misbehaving members", () => {
            const misbehavedIndices = [2, 9, 11, 12, 30, 60, 64]

            it("should revert", async () => {
              await expect(
                signAndSubmitCorrectDkgResult(
                  randomBeacon,
                  groupPublicKey,
                  genesisSeed,
                  startBlock,
                  misbehavedIndices
                )
              ).to.be.revertedWith("Too many members misbehaving during DKG")
            })
          })

          context("with misbehaved members", async () => {
            let tx: ContractTransaction
            let dkgResult: DkgResult
            let dkgResultHash: string

            const misbehavedIndices = [2, 9, 11, 30, 60, 64]

            beforeEach(async () => {
              ;({
                transaction: tx,
                dkgResult,
                dkgResultHash,
              } = await signAndSubmitCorrectDkgResult(
                randomBeacon,
                groupPublicKey,
                genesisSeed,
                startBlock,
                misbehavedIndices
              ))
            })

            it("should succeed with misbehaved members", async () => {
              await expect(tx)
                .to.emit(randomBeacon, "DkgResultSubmitted")
                .withArgs(
                  dkgResultHash,
                  genesisSeed,
                  dkgResult.submitterMemberIndex,
                  dkgResult.groupPubKey,
                  dkgResult.misbehavedMembersIndices,
                  dkgResult.signatures,
                  dkgResult.signingMembersIndices,
                  dkgResult.members
                )
            })
          })
        })
      })

      // TODO: Check challenge adjust start block calculation for eligibility
      // TODO: Check that challenges add up the delay

      context("with group creation timed out", async () => {
        beforeEach("increase time", async () => {
          await mineBlocksTo(startBlock + dkgTimeout)
        })

        context("with timeout not notified", async () => {
          it("should revert with dkg timeout already passed error", async () => {
            await expect(
              signAndSubmitCorrectDkgResult(
                randomBeacon,
                groupPublicKey,
                genesisSeed,
                startBlock,
                noMisbehaved
              )
            ).to.be.revertedWith("dkg timeout already passed")
          })
        })
      })
    })
  })

  describe("approveDkgResult", async () => {
    // Just to make `approveDkgResult` call possible.
    const stubDkgResult: DkgResult = {
      groupPubKey: blsData.groupPubKey,
      members: [1, 2, 3, 4],
      misbehavedMembersIndices: [],
      signatures: "0x01020304",
      signingMembersIndices: [1, 2, 3, 4],
      submitterMemberIndex: 1,
    }

    context("with initial contract state", async () => {
      it("should revert with 'current state is not CHALLENGE' error", async () => {
        await expect(
          randomBeacon.approveDkgResult(stubDkgResult)
        ).to.be.revertedWith("current state is not CHALLENGE")
      })
    })

    context("with group creation in progress", async () => {
      let startBlock: number
      let genesisSeed: BigNumber

      beforeEach("run genesis", async () => {
        const [genesisTx, seed] = await genesis(randomBeacon)

        startBlock = genesisTx.blockNumber
        genesisSeed = seed
      })

      it("should revert with 'current state is not CHALLENGE' error", async () => {
        await expect(
          randomBeacon.approveDkgResult(stubDkgResult)
        ).to.be.revertedWith("current state is not CHALLENGE")
      })

      context("with off-chain dkg time passed", async () => {
        beforeEach(async () => {
          await mineBlocksTo(startBlock + constants.offchainDkgTime)
        })

        context("with dkg result not submitted", async () => {
          it("should revert with 'current state is not CHALLENGE' error", async () => {
            await expect(
              randomBeacon.approveDkgResult(stubDkgResult)
            ).to.be.revertedWith("current state is not CHALLENGE")
          })
        })

        context("with malicious dkg result submitted", async () => {
          let resultSubmissionBlock: number
          let dkgResultHash: string
          let dkgResult: DkgResult
          let submitter: SignerWithAddress
          const submitterIndex = firstEligibleSubmitterIndex

          beforeEach(async () => {
            let tx: ContractTransaction
            ;({
              transaction: tx,
              dkgResult,
              dkgResultHash,
              submitter,
            } = await signAndSubmitArbitraryDkgResult(
              randomBeacon,
              groupPublicKey,
              // Mix signers to make the result malicious.
              mixSigners(await selectGroup(randomBeacon, genesisSeed)),
              startBlock,
              noMisbehaved,
              submitterIndex
            ))

            resultSubmissionBlock = tx.blockNumber
          })

          context("with challenge period not passed", async () => {
            beforeEach(async () => {
              await mineBlocksTo(
                resultSubmissionBlock +
                  params.dkgResultChallengePeriodLength -
                  1
              )
            })

            it("should revert with 'challenge period has not passed yet' error", async () => {
              await expect(
                randomBeacon.connect(submitter).approveDkgResult(dkgResult)
              ).to.be.revertedWith("challenge period has not passed yet")
            })
          })

          context("with challenge period passed", async () => {
            beforeEach(async () => {
              await mineBlocksTo(
                resultSubmissionBlock + params.dkgResultChallengePeriodLength
              )
            })

            context("when called by a DKG result submitter", async () => {
              let tx: ContractTransaction
              let initialSubmitterBalance: BigNumber

              beforeEach(async () => {
                initialSubmitterBalance = await testToken.balanceOf(
                  await submitter.getAddress()
                )
                tx = await randomBeacon
                  .connect(submitter)
                  .approveDkgResult(dkgResult)
              })

              it("should emit DkgResultApproved event", async () => {
                await expect(tx)
                  .to.emit(randomBeacon, "DkgResultApproved")
                  .withArgs(dkgResultHash, await submitter.getAddress())
              })

              it("should clean dkg data", async () => {
                await assertDkgResultCleanData(randomBeacon)
              })

              it("should activate a candidate group", async () => {
                const storedGroup = await randomBeacon["getGroup(bytes)"](
                  groupPublicKey
                )

                expect(storedGroup.activationBlockNumber).to.be.equal(
                  tx.blockNumber
                )
              })

              it("should reward the submitter with tokens from maintenance pool", async () => {
                const currentSubmitterBalance: BigNumber =
                  await testToken.balanceOf(await submitter.getAddress())
                expect(
                  currentSubmitterBalance.sub(initialSubmitterBalance)
                ).to.be.equal(dkgResultSubmissionReward)
              })

              it("should emit GroupActivated event", async () => {
                await expect(tx)
                  .to.emit(randomBeacon, "GroupActivated")
                  .withArgs(0, groupPublicKey)
              })

              it("should unlock the sortition pool", async () => {
                expect(await sortitionPool.isLocked()).to.be.false
              })
            })

            context("when called by a third party", async () => {
              context("when the third party is not yet eligible", async () => {
                beforeEach(async () => {
                  await mineBlocks(
                    params.relayEntrySubmissionEligibilityDelay - 1
                  )
                })

                it("should revert", async () => {
                  await expect(
                    randomBeacon.connect(thirdParty).approveDkgResult(dkgResult)
                  ).to.be.revertedWith(
                    "Only the DKG result submitter can approve the result at this moment"
                  )
                })
              })

              context("when the third party is eligible", async () => {
                let tx: ContractTransaction
                let initApproverBalance: BigNumber

                beforeEach(async () => {
                  await mineBlocks(params.relayEntrySubmissionEligibilityDelay)
                  initApproverBalance = await testToken.balanceOf(
                    await thirdParty.getAddress()
                  )
                  tx = await randomBeacon
                    .connect(thirdParty)
                    .approveDkgResult(dkgResult)
                })

                it("should succeed", async () => {
                  await expect(tx)
                    .to.emit(randomBeacon, "GroupActivated")
                    .withArgs(0, groupPublicKey)
                })

                it("should pay the reward to the third party", async () => {
                  const currentApproverBalance = await testToken.balanceOf(
                    await thirdParty.getAddress()
                  )
                  expect(
                    currentApproverBalance.sub(initApproverBalance)
                  ).to.be.equal(dkgResultSubmissionReward)
                })
              })
            })
          })

          context("when there was a challenged result before", async () => {
            // Submit a second result by another submitter
            const submitterIndexShift = 5
            const anotherSubmitterIndex = shiftEligibleIndex(
              submitterIndex,
              submitterIndexShift
            )
            let anotherSubmitter: Signer

            beforeEach(async () => {
              await randomBeacon.challengeDkgResult(dkgResult)

              await mineBlocks(
                params.dkgResultSubmissionEligibilityDelay * submitterIndexShift
              )

              let tx: ContractTransaction
              ;({
                transaction: tx,
                dkgResult,
                dkgResultHash,
                submitter: anotherSubmitter,
              } = await signAndSubmitCorrectDkgResult(
                randomBeacon,
                groupPublicKey,
                genesisSeed,
                startBlock,
                noMisbehaved,
                anotherSubmitterIndex
              ))

              resultSubmissionBlock = tx.blockNumber
            })

            context("with challenge period not passed", async () => {
              beforeEach(async () => {
                await mineBlocksTo(
                  resultSubmissionBlock +
                    params.dkgResultChallengePeriodLength -
                    1
                )
              })

              it("should revert with 'challenge period has not passed yet' error", async () => {
                await expect(
                  randomBeacon
                    .connect(anotherSubmitter)
                    .approveDkgResult(dkgResult)
                ).to.be.revertedWith("challenge period has not passed yet")
              })
            })

            context("with challenge period passed", async () => {
              let tx: ContractTransaction
              let initialSubmitterBalance: BigNumber

              beforeEach(async () => {
                await mineBlocksTo(
                  resultSubmissionBlock + params.dkgResultChallengePeriodLength
                )

                initialSubmitterBalance = await testToken.balanceOf(
                  await anotherSubmitter.getAddress()
                )

                tx = await randomBeacon
                  .connect(anotherSubmitter)
                  .approveDkgResult(dkgResult)
              })

              it("should emit DkgResultApproved event", async () => {
                await expect(tx)
                  .to.emit(randomBeacon, "DkgResultApproved")
                  .withArgs(dkgResultHash, await anotherSubmitter.getAddress())
              })

              it("should activate a candidate group", async () => {
                const storedGroup = await randomBeacon["getGroup(bytes)"](
                  groupPublicKey
                )

                expect(storedGroup.activationBlockNumber).to.be.equal(
                  tx.blockNumber
                )
              })

              it("should reward the submitter with tokens from maintenance pool", async () => {
                const currentSubmitterBalance: BigNumber =
                  await testToken.balanceOf(await anotherSubmitter.getAddress())
                expect(
                  currentSubmitterBalance.sub(initialSubmitterBalance)
                ).to.be.equal(dkgResultSubmissionReward)
              })

              it("should emit GroupActivated event", async () => {
                await expect(tx)
                  .to.emit(randomBeacon, "GroupActivated")
                  .withArgs(0, groupPublicKey)
              })

              it("should unlock the sortition pool", async () => {
                expect(await sortitionPool.isLocked()).to.be.false
              })
            })
          })
        })
      })

      context("with max periods duration", async () => {
        let tx: ContractTransaction

        beforeEach(async () => {
          await mineBlocksTo(startBlock + dkgTimeout - 1)

          const { dkgResult, submitter } = await signAndSubmitCorrectDkgResult(
            randomBeacon,
            groupPublicKey,
            genesisSeed,
            startBlock,
            noMisbehaved
          )

          await mineBlocks(params.dkgResultChallengePeriodLength)

          tx = await randomBeacon.connect(submitter).approveDkgResult(dkgResult)
        })

        // Just an explicit assertion to make sure transaction passes correctly
        // for max periods duration.
        it("should succeed", async () => {
          await expect(tx)
            .to.emit(randomBeacon, "GroupActivated")
            .withArgs(0, groupPublicKey)
        })

        it("should unlock the sortition pool", async () => {
          expect(await sortitionPool.isLocked()).to.be.false
        })
      })

      context("with misbehaved operators", async () => {
        const misbehavedIndices = [2, 10, 64]
        beforeEach(async () => {
          await mineBlocksTo(startBlock + dkgTimeout - 1)

          const { dkgResult, submitter } = await signAndSubmitCorrectDkgResult(
            randomBeacon,
            groupPublicKey,
            genesisSeed,
            startBlock,
            misbehavedIndices
          )

          await mineBlocks(params.dkgResultChallengePeriodLength)
          await randomBeacon.connect(submitter).approveDkgResult(dkgResult)
        })

        it("should ban misbehaved operators from sortition pool rewards", async () => {
          // TODO: Once the `banRewards` function in the sortition-pools is
          //       implemented, check that members with indices 2, 10, 64 are
          //       banned.
        })

        it("should clean dkg data", async () => {
          await assertDkgResultCleanData(randomBeacon)
        })
      })
    })

    context(
      "when the balance of maintenance pool is smaller than the DKG submission reward",
      async () => {
        let maintenancePoolBalance: BigNumber
        let tx: ContractTransaction
        let initApproverBalance: BigNumber
        let submitter: SignerWithAddress

        beforeEach(async () => {
          maintenancePoolBalance = await testToken.balanceOf(
            randomBeacon.address
          )

          // Set the DKG result submission reward to twice the amount of test
          // tokens in the maintenance pool
          await randomBeaconGovernance.beginDkgResultSubmissionRewardUpdate(
            maintenancePoolBalance.mul(2)
          )
          await helpers.time.increaseTime(12 * 60 * 60)
          await randomBeaconGovernance.finalizeDkgResultSubmissionRewardUpdate()

          const [genesisTx, genesisSeed] = await genesis(randomBeacon)
          const startBlock: number = genesisTx.blockNumber
          await mineBlocksTo(startBlock + dkgTimeout - 1)

          let dkgResult: DkgResult
          ;({ dkgResult, submitter } = await signAndSubmitCorrectDkgResult(
            randomBeacon,
            groupPublicKey,
            genesisSeed,
            startBlock,
            noMisbehaved
          ))

          initApproverBalance = await testToken.balanceOf(
            await submitter.getAddress()
          )

          await mineBlocks(params.dkgResultChallengePeriodLength)
          tx = await randomBeacon.connect(submitter).approveDkgResult(dkgResult)
        })

        it("should succeed", async () => {
          await expect(tx)
            .to.emit(randomBeacon, "GroupActivated")
            .withArgs(0, groupPublicKey)
        })

        it("should pay the approver the whole maintenance pool balance", async () => {
          const currentApproverBalance = await testToken.balanceOf(
            await submitter.getAddress()
          )
          expect(currentApproverBalance.sub(initApproverBalance)).to.be.equal(
            maintenancePoolBalance
          )
        })
      }
    )
  })

  describe("notifyDkgTimeout", async () => {
    context("with initial contract state", async () => {
      it("should revert with 'dkg has not timed out' error", async () => {
        await expect(randomBeacon.notifyDkgTimeout()).to.be.revertedWith(
          "dkg has not timed out"
        )
      })
    })

    context("with group creation in progress", async () => {
      let startBlock: number

      beforeEach("run genesis", async () => {
        const [genesisTx] = await genesis(randomBeacon)

        startBlock = genesisTx.blockNumber
      })

      context("with dkg not timed out", async () => {
        context("with off-chain dkg time not passed", async () => {
          beforeEach(async () => {
            await mineBlocksTo(startBlock + constants.offchainDkgTime - 1)
          })

          it("should revert with 'dkg has not timed out' error", async () => {
            await expect(randomBeacon.notifyDkgTimeout()).to.be.revertedWith(
              "dkg has not timed out"
            )
          })
        })

        context("with off-chain dkg time passed", async () => {
          beforeEach(async () => {
            await mineBlocksTo(startBlock + constants.offchainDkgTime)
          })

          it("should revert with 'dkg has not timed out' error", async () => {
            await expect(randomBeacon.notifyDkgTimeout()).to.be.revertedWith(
              "dkg has not timed out"
            )
          })
        })

        context("with result submission period almost ended", async () => {
          beforeEach(async () => {
            await mineBlocksTo(startBlock + dkgTimeout - 1)
          })

          it("should revert with 'dkg has not timed out' error", async () => {
            await expect(randomBeacon.notifyDkgTimeout()).to.be.revertedWith(
              "dkg has not timed out"
            )
          })
        })
      })

      context("with dkg timed out", async () => {
        beforeEach(async () => {
          await mineBlocksTo(startBlock + dkgTimeout)
        })

        context("called by a third party", async () => {
          let tx: ContractTransaction
          let initialNotifierBalance: BigNumber

          beforeEach(async () => {
            initialNotifierBalance = await testToken.balanceOf(
              await thirdParty.getAddress()
            )
            tx = await randomBeacon.connect(thirdParty).notifyDkgTimeout()
          })

          it("should emit DkgTimedOut event", async () => {
            await expect(tx).to.emit(randomBeacon, "DkgTimedOut")
          })

          it("should clean dkg data", async () => {
            await assertDkgResultCleanData(randomBeacon)
          })

          it("should reward the notifier with tokens from maintenance pool", async () => {
            const currentNotifierBalance: BigNumber = await testToken.balanceOf(
              await thirdParty.getAddress()
            )
            expect(
              currentNotifierBalance.sub(initialNotifierBalance)
            ).to.be.equal(sortitionPoolUnlockingReward)
          })

          it("should unlock the sortition pool", async () => {
            expect(await sortitionPool.isLocked()).to.be.false
          })
        })
      })
    })
  })

  describe("challengeDkgResult", async () => {
    // Just to make `challengeDkgResult` call possible.
    const stubDkgResult: DkgResult = {
      groupPubKey: blsData.groupPubKey,
      members: [1, 2, 3, 4],
      misbehavedMembersIndices: [],
      signatures: "0x01020304",
      signingMembersIndices: [1, 2, 3, 4],
      submitterMemberIndex: 1,
    }

    context("with initial contract state", async () => {
      it("should revert with 'current state is not CHALLENGE' error", async () => {
        await expect(
          randomBeacon.challengeDkgResult(stubDkgResult)
        ).to.be.revertedWith("current state is not CHALLENGE")
      })
    })

    context("with group creation in progress", async () => {
      let startBlock: number
      let genesisSeed

      beforeEach("run genesis", async () => {
        const [genesisTx, seed] = await genesis(randomBeacon)

        startBlock = genesisTx.blockNumber
        genesisSeed = seed
      })

      it("should revert with 'current state is not CHALLENGE' error", async () => {
        await expect(
          randomBeacon.challengeDkgResult(stubDkgResult)
        ).to.be.revertedWith("current state is not CHALLENGE")
      })

      context("with off-chain dkg time passed", async () => {
        beforeEach(async () => {
          await mineBlocksTo(startBlock + constants.offchainDkgTime)
        })

        context("with dkg result not submitted", async () => {
          it("should revert with 'current state is not CHALLENGE' error", async () => {
            await expect(
              randomBeacon.challengeDkgResult(stubDkgResult)
            ).to.be.revertedWith("current state is not CHALLENGE")
          })
        })

        context("with malicious dkg result submitted", async () => {
          let resultSubmissionBlock: number
          let dkgResultHash: string
          let dkgResult: DkgResult
          let expectedSigners: string[]

          beforeEach(async () => {
            let tx: ContractTransaction
            ;({
              transaction: tx,
              dkgResult,
              dkgResultHash,
            } = await signAndSubmitArbitraryDkgResult(
              randomBeacon,
              groupPublicKey,
              // Mix signers to make the result malicious.
              mixSigners(await selectGroup(randomBeacon, genesisSeed)),
              startBlock,
              noMisbehaved
            ))

            expectedSigners = await sortitionPool.getIDOperators(
              dkgResult.signingMembersIndices.map(
                (index) => dkgResult.members[index - 1]
              )
            )

            resultSubmissionBlock = tx.blockNumber
          })

          context("at the beginning of challenge period", async () => {
            context("called by a third party", async () => {
              let tx: ContractTransaction
              beforeEach(async () => {
                tx = await randomBeacon
                  .connect(thirdParty)
                  .challengeDkgResult(dkgResult)
              })

              it("should emit DkgResultChallenged event", async () => {
                await expect(tx)
                  .to.emit(randomBeacon, "DkgResultChallenged")
                  .withArgs(dkgResultHash, await thirdParty.getAddress())
              })

              it("should remove a candidate group", async () => {
                const groupsRegistry = await randomBeacon.getGroupsRegistry()

                expect(groupsRegistry).to.be.lengthOf(0)
              })

              it("should emit CandidateGroupRemoved event", async () => {
                await expect(tx)
                  .to.emit(randomBeacon, "CandidateGroupRemoved")
                  .withArgs(groupPublicKey)
              })

              it("should not unlock the sortition pool", async () => {
                expect(await sortitionPool.isLocked()).to.be.true
              })

              it("should emit DkgMaliciousResultSlashed event", async () => {
                await expect(tx)
                  .to.emit(randomBeacon, "DkgMaliciousResultSlashed")
                  .withArgs(dkgResultHash, to1e18(50000), expectedSigners)
              })

              it("should slash members who signed the result", async () => {
                await expect(tx)
                  .to.emit(staking, "Seized")
                  .withArgs(
                    to1e18(50000),
                    5,
                    await thirdParty.getAddress(),
                    expectedSigners
                  )
              })
            })
          })

          context("at the end of challenge period", async () => {
            beforeEach(async () => {
              await mineBlocksTo(
                resultSubmissionBlock +
                  params.dkgResultChallengePeriodLength -
                  1
              )
            })

            context("called by a third party", async () => {
              let tx: ContractTransaction
              beforeEach(async () => {
                tx = await randomBeacon
                  .connect(thirdParty)
                  .challengeDkgResult(dkgResult)
              })

              it("should emit DkgResultChallenged event", async () => {
                await expect(tx)
                  .to.emit(randomBeacon, "DkgResultChallenged")
                  .withArgs(dkgResultHash, await thirdParty.getAddress())
              })

              it("should remove a candidate group", async () => {
                const groupsRegistry = await randomBeacon.getGroupsRegistry()

                expect(groupsRegistry).to.be.lengthOf(0)
              })

              it("should emit CandidateGroupRemoved event", async () => {
                await expect(tx)
                  .to.emit(randomBeacon, "CandidateGroupRemoved")
                  .withArgs(groupPublicKey)
              })

              it("should not unlock the sortition pool", async () => {
                expect(await sortitionPool.isLocked()).to.be.true
              })

              it("should emit DkgMaliciousResultSlashed event", async () => {
                await expect(tx)
                  .to.emit(randomBeacon, "DkgMaliciousResultSlashed")
                  .withArgs(dkgResultHash, to1e18(50000), expectedSigners)
              })

              it("should slash members who signed the result", async () => {
                await expect(tx)
                  .to.emit(staking, "Seized")
                  .withArgs(
                    to1e18(50000),
                    5,
                    await thirdParty.getAddress(),
                    expectedSigners
                  )
              })
            })
          })

          context("with challenge period passed", async () => {
            beforeEach(async () => {
              await mineBlocksTo(
                resultSubmissionBlock + params.dkgResultChallengePeriodLength
              )
            })

            it("should revert with 'challenge period has already passed' error", async () => {
              await expect(
                randomBeacon.challengeDkgResult(dkgResult)
              ).to.be.revertedWith("challenge period has already passed")
            })
          })
        })

        context("with correct dkg result submitted", async () => {
          let dkgResult: DkgResult

          beforeEach(async () => {
            ;({ dkgResult } = await signAndSubmitCorrectDkgResult(
              randomBeacon,
              groupPublicKey,
              genesisSeed,
              startBlock,
              noMisbehaved
            ))
          })

          it("should revert with 'unjustified challenge' error", async () => {
            await expect(
              randomBeacon.challengeDkgResult(dkgResult)
            ).to.be.revertedWith("unjustified challenge")
          })
        })
      })
    })

    // This test checks that dkg timeout is adjusted in case of result challenges
    // to include the offset blocks that were mined until the invalid result
    // was challenged.
    it("should enforce submission start offset", async () => {
      let dkgResult: DkgResult

      const [genesisTx] = await genesis(randomBeacon)
      const startBlock = genesisTx.blockNumber

      await mineBlocks(constants.offchainDkgTime)

      // Submit result 1 at the beginning of the submission period
      ;({ dkgResult } = await signAndSubmitArbitraryDkgResult(
        randomBeacon,
        groupPublicKey,
        signers,
        startBlock,
        noMisbehaved
      ))

      await expect(
        (
          await randomBeacon.getDkgData()
        ).resultSubmissionStartBlockOffset,
        "invalid resultSubmissionStartBlockOffset for result 1 after submission"
      ).to.equal(0)

      // Challenge result 1 at the beginning of the challenge period
      await randomBeacon.challengeDkgResult(dkgResult)
      // 1 block for dkg result submission tx +
      // 1 block for challenge tx
      let expectedSubmissionOffset = 2

      await expect(
        (
          await randomBeacon.getDkgData()
        ).resultSubmissionStartBlockOffset,
        "invalid resultSubmissionStartBlockOffset for result 1 after challenge"
      ).to.equal(expectedSubmissionOffset)

      // Submit result 2 in the middle of the submission period
      let blocksToMine =
        (constants.groupSize * params.dkgResultSubmissionEligibilityDelay) / 2
      await mineBlocks(blocksToMine)
      ;({ dkgResult } = await signAndSubmitArbitraryDkgResult(
        randomBeacon,
        groupPublicKey,
        signers,
        startBlock,
        noMisbehaved,
        constants.groupSize / 2
      ))

      await expect(
        (
          await randomBeacon.getDkgData()
        ).resultSubmissionStartBlockOffset,
        "invalid resultSubmissionStartBlockOffset for result 2 after submission"
      ).to.equal(expectedSubmissionOffset) // same as before

      expectedSubmissionOffset += blocksToMine

      // Challenge result 2 in the middle of the challenge period
      await mineBlocks(params.dkgResultChallengePeriodLength / 2)
      expectedSubmissionOffset += params.dkgResultChallengePeriodLength / 2
      await randomBeacon.challengeDkgResult(dkgResult)
      expectedSubmissionOffset += 2 // 1 block for dkg result submission tx + 1 block for challenge tx

      await expect(
        (
          await randomBeacon.getDkgData()
        ).resultSubmissionStartBlockOffset,
        "invalid resultSubmissionStartBlockOffset for result 2 after challenge"
      ).to.equal(expectedSubmissionOffset)

      // Submit result 3 at the end of the submission period
      blocksToMine =
        constants.groupSize * params.dkgResultSubmissionEligibilityDelay - 1
      await mineBlocks(blocksToMine)
      ;({ dkgResult } = await signAndSubmitArbitraryDkgResult(
        randomBeacon,
        groupPublicKey,
        signers,
        startBlock,
        noMisbehaved,
        constants.groupSize
      ))

      await expect(
        (
          await randomBeacon.getDkgData()
        ).resultSubmissionStartBlockOffset,
        "invalid resultSubmissionStartBlockOffset for result 3 after submission"
      ).to.equal(expectedSubmissionOffset) // same as before

      expectedSubmissionOffset += blocksToMine

      // Challenge result 3 at the end of the challenge period
      blocksToMine = params.dkgResultChallengePeriodLength - 1
      await mineBlocks(blocksToMine)
      expectedSubmissionOffset += blocksToMine

      await expect(
        randomBeacon.callStatic.notifyDkgTimeout()
      ).to.be.revertedWith("dkg has not timed out")

      await randomBeacon.challengeDkgResult(dkgResult)
      expectedSubmissionOffset += 2 // 1 block for dkg result submission tx + 1 block for challenge tx

      await expect(
        (
          await randomBeacon.getDkgData()
        ).resultSubmissionStartBlockOffset,
        "invalid resultSubmissionStartBlockOffset for result 3 after challenge"
      ).to.equal(expectedSubmissionOffset)

      // Submit result 4 after the submission period
      blocksToMine =
        constants.groupSize * params.dkgResultSubmissionEligibilityDelay
      await mineBlocks(blocksToMine)
      await expect(
        signAndSubmitArbitraryDkgResult(
          randomBeacon,
          groupPublicKey,
          signers,
          startBlock,
          noMisbehaved,
          constants.groupSize
        )
      ).to.be.revertedWith("dkg timeout already passed")

      await randomBeacon.notifyDkgTimeout()
    })
  })
})

async function assertDkgResultCleanData(randomBeacon: RandomBeaconStub) {
  const dkgData = await randomBeacon.getDkgData()

  expect(
    dkgData.parameters.resultChallengePeriodLength,
    "unexpected resultChallengePeriodLength"
  ).to.eq(params.dkgResultChallengePeriodLength)

  expect(
    dkgData.parameters.resultSubmissionEligibilityDelay,
    "unexpected resultSubmissionEligibilityDelay"
  ).to.eq(params.dkgResultSubmissionEligibilityDelay)

  expect(dkgData.startBlock, "unexpected startBlock").to.eq(0)

  expect(
    dkgData.resultSubmissionStartBlockOffset,
    "unexpected resultSubmissionStartBlockOffset"
  ).to.eq(0)

  expect(dkgData.submittedResultHash, "unexpected submittedResultHash").to.eq(
    ethers.constants.HashZero
  )

  expect(dkgData.submittedResultBlock, "unexpected submittedResultBlock").to.eq(
    0
  )
}

function mixSigners(signers: Operator[]): Operator[] {
<<<<<<< HEAD
  return [...signers.slice(1), signers[0]]
=======
  return signers
    .map((v) => ({ v, sort: Math.random() }))
    .sort((a, b) => a.sort - b.sort)
    .map(({ v }) => v)
>>>>>>> cc939742
}<|MERGE_RESOLUTION|>--- conflicted
+++ resolved
@@ -2044,12 +2044,8 @@
 }
 
 function mixSigners(signers: Operator[]): Operator[] {
-<<<<<<< HEAD
-  return [...signers.slice(1), signers[0]]
-=======
   return signers
     .map((v) => ({ v, sort: Math.random() }))
     .sort((a, b) => a.sort - b.sort)
     .map(({ v }) => v)
->>>>>>> cc939742
 }