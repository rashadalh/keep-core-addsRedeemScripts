--- conflicted
+++ resolved
@@ -11,10 +11,7 @@
   RandomBeaconStub,
   TestToken,
   SortitionPool,
-<<<<<<< HEAD
   StakingStub,
-=======
->>>>>>> afb5cff1
 } from "../typechain"
 import {
   genesis,
@@ -78,10 +75,6 @@
   let sortitionPool: SortitionPool
   let staking: StakingStub
   let testToken: TestToken
-<<<<<<< HEAD
-=======
-  let sortitionPool: SortitionPool
->>>>>>> afb5cff1
 
   before(async () => {
     thirdParty = await ethers.getSigner((await getUnnamedAccounts())[0])
@@ -108,14 +101,6 @@
     await randomBeaconGovernance.finalizeDkgResultSubmissionRewardUpdate()
     await randomBeaconGovernance.finalizeSortitionPoolUnlockingRewardUpdate()
     await testToken.mint(randomBeacon.address, to1e18(100))
-<<<<<<< HEAD
-=======
-
-    sortitionPool = (await ethers.getContractAt(
-      "SortitionPool",
-      await randomBeacon.sortitionPool()
-    )) as SortitionPool
->>>>>>> afb5cff1
   })
 
   describe("genesis", async () => {
@@ -280,11 +265,7 @@
           context("when dkg result was approved", async () => {
             beforeEach(async () => {
               await mineBlocks(params.dkgResultChallengePeriodLength)
-<<<<<<< HEAD
-              await randomBeacon.approveDkgResult(dkgResult)
-=======
-              await randomBeacon.connect(submitter).approveDkgResult()
->>>>>>> afb5cff1
+              await randomBeacon.connect(submitter).approveDkgResult(dkgResult)
             })
 
             it("should return IDLE state", async () => {
@@ -451,11 +432,7 @@
                 resultSubmissionBlock + params.dkgResultChallengePeriodLength
               )
 
-<<<<<<< HEAD
-              await randomBeacon.approveDkgResult(dkgResult)
-=======
-              await randomBeacon.connect(submitter).approveDkgResult()
->>>>>>> afb5cff1
+              await randomBeacon.connect(submitter).approveDkgResult(dkgResult)
             })
 
             it("should return false", async () => {
@@ -1150,11 +1127,7 @@
     context("with initial contract state", async () => {
       it("should revert with 'current state is not CHALLENGE' error", async () => {
         await expect(
-<<<<<<< HEAD
-          randomBeacon.approveDkgResult(stubDkgResult)
-=======
-          randomBeacon.connect(submitter).approveDkgResult()
->>>>>>> afb5cff1
+          randomBeacon.connect(submitter).approveDkgResult(stubDkgResult)
         ).to.be.revertedWith("current state is not CHALLENGE")
       })
     })
@@ -1164,23 +1137,15 @@
       let genesisSeed: BigNumber
 
       beforeEach("run genesis", async () => {
-<<<<<<< HEAD
         const [genesisTx, seed] = await genesis(randomBeacon)
 
-=======
-        const [genesisTx] = await genesis(randomBeacon)
->>>>>>> afb5cff1
         startBlock = genesisTx.blockNumber
         genesisSeed = seed
       })
 
       it("should revert with 'current state is not CHALLENGE' error", async () => {
         await expect(
-<<<<<<< HEAD
-          randomBeacon.approveDkgResult(stubDkgResult)
-=======
-          randomBeacon.connect(submitter).approveDkgResult()
->>>>>>> afb5cff1
+          randomBeacon.connect(submitter).approveDkgResult(stubDkgResult)
         ).to.be.revertedWith("current state is not CHALLENGE")
       })
 
@@ -1192,11 +1157,7 @@
         context("with dkg result not submitted", async () => {
           it("should revert with 'current state is not CHALLENGE' error", async () => {
             await expect(
-<<<<<<< HEAD
-              randomBeacon.approveDkgResult(stubDkgResult)
-=======
-              randomBeacon.connect(submitter).approveDkgResult()
->>>>>>> afb5cff1
+              randomBeacon.connect(submitter).approveDkgResult(stubDkgResult)
             ).to.be.revertedWith("current state is not CHALLENGE")
           })
         })
@@ -1204,12 +1165,7 @@
         context("with malicious dkg result submitted", async () => {
           let resultSubmissionBlock: number
           let dkgResultHash: string
-<<<<<<< HEAD
           let dkgResult: DkgResult
-
-          let submitterAddress1: string
-=======
->>>>>>> afb5cff1
           const submitterIndex = 1
 
           beforeEach(async () => {
@@ -1228,12 +1184,6 @@
               submitterIndex
             ))
 
-<<<<<<< HEAD
-            submitterAddress1 = await sortitionPool.getIDOperator(
-              dkgResult.members[submitterIndex - 1]
-            )
-=======
->>>>>>> afb5cff1
             resultSubmissionBlock = tx.blockNumber
           })
 
@@ -1248,11 +1198,7 @@
 
             it("should revert with 'challenge period has not passed yet' error", async () => {
               await expect(
-<<<<<<< HEAD
-                randomBeacon.approveDkgResult(dkgResult)
-=======
-                randomBeacon.connect(submitter).approveDkgResult()
->>>>>>> afb5cff1
+                randomBeacon.connect(submitter).approveDkgResult(dkgResult)
               ).to.be.revertedWith("challenge period has not passed yet")
             })
           })
@@ -1272,13 +1218,9 @@
                 initialSubmitterBalance = await testToken.balanceOf(
                   await submitter.getAddress()
                 )
-<<<<<<< HEAD
                 tx = await randomBeacon
-                  .connect(thirdParty)
+                  .connect(submitter)
                   .approveDkgResult(dkgResult)
-=======
-                tx = await randomBeacon.connect(submitter).approveDkgResult()
->>>>>>> afb5cff1
               })
 
               it("should emit DkgResultApproved event", async () => {
@@ -1399,13 +1341,10 @@
                 anotherSubmitterIndex
               ))
 
-<<<<<<< HEAD
-              anotherSubmitterAddress = await sortitionPool.getIDOperator(
-                dkgResult.members[anotherSubmitterIndex - 1]
-=======
               anotherSubmitter = await ethers.getSigner(
-                signers[anotherSubmitterIndex - 1].address
->>>>>>> afb5cff1
+                await sortitionPool.getIDOperator(
+                  dkgResult.members[anotherSubmitterIndex - 1]
+                )
               )
               resultSubmissionBlock = tx.blockNumber
             })
@@ -1421,11 +1360,7 @@
 
               it("should revert with 'challenge period has not passed yet' error", async () => {
                 await expect(
-<<<<<<< HEAD
-                  randomBeacon.approveDkgResult(dkgResult)
-=======
-                  randomBeacon.connect(anotherSubmitter).approveDkgResult()
->>>>>>> afb5cff1
+                  randomBeacon.connect(anotherSubmitter).approveDkgResult(dkgResult)
                 ).to.be.revertedWith("challenge period has not passed yet")
               })
             })
@@ -1444,13 +1379,8 @@
                 )
 
                 tx = await randomBeacon
-<<<<<<< HEAD
-                  .connect(thirdParty)
+                  .connect(anotherSubmitter)
                   .approveDkgResult(dkgResult)
-=======
-                  .connect(anotherSubmitter)
-                  .approveDkgResult()
->>>>>>> afb5cff1
               })
 
               it("should emit DkgResultApproved event", async () => {
@@ -1512,11 +1442,7 @@
 
           await mineBlocks(params.dkgResultChallengePeriodLength)
 
-<<<<<<< HEAD
-          tx = await randomBeacon.approveDkgResult(dkgResult)
-=======
-          tx = await randomBeacon.connect(submitter).approveDkgResult()
->>>>>>> afb5cff1
+          tx = await randomBeacon.connect(submitter).approveDkgResult(dkgResult)
         })
 
         // Just an explicit assertion to make sure transaction passes correctly
@@ -1545,11 +1471,7 @@
             misbehavedIndices
           )
           await mineBlocks(params.dkgResultChallengePeriodLength)
-<<<<<<< HEAD
-          await randomBeacon.approveDkgResult(dkgResult)
-=======
-          await randomBeacon.connect(submitter).approveDkgResult()
->>>>>>> afb5cff1
+          await randomBeacon.connect(submitter).approveDkgResult(dkgResult)
         })
 
         it("should ban misbehaved operators from sortition pool rewards", async () => {
