/* eslint-disable @typescript-eslint/no-unused-expressions, @typescript-eslint/no-extra-semi */

import { ethers, waffle, helpers, getUnnamedAccounts } from "hardhat"
import { expect } from "chai"
import type { BigNumber, ContractTransaction, Signer } from "ethers"
import { SignerWithAddress } from "@nomiclabs/hardhat-ethers/signers"
import blsData from "./data/bls"
import { constants, dkgState, params, testDeployment } from "./fixtures"
import type {
  RandomBeacon,
  RandomBeaconGovernance,
  RandomBeaconStub,
  TestToken,
  SortitionPool,
  StakingStub,
} from "../typechain"
import {
  genesis,
  signAndSubmitCorrectDkgResult,
  signAndSubmitArbitraryDkgResult,
  DkgResult,
  noMisbehaved,
} from "./utils/dkg"
import { registerOperators, Operator } from "./utils/operators"
import { selectGroup } from "./utils/groups"
import { firstEligibleIndex, shiftEligibleIndex } from "./utils/submission"

const { mineBlocks, mineBlocksTo } = helpers.time
const { to1e18 } = helpers.number
const { keccak256 } = ethers.utils

const fixture = async () => {
  const contracts = await testDeployment()

  // Accounts offset provided to slice getUnnamedAccounts have to include number
  // of unnamed accounts that were already used.
  const signers = await registerOperators(
    contracts.randomBeacon as RandomBeacon,
    (await getUnnamedAccounts()).slice(1, 1 + constants.groupSize)
  )

  const randomBeaconGovernance =
    contracts.randomBeaconGovernance as RandomBeaconGovernance
  const randomBeacon = contracts.randomBeacon as RandomBeaconStub & RandomBeacon
  const sortitionPool = contracts.sortitionPool as SortitionPool
  const staking = contracts.stakingStub as StakingStub
  const testToken = contracts.testToken as TestToken

  return {
    randomBeaconGovernance,
    randomBeacon,
    sortitionPool,
    staking,
    testToken,
    signers,
  }
}

// Test suite covering group creation in RandomBeacon contract.
// It covers DKG and Groups libraries usage in the process of group creation.
describe("RandomBeacon - Group Creation", () => {
  const dkgTimeout: number =
    constants.offchainDkgTime +
    constants.groupSize * params.dkgResultSubmissionEligibilityDelay

  const dkgResultSubmissionReward = to1e18(5)
  const sortitionPoolUnlockingReward = to1e18(10)

  const groupPublicKey: string = ethers.utils.hexValue(blsData.groupPubKey)
  const firstEligibleSubmitterIndex: number = firstEligibleIndex(
    keccak256(blsData.groupPubKey)
  )

  let thirdParty: Signer
  let signers: Operator[]

  let randomBeaconGovernance: RandomBeaconGovernance
  let randomBeacon: RandomBeaconStub & RandomBeacon
  let sortitionPool: SortitionPool
  let staking: StakingStub
  let testToken: TestToken

  before(async () => {
    thirdParty = await ethers.getSigner((await getUnnamedAccounts())[0])
  })

  beforeEach("load test fixture", async () => {
    ;({
      randomBeaconGovernance,
      randomBeacon,
      sortitionPool,
      staking,
      testToken,
      signers,
    } = await waffle.loadFixture(fixture))

    await randomBeaconGovernance.beginDkgResultSubmissionRewardUpdate(
      dkgResultSubmissionReward
    )
    await randomBeaconGovernance.beginSortitionPoolUnlockingRewardUpdate(
      sortitionPoolUnlockingReward
    )
    await helpers.time.increaseTime(12 * 60 * 60)
    await randomBeaconGovernance.finalizeDkgResultSubmissionRewardUpdate()
    await randomBeaconGovernance.finalizeSortitionPoolUnlockingRewardUpdate()

    // Fund DKG rewards pool to make testing of rewards possible.
    const dkgRewardsPoolDonate = to1e18(100)
    await testToken.mint(await thirdParty.getAddress(), dkgRewardsPoolDonate)
    await testToken
      .connect(thirdParty)
      .approve(randomBeacon.address, dkgRewardsPoolDonate)
    await randomBeacon.fundDkgRewardsPool(
      await thirdParty.getAddress(),
      dkgRewardsPoolDonate
    )
  })

  describe("genesis", async () => {
    context("when called by a third party", async () => {
      it("should succeed", async () => {
        await randomBeacon.connect(thirdParty).genesis()
      })
    })

    context("with initial contract state", async () => {
      let tx: ContractTransaction
      let expectedSeed: BigNumber

      beforeEach("run genesis", async () => {
        ;[tx, expectedSeed] = await genesis(randomBeacon)
      })

      it("should lock the sortition pool", async () => {
        expect(await sortitionPool.isLocked()).to.be.true
      })

      it("should emit DkgStateLocked event", async () => {
        await expect(tx).to.emit(randomBeacon, "DkgStateLocked")
      })

      it("should emit DkgStarted event", async () => {
        await expect(tx)
          .to.emit(randomBeacon, "DkgStarted")
          .withArgs(expectedSeed)
      })
    })

    context("with genesis in progress", async () => {
      let startBlock: number
      let genesisSeed: BigNumber

      beforeEach("run genesis", async () => {
        const [genesisTx, seed] = await genesis(randomBeacon)
        startBlock = genesisTx.blockNumber
        genesisSeed = seed
      })

      context("with dkg result not submitted", async () => {
        it("should revert with 'current state is not IDLE' error", async () => {
          await expect(randomBeacon.genesis()).to.be.revertedWith(
            "current state is not IDLE"
          )
        })
      })

      context("with dkg result submitted", async () => {
        beforeEach(async () => {
          await mineBlocks(constants.offchainDkgTime)
          await signAndSubmitCorrectDkgResult(
            randomBeacon,
            groupPublicKey,
            genesisSeed,
            startBlock,
            noMisbehaved
          )
        })

        // TODO: Add test cases to cover results that are approved, challenged or
        // pending.

        context("with dkg result not approved", async () => {
          it("should revert with 'current state is not IDLE' error", async () => {
            await expect(randomBeacon.genesis()).to.be.revertedWith(
              "current state is not IDLE"
            )
          })
        })
      })
    })
  })

  describe("getGroupCreationState", async () => {
    context("with initial contract state", async () => {
      it("should return IDLE state", async () => {
        expect(await randomBeacon.getGroupCreationState()).to.be.equal(
          dkgState.IDLE
        )
      })
    })

    context("when genesis dkg started", async () => {
      let startBlock: number
      let genesisSeed

      beforeEach("run genesis", async () => {
        const [genesisTx, seed] = await genesis(randomBeacon)
        startBlock = genesisTx.blockNumber
        genesisSeed = seed
      })

      context("at the start of off-chain dkg period", async () => {
        it("should return KEY_GENERATION state", async () => {
          expect(await randomBeacon.getGroupCreationState()).to.be.equal(
            dkgState.KEY_GENERATION
          )
        })
      })

      context("at the end of off-chain dkg period", async () => {
        beforeEach(async () => {
          await mineBlocksTo(startBlock + constants.offchainDkgTime)
        })

        it("should return KEY_GENERATION state", async () => {
          expect(await randomBeacon.getGroupCreationState()).to.be.equal(
            dkgState.KEY_GENERATION
          )
        })
      })

      context("after off-chain dkg period", async () => {
        beforeEach(async () => {
          await mineBlocksTo(startBlock + constants.offchainDkgTime + 1)
        })

        context("when dkg result was not submitted", async () => {
          it("should return AWAITING_RESULT state", async () => {
            expect(await randomBeacon.getGroupCreationState()).to.be.equal(
              dkgState.AWAITING_RESULT
            )
          })

          context("after the dkg timeout period", async () => {
            beforeEach(async () => {
              await mineBlocksTo(startBlock + dkgTimeout + 1)
            })

            it("should return AWAITING_RESULT state", async () => {
              expect(await randomBeacon.getGroupCreationState()).to.be.equal(
                dkgState.AWAITING_RESULT
              )
            })
          })
        })

        context("when dkg result was submitted", async () => {
          let dkgResult: DkgResult
          let submitter: SignerWithAddress

          beforeEach(async () => {
            ;({ dkgResult, submitter } = await signAndSubmitCorrectDkgResult(
              randomBeacon,
              groupPublicKey,
              genesisSeed,
              startBlock,
              noMisbehaved
            ))
          })

          context("when dkg result was not approved", async () => {
            it("should return CHALLENGE state", async () => {
              expect(await randomBeacon.getGroupCreationState()).to.be.equal(
                dkgState.CHALLENGE
              )
            })
          })

          context("when dkg result was approved", async () => {
            beforeEach(async () => {
              await mineBlocks(params.dkgResultChallengePeriodLength)

              await randomBeacon.connect(submitter).approveDkgResult(dkgResult)
            })

            it("should return IDLE state", async () => {
              expect(await randomBeacon.getGroupCreationState()).to.be.equal(
                dkgState.IDLE
              )
            })
          })
        })

        context("when malicious dkg result was submitted", async () => {
          let dkgResult: DkgResult

          beforeEach(async () => {
            ;({ dkgResult } = await signAndSubmitArbitraryDkgResult(
              randomBeacon,
              groupPublicKey,
              // Mix signers to make the result malicious
              mixSigners(await selectGroup(sortitionPool, genesisSeed)),
              startBlock,
              noMisbehaved
            ))
          })

          context("when dkg result was challenged", async () => {
            beforeEach(async () => {
              await randomBeacon.challengeDkgResult(dkgResult)
            })

            it("should return AWAITING_RESULT state", async () => {
              expect(await randomBeacon.getGroupCreationState()).to.be.equal(
                dkgState.AWAITING_RESULT
              )
            })
          })
        })
      })
    })
  })

  describe("hasDkgTimedOut", async () => {
    context("with initial contract state", async () => {
      it("should return false", async () => {
        await expect(await randomBeacon.hasDkgTimedOut()).to.be.false
      })
    })

    context("when genesis dkg started", async () => {
      let startBlock: number
      let genesisSeed

      beforeEach("run genesis", async () => {
        const [genesisTx, seed] = await genesis(randomBeacon)
        startBlock = genesisTx.blockNumber
        genesisSeed = seed
      })

      context("within off-chain dkg period", async () => {
        it("should return false", async () => {
          await expect(await randomBeacon.hasDkgTimedOut()).to.be.false
        })
      })

      context("after off-chain dkg period", async () => {
        beforeEach(async () => {
          await mineBlocksTo(startBlock + constants.offchainDkgTime + 1)
        })

        context("when dkg result was not submitted", async () => {
          it("should return false", async () => {
            await expect(await randomBeacon.hasDkgTimedOut()).to.be.false
          })

          context("at the end of the dkg timeout period", async () => {
            beforeEach(async () => {
              await mineBlocksTo(startBlock + dkgTimeout)
            })

            it("should return false", async () => {
              await expect(await randomBeacon.hasDkgTimedOut()).to.be.false
            })
          })

          context("after the dkg timeout period", async () => {
            beforeEach(async () => {
              await mineBlocksTo(startBlock + dkgTimeout + 1)
            })

            it("should return true", async () => {
              await expect(await randomBeacon.hasDkgTimedOut()).to.be.true
            })
          })
        })

        context("when dkg result was submitted", async () => {
          let resultSubmissionBlock: number
          let dkgResult: DkgResult
          let submitter: SignerWithAddress

          beforeEach(async () => {
            let tx: ContractTransaction
            ;({
              transaction: tx,
              dkgResult,
              submitter,
            } = await signAndSubmitCorrectDkgResult(
              randomBeacon,
              groupPublicKey,
              genesisSeed,
              startBlock,
              noMisbehaved
            ))

            resultSubmissionBlock = tx.blockNumber
          })

          context("when dkg result was not approved", async () => {
            context("at the end of the dkg timeout period", async () => {
              beforeEach(async () => {
                await mineBlocksTo(startBlock + dkgTimeout)
              })

              it("should return false", async () => {
                await expect(await randomBeacon.hasDkgTimedOut()).to.be.false
              })
            })

            context("after the dkg timeout period", async () => {
              beforeEach(async () => {
                await mineBlocksTo(startBlock + dkgTimeout + 1)
              })

              it("should return false", async () => {
                await expect(await randomBeacon.hasDkgTimedOut()).to.be.false
              })
            })

            context("at the end of the challenge period", async () => {
              beforeEach(async () => {
                await mineBlocksTo(
                  resultSubmissionBlock + params.dkgResultChallengePeriodLength
                )
              })

              it("should return false", async () => {
                await expect(await randomBeacon.hasDkgTimedOut()).to.be.false
              })
            })

            context("after the challenge period", async () => {
              beforeEach(async () => {
                await mineBlocksTo(
                  resultSubmissionBlock +
                    params.dkgResultChallengePeriodLength +
                    1
                )
              })

              it("should return false", async () => {
                await expect(await randomBeacon.hasDkgTimedOut()).to.be.false
              })
            })
          })

          context("when dkg result was approved", async () => {
            beforeEach(async () => {
              await mineBlocksTo(
                resultSubmissionBlock + params.dkgResultChallengePeriodLength
              )

              await randomBeacon.connect(submitter).approveDkgResult(dkgResult)
            })

            it("should return false", async () => {
              await expect(await randomBeacon.hasDkgTimedOut()).to.be.false
            })
          })
        })

        context("when malicious dkg result was submitted", async () => {
          let dkgResult: DkgResult

          beforeEach(async () => {
            ;({ dkgResult } = await signAndSubmitArbitraryDkgResult(
              randomBeacon,
              groupPublicKey,
              // Mix signers to make the result malicious.
              mixSigners(await selectGroup(sortitionPool, genesisSeed)),
              startBlock,
              noMisbehaved
            ))
          })

          context("when dkg result was challenged", async () => {
            let challengeBlockNumber: number

            beforeEach(async () => {
              const tx = await randomBeacon.challengeDkgResult(dkgResult)
              challengeBlockNumber = tx.blockNumber
            })

            context("at the end of dkg result submission period", async () => {
              beforeEach(async () => {
                await mineBlocksTo(
                  challengeBlockNumber +
                    constants.groupSize *
                      params.dkgResultSubmissionEligibilityDelay
                )
              })

              it("should return false", async () => {
                await expect(await randomBeacon.hasDkgTimedOut()).to.be.false
              })
            })

            context("after dkg result submission period", async () => {
              beforeEach(async () => {
                await mineBlocksTo(
                  challengeBlockNumber +
                    constants.groupSize *
                      params.dkgResultSubmissionEligibilityDelay +
                    1
                )
              })

              it("should return true", async () => {
                await expect(await randomBeacon.hasDkgTimedOut()).to.be.true
              })
            })
          })
        })
      })
    })
  })

  describe("submitDkgResult", async () => {
    // TODO: Add more tests to cover the DKG result verification function thoroughly.
    // TODO: Add tests to cover misbehaved members

    context("with initial contract state", async () => {
      it("should revert with 'current state is not AWAITING_RESULT' error", async () => {
        await expect(
          signAndSubmitArbitraryDkgResult(
            randomBeacon,
            groupPublicKey,
            signers,
            1,
            noMisbehaved
          )
        ).to.be.revertedWith("current state is not AWAITING_RESULT")
      })
    })

    context("with group creation in progress", async () => {
      let startBlock: number
      let genesisSeed: BigNumber

      beforeEach("run genesis", async () => {
        const [genesisTx, seed] = await genesis(randomBeacon)

        startBlock = genesisTx.blockNumber
        genesisSeed = seed
      })

      context("with group creation not timed out", async () => {
        context("with off-chain dkg time not passed", async () => {
          beforeEach(async () => {
            await mineBlocksTo(startBlock + constants.offchainDkgTime - 1)
          })

          it("should revert with 'current state is not AWAITING_RESULT' error", async () => {
            await expect(
              signAndSubmitCorrectDkgResult(
                randomBeacon,
                groupPublicKey,
                genesisSeed,
                startBlock,
                noMisbehaved
              )
            ).to.be.revertedWith("current state is not AWAITING_RESULT")
          })
        })

        context("with off-chain dkg time passed", async () => {
          beforeEach(async () => {
            await mineBlocksTo(startBlock + constants.offchainDkgTime)
          })

<<<<<<< HEAD
          context("with less signatures on the result than required", () => {
            it("should revert", async () => {
              await expect(
                signAndSubmitArbitraryDkgResult(
                  randomBeacon,
                  groupPublicKey,
                  signers,
                  startBlock,
                  noMisbehaved,
                  firstEligibleSubmitterIndex,
                  constants.groupThreshold - 1
                )
              ).to.be.revertedWith("Too few signatures")
            })
          })

=======
>>>>>>> c02f42c1
          context("with enough signatures on the result", async () => {
            let tx: ContractTransaction
            let dkgResult: DkgResult
            let dkgResultHash: string

            beforeEach(async () => {
              ;({
                transaction: tx,
                dkgResult,
                dkgResultHash,
              } = await signAndSubmitArbitraryDkgResult(
                randomBeacon,
                groupPublicKey,
                signers,
                startBlock,
                noMisbehaved,
                firstEligibleSubmitterIndex,
                constants.groupThreshold
              ))
            })

            it("should succeed", async () => {
              await expect(tx)
                .to.emit(randomBeacon, "DkgResultSubmitted")
                .withArgs(
                  dkgResultHash,
                  genesisSeed,
                  dkgResult.submitterMemberIndex,
                  dkgResult.groupPubKey,
                  dkgResult.misbehavedMembersIndices,
                  dkgResult.signatures,
                  dkgResult.signingMembersIndices,
                  dkgResult.members
                )
            })

            it("should register a candidate group", async () => {
              const groupsRegistry = await randomBeacon.getGroupsRegistry()

              expect(groupsRegistry).to.be.lengthOf(1)
              expect(groupsRegistry[0]).to.deep.equal(keccak256(groupPublicKey))

              const storedGroup = await randomBeacon["getGroup(bytes)"](
                groupPublicKey
              )

              expect(storedGroup.groupPubKey).to.be.equal(groupPublicKey)
              expect(storedGroup.activationBlockNumber).to.be.equal(0)
              expect(storedGroup.members).to.be.deep.equal(dkgResult.members)
            })
          })

          it("should register a candidate group", async () => {
            const { dkgResult } = await signAndSubmitCorrectDkgResult(
              randomBeacon,
              groupPublicKey,
              genesisSeed,
              startBlock,
              noMisbehaved
            )

            const groupsRegistry = await randomBeacon.getGroupsRegistry()

            expect(groupsRegistry).to.be.lengthOf(1)
            expect(groupsRegistry[0]).to.deep.equal(keccak256(groupPublicKey))

            const storedGroup = await randomBeacon["getGroup(bytes)"](
              groupPublicKey
            )

            expect(storedGroup.groupPubKey).to.be.equal(groupPublicKey)
            expect(storedGroup.activationBlockNumber).to.be.equal(0)
            expect(storedGroup.members).to.be.deep.equal(dkgResult.members)
          })

          it("should emit CandidateGroupRegistered event", async () => {
            const { transaction: tx } = await signAndSubmitCorrectDkgResult(
              randomBeacon,
              groupPublicKey,
              genesisSeed,
              startBlock,
              noMisbehaved
            )

            await expect(tx)
              .to.emit(randomBeacon, "CandidateGroupRegistered")
              .withArgs(groupPublicKey)
          })

          it("should not unlock the sortition pool", async () => {
            await signAndSubmitCorrectDkgResult(
              randomBeacon,
              groupPublicKey,
              genesisSeed,
              startBlock,
              noMisbehaved
            )

            expect(await sortitionPool.isLocked()).to.be.true
          })

          describe("submission eligibility verification", async () => {
            let submissionStartBlockNumber: number

            beforeEach(() => {
              submissionStartBlockNumber =
                startBlock + constants.offchainDkgTime
            })

            context("at the beginning of submission period", async () => {
              it("should succeed for the first submitter", async () => {
                await assertSubmissionSucceeds(firstSubmitterIndex)
              })

              it("should revert for the second submitter", async () => {
                await assertSubmissionReverts(secondSubmitterIndex)
              })

              it("should revert for the last submitter", async () => {
                await assertSubmissionReverts(lastSubmitterIndex)
              })
            })

            context(
              "with first submitter eligibility delay period almost ended",
              async () => {
                beforeEach(async () => {
                  await mineBlocksTo(
                    submissionStartBlockNumber +
                      params.dkgResultSubmissionEligibilityDelay -
                      2
                  )
                })

                it("should succeed for the first submitter", async () => {
                  await assertSubmissionSucceeds(firstSubmitterIndex)
                })

                it("should revert for the second submitter", async () => {
                  await assertSubmissionReverts(secondSubmitterIndex)
                })

                it("should revert for the last submitter", async () => {
                  await assertSubmissionReverts(lastSubmitterIndex)
                })
              }
            )

            context(
              "with first submitter eligibility delay period ended",
              async () => {
                beforeEach(async () => {
                  await mineBlocksTo(
                    submissionStartBlockNumber +
                      params.dkgResultSubmissionEligibilityDelay -
                      1
                  )
                })

                it("should succeed for the first submitter", async () => {
                  await assertSubmissionSucceeds(firstSubmitterIndex)
                })

                it("should succeed for the second submitter", async () => {
                  await assertSubmissionSucceeds(secondSubmitterIndex)
                })

                it("should revert for the third submitter", async () => {
                  await assertSubmissionReverts(thirdSubmitterIndex)
                })

                it("should revert for the last submitter", async () => {
                  await assertSubmissionReverts(lastSubmitterIndex)
                })
              }
            )

            context(
              "with the last submitter eligibility delay period almost ended",
              async () => {
                beforeEach(async () => {
                  await mineBlocksTo(
                    submissionStartBlockNumber +
                      constants.groupSize *
                        params.dkgResultSubmissionEligibilityDelay -
                      1
                  )
                })

                it("should succeed for the first submitter", async () => {
                  await assertSubmissionSucceeds(firstSubmitterIndex)
                })

                it("should succeed for the last submitter", async () => {
                  await assertSubmissionSucceeds(lastSubmitterIndex)
                })
              }
            )

            context(
              "with the last submitter eligibility delay period ended",
              async () => {
                beforeEach(async () => {
                  await mineBlocksTo(
                    submissionStartBlockNumber +
                      constants.groupSize *
                        params.dkgResultSubmissionEligibilityDelay
                  )
                })

                it("should revert for the first submitter", async () => {
                  await assertSubmissionReverts(
                    firstSubmitterIndex,
                    "dkg timeout already passed"
                  )
                })

                it("should revert for the last submitter", async () => {
                  await assertSubmissionReverts(
                    lastSubmitterIndex,
                    "dkg timeout already passed"
                  )
                })
              }
            )
          })

          context("with dkg result approved", async () => {
            beforeEach(async () => {
              await mineBlocksTo(startBlock + constants.offchainDkgTime)

              await signAndSubmitCorrectDkgResult(
                randomBeacon,
                groupPublicKey,
                genesisSeed,
                startBlock,
                noMisbehaved
              )
            })

            it("should revert 'current state is not AWAITING_RESULT' error", async () => {
              await expect(
                signAndSubmitCorrectDkgResult(
                  randomBeacon,
                  groupPublicKey,
                  genesisSeed,
                  startBlock,
                  noMisbehaved
                )
              ).to.be.revertedWith("current state is not AWAITING_RESULT")
            })
          })

          context("with dkg result challenged", async () => {
            let challengeBlockNumber: number

            beforeEach(async () => {
              await mineBlocksTo(startBlock + constants.offchainDkgTime)

              const { dkgResult } = await signAndSubmitArbitraryDkgResult(
                randomBeacon,
                groupPublicKey,
                // Mix signers to make the result malicious.
                mixSigners(await selectGroup(sortitionPool, genesisSeed)),
                startBlock,
                noMisbehaved,
                firstEligibleSubmitterIndex
              )

              const tx = await randomBeacon.challengeDkgResult(dkgResult)
              challengeBlockNumber = tx.blockNumber
            })

            it("should register a candidate group", async () => {
              const { dkgResult } = await signAndSubmitCorrectDkgResult(
                randomBeacon,
                groupPublicKey,
                genesisSeed,
                startBlock,
                noMisbehaved
              )

              const groupsRegistry = await randomBeacon.getGroupsRegistry()

              expect(groupsRegistry).to.be.lengthOf(1)
              expect(groupsRegistry[0]).to.deep.equal(keccak256(groupPublicKey))

              const storedGroup = await randomBeacon["getGroup(bytes)"](
                groupPublicKey
              )

              expect(storedGroup.groupPubKey).to.be.equal(groupPublicKey)
              expect(storedGroup.activationBlockNumber).to.be.equal(0)
              expect(storedGroup.members).to.be.deep.equal(dkgResult.members)
            })

            it("should emit CandidateGroupRegistered event", async () => {
              const { transaction: tx } = await signAndSubmitCorrectDkgResult(
                randomBeacon,
                groupPublicKey,
                genesisSeed,
                startBlock,
                noMisbehaved
              )

              await expect(tx)
                .to.emit(randomBeacon, "CandidateGroupRegistered")
                .withArgs(groupPublicKey)
            })

            describe("submission eligibility verification", async () => {
              let submissionStartBlockNumber: number

              beforeEach(() => {
                submissionStartBlockNumber = challengeBlockNumber
              })

              context("at the beginning of submission period", async () => {
                it("should succeed for the first submitter", async () => {
                  await assertSubmissionSucceeds(firstSubmitterIndex)
                })

                it("should revert for the second submitter", async () => {
                  await assertSubmissionReverts(secondSubmitterIndex)
                })

                it("should revert for the last submitter", async () => {
                  await assertSubmissionReverts(lastSubmitterIndex)
                })
              })

              context(
                "with first submitter eligibility delay period almost ended",
                async () => {
                  beforeEach(async () => {
                    await mineBlocksTo(
                      submissionStartBlockNumber +
                        params.dkgResultSubmissionEligibilityDelay -
                        2
                    )
                  })

                  it("should succeed for the first submitter", async () => {
                    await assertSubmissionSucceeds(firstSubmitterIndex)
                  })

                  it("should revert for the second submitter", async () => {
                    await assertSubmissionReverts(secondSubmitterIndex)
                  })

                  it("should revert for the last submitter", async () => {
                    await assertSubmissionReverts(lastSubmitterIndex)
                  })
                }
              )

              context(
                "with first submitter eligibility delay period ended",
                async () => {
                  beforeEach(async () => {
                    await mineBlocksTo(
                      submissionStartBlockNumber +
                        params.dkgResultSubmissionEligibilityDelay -
                        1
                    )
                  })

                  it("should succeed for the first submitter", async () => {
                    await assertSubmissionSucceeds(firstSubmitterIndex)
                  })

                  it("should succeed for the second submitter", async () => {
                    await assertSubmissionSucceeds(secondSubmitterIndex)
                  })

                  it("should revert for the third submitter", async () => {
                    await assertSubmissionReverts(thirdSubmitterIndex)
                  })

                  it("should revert for the last submitter", async () => {
                    await assertSubmissionReverts(lastSubmitterIndex)
                  })
                }
              )

              context(
                "with the last submitter eligibility delay period almost ended",
                async () => {
                  beforeEach(async () => {
                    await mineBlocksTo(
                      submissionStartBlockNumber +
                        constants.groupSize *
                          params.dkgResultSubmissionEligibilityDelay -
                        1
                    )
                  })

                  it("should succeed for the first submitter", async () => {
                    await assertSubmissionSucceeds(firstSubmitterIndex)
                  })

                  it("should succeed for the last submitter", async () => {
                    await assertSubmissionSucceeds(lastSubmitterIndex)
                  })
                }
              )

              context(
                "with the last submitter eligibility delay period ended",
                async () => {
                  beforeEach(async () => {
                    await mineBlocksTo(
                      submissionStartBlockNumber +
                        constants.groupSize *
                          params.dkgResultSubmissionEligibilityDelay
                    )
                  })

                  it("should revert for the first submitter", async () => {
                    await assertSubmissionReverts(
                      firstSubmitterIndex,
                      "dkg timeout already passed"
                    )
                  })

                  it("should revert for the last submitter", async () => {
                    await assertSubmissionReverts(
                      lastSubmitterIndex,
                      "dkg timeout already passed"
                    )
                  })
                }
              )
            })
          })

          context("with misbehaved members", async () => {
            let tx: ContractTransaction
            let dkgResult: DkgResult
            let dkgResultHash: string

            const misbehavedIndices = [2, 9, 11, 30, 60, 64]

            beforeEach(async () => {
              ;({
                transaction: tx,
                dkgResult,
                dkgResultHash,
              } = await signAndSubmitCorrectDkgResult(
                randomBeacon,
                groupPublicKey,
                genesisSeed,
                startBlock,
                misbehavedIndices
              ))
            })

            it("should succeed with misbehaved members", async () => {
              await expect(tx)
                .to.emit(randomBeacon, "DkgResultSubmitted")
                .withArgs(
                  dkgResultHash,
                  genesisSeed,
                  dkgResult.submitterMemberIndex,
                  dkgResult.groupPubKey,
                  dkgResult.misbehavedMembersIndices,
                  dkgResult.signatures,
                  dkgResult.signingMembersIndices,
                  dkgResult.members
                )
            })
          })
        })
      })

      // TODO: Check challenge adjust start block calculation for eligibility
      // TODO: Check that challenges add up the delay

      context("with group creation timed out", async () => {
        beforeEach("increase time", async () => {
          await mineBlocksTo(startBlock + dkgTimeout)
        })

        context("with timeout not notified", async () => {
          it("should revert with dkg timeout already passed error", async () => {
            await expect(
              signAndSubmitCorrectDkgResult(
                randomBeacon,
                groupPublicKey,
                genesisSeed,
                startBlock,
                noMisbehaved
              )
            ).to.be.revertedWith("dkg timeout already passed")
          })
        })
      })

      // Submission Eligibility Test Helpers
      const firstSubmitterIndex = firstEligibleSubmitterIndex
      const secondSubmitterIndex = shiftEligibleIndex(firstSubmitterIndex, 1)
      const thirdSubmitterIndex = shiftEligibleIndex(firstSubmitterIndex, 2)
      const lastSubmitterIndex = shiftEligibleIndex(
        firstSubmitterIndex,
        constants.groupSize - 1
      )

      async function assertSubmissionSucceeds(
        submitterIndex: number
      ): Promise<void> {
        const {
          transaction: tx,
          dkgResult,
          dkgResultHash,
        } = await signAndSubmitCorrectDkgResult(
          randomBeacon,
          groupPublicKey,
          genesisSeed,
          startBlock,
          noMisbehaved,
          submitterIndex
        )

        await expect(tx)
          .to.emit(randomBeacon, "DkgResultSubmitted")
          .withArgs(
            dkgResultHash,
            genesisSeed,
            dkgResult.submitterMemberIndex,
            dkgResult.groupPubKey,
            dkgResult.misbehavedMembersIndices,
            dkgResult.signatures,
            dkgResult.signingMembersIndices,
            dkgResult.members
          )
      }

      async function assertSubmissionReverts(
        submitterIndex: number,
        message = "Submitter is not eligible"
      ): Promise<void> {
        await expect(
          signAndSubmitCorrectDkgResult(
            randomBeacon,
            groupPublicKey,
            genesisSeed,
            startBlock,
            noMisbehaved,
            submitterIndex
          )
        ).to.be.revertedWith(message)
      }
    })
  })

  describe("approveDkgResult", async () => {
    // Just to make `approveDkgResult` call possible.
    const stubDkgResult: DkgResult = {
      groupPubKey: blsData.groupPubKey,
      members: [1, 2, 3, 4],
      misbehavedMembersIndices: [],
      signatures: "0x01020304",
      signingMembersIndices: [1, 2, 3, 4],
      submitterMemberIndex: 1,
    }

    context("with initial contract state", async () => {
      it("should revert with 'current state is not CHALLENGE' error", async () => {
        await expect(
          randomBeacon.approveDkgResult(stubDkgResult)
        ).to.be.revertedWith("current state is not CHALLENGE")
      })
    })

    context("with group creation in progress", async () => {
      let startBlock: number
      let genesisSeed: BigNumber

      beforeEach("run genesis", async () => {
        const [genesisTx, seed] = await genesis(randomBeacon)

        startBlock = genesisTx.blockNumber
        genesisSeed = seed
      })

      it("should revert with 'current state is not CHALLENGE' error", async () => {
        await expect(
          randomBeacon.approveDkgResult(stubDkgResult)
        ).to.be.revertedWith("current state is not CHALLENGE")
      })

      context("with off-chain dkg time passed", async () => {
        beforeEach(async () => {
          await mineBlocksTo(startBlock + constants.offchainDkgTime)
        })

        context("with dkg result not submitted", async () => {
          it("should revert with 'current state is not CHALLENGE' error", async () => {
            await expect(
              randomBeacon.approveDkgResult(stubDkgResult)
            ).to.be.revertedWith("current state is not CHALLENGE")
          })
        })

        context("with dkg result submitted", async () => {
          let resultSubmissionBlock: number
          let dkgResultHash: string
          let dkgResult: DkgResult
          let submitter: SignerWithAddress
          const submitterIndex = firstEligibleSubmitterIndex

          beforeEach(async () => {
            let tx: ContractTransaction
            ;({
              transaction: tx,
              dkgResult,
              dkgResultHash,
<<<<<<< HEAD
              submitter,
            } = await signAndSubmitArbitraryDkgResult(
=======
            } = await signAndSubmitCorrectDkgResult(
>>>>>>> c02f42c1
              randomBeacon,
              groupPublicKey,
              genesisSeed,
              startBlock,
              noMisbehaved,
              submitterIndex
            ))

            resultSubmissionBlock = tx.blockNumber
          })

          context("with challenge period not passed", async () => {
            beforeEach(async () => {
              await mineBlocksTo(
                resultSubmissionBlock +
                  params.dkgResultChallengePeriodLength -
                  1
              )
            })

            it("should revert with 'challenge period has not passed yet' error", async () => {
              await expect(
                randomBeacon.connect(submitter).approveDkgResult(dkgResult)
              ).to.be.revertedWith("challenge period has not passed yet")
            })
          })

          context("with challenge period passed", async () => {
            beforeEach(async () => {
              await mineBlocksTo(
                resultSubmissionBlock + params.dkgResultChallengePeriodLength
              )
            })

            context("when called by a DKG result submitter", async () => {
              let tx: ContractTransaction
              let initialDkgRewardsPoolBalance: BigNumber
              let initialSubmitterBalance: BigNumber

              beforeEach(async () => {
                initialDkgRewardsPoolBalance =
                  await randomBeacon.dkgRewardsPool()
                initialSubmitterBalance = await testToken.balanceOf(
                  await submitter.getAddress()
                )
                tx = await randomBeacon
                  .connect(submitter)
                  .approveDkgResult(dkgResult)
              })

              it("should emit DkgResultApproved event", async () => {
                await expect(tx)
                  .to.emit(randomBeacon, "DkgResultApproved")
                  .withArgs(dkgResultHash, await submitter.getAddress())
              })

              it("should clean dkg data", async () => {
                await assertDkgResultCleanData(randomBeacon)
              })

              it("should activate a candidate group", async () => {
                const storedGroup = await randomBeacon["getGroup(bytes)"](
                  groupPublicKey
                )

                expect(storedGroup.activationBlockNumber).to.be.equal(
                  tx.blockNumber
                )
              })

              it("should reward the submitter with tokens from DKG rewards pool", async () => {
                const currentDkgRewardsPoolBalance =
                  await randomBeacon.dkgRewardsPool()
                expect(
                  initialDkgRewardsPoolBalance.sub(currentDkgRewardsPoolBalance)
                ).to.be.equal(dkgResultSubmissionReward)

                const currentSubmitterBalance: BigNumber =
                  await testToken.balanceOf(await submitter.getAddress())
                expect(
                  currentSubmitterBalance.sub(initialSubmitterBalance)
                ).to.be.equal(dkgResultSubmissionReward)
              })

              it("should emit GroupActivated event", async () => {
                await expect(tx)
                  .to.emit(randomBeacon, "GroupActivated")
                  .withArgs(0, groupPublicKey)
              })

              it("should unlock the sortition pool", async () => {
                expect(await sortitionPool.isLocked()).to.be.false
              })
            })

            context("when called by a third party", async () => {
              context("when the third party is not yet eligible", async () => {
                beforeEach(async () => {
                  await mineBlocks(
                    params.relayEntrySubmissionEligibilityDelay - 1
                  )
                })

                it("should revert", async () => {
                  await expect(
                    randomBeacon.connect(thirdParty).approveDkgResult(dkgResult)
                  ).to.be.revertedWith(
                    "Only the DKG result submitter can approve the result at this moment"
                  )
                })
              })

              context("when the third party is eligible", async () => {
                let tx: ContractTransaction
                let initialDkgRewardsPoolBalance: BigNumber
                let initApproverBalance: BigNumber

                beforeEach(async () => {
                  await mineBlocks(params.relayEntrySubmissionEligibilityDelay)
                  initialDkgRewardsPoolBalance =
                    await randomBeacon.dkgRewardsPool()
                  initApproverBalance = await testToken.balanceOf(
                    await thirdParty.getAddress()
                  )
                  tx = await randomBeacon
                    .connect(thirdParty)
                    .approveDkgResult(dkgResult)
                })

                it("should succeed", async () => {
                  await expect(tx)
                    .to.emit(randomBeacon, "GroupActivated")
                    .withArgs(0, groupPublicKey)
                })

                it("should pay the reward to the third party", async () => {
                  const currentDkgRewardsPoolBalance =
                    await randomBeacon.dkgRewardsPool()
                  expect(
                    initialDkgRewardsPoolBalance.sub(
                      currentDkgRewardsPoolBalance
                    )
                  ).to.be.equal(dkgResultSubmissionReward)

                  const currentApproverBalance = await testToken.balanceOf(
                    await thirdParty.getAddress()
                  )
                  expect(
                    currentApproverBalance.sub(initApproverBalance)
                  ).to.be.equal(dkgResultSubmissionReward)
                })
              })
            })
          })
        })

<<<<<<< HEAD
          context("when there was a challenged result before", async () => {
            // Submit a second result by another submitter
            const submitterIndexShift = 5
            const anotherSubmitterIndex = shiftEligibleIndex(
              submitterIndex,
              submitterIndexShift
            )
            let anotherSubmitter: Signer
=======
        context("when there was a challenged result before", async () => {
          let resultSubmissionBlock: number
          let dkgResultHash: string
          let dkgResult: DkgResult
>>>>>>> c02f42c1

          // First result is malicious and submitter is also malicious
          const maliciousSubmitter = 1

<<<<<<< HEAD
              await mineBlocks(
                params.dkgResultSubmissionEligibilityDelay * submitterIndexShift
              )

              let tx: ContractTransaction
              ;({
                transaction: tx,
                dkgResult,
                dkgResultHash,
                submitter: anotherSubmitter,
              } = await signAndSubmitCorrectDkgResult(
                randomBeacon,
                groupPublicKey,
                genesisSeed,
                startBlock,
                noMisbehaved,
                anotherSubmitterIndex
              ))

              resultSubmissionBlock = tx.blockNumber
            })
=======
          // Submit a second result by another submitter
          const anotherSubmitterIndex = 5
          let anotherSubmitter: Signer

          beforeEach(async () => {
            let tx: ContractTransaction
            ;({
              transaction: tx,
              dkgResult,
              dkgResultHash,
            } = await signAndSubmitArbitraryDkgResult(
              randomBeacon,
              groupPublicKey,
              // Mix signers to make the result malicious.
              mixSigners(await selectGroup(sortitionPool, genesisSeed)),
              startBlock,
              noMisbehaved,
              maliciousSubmitter
            ))

            await randomBeacon.challengeDkgResult(dkgResult)

            await mineBlocks(
              params.dkgResultSubmissionEligibilityDelay * anotherSubmitterIndex
            )
            ;({
              transaction: tx,
              dkgResult,
              dkgResultHash,
            } = await signAndSubmitCorrectDkgResult(
              randomBeacon,
              groupPublicKey,
              genesisSeed,
              startBlock,
              noMisbehaved,
              anotherSubmitterIndex
            ))

            anotherSubmitter = await ethers.getSigner(
              await sortitionPool.getIDOperator(
                dkgResult.members[anotherSubmitterIndex - 1]
              )
            )
            resultSubmissionBlock = tx.blockNumber
          })
>>>>>>> c02f42c1

          context("with challenge period not passed", async () => {
            beforeEach(async () => {
              await mineBlocksTo(
                resultSubmissionBlock +
                  params.dkgResultChallengePeriodLength -
                  1
              )
            })

            it("should revert with 'challenge period has not passed yet' error", async () => {
              await expect(
                randomBeacon
                  .connect(anotherSubmitter)
                  .approveDkgResult(dkgResult)
              ).to.be.revertedWith("challenge period has not passed yet")
            })
          })

          context("with challenge period passed", async () => {
            let tx: ContractTransaction
            let initialDkgRewardsPoolBalance: BigNumber
            let initialSubmitterBalance: BigNumber

            beforeEach(async () => {
              await mineBlocksTo(
                resultSubmissionBlock + params.dkgResultChallengePeriodLength
              )

              initialDkgRewardsPoolBalance = await randomBeacon.dkgRewardsPool()

              initialSubmitterBalance = await testToken.balanceOf(
                await anotherSubmitter.getAddress()
              )

              tx = await randomBeacon
                .connect(anotherSubmitter)
                .approveDkgResult(dkgResult)
            })

            it("should emit DkgResultApproved event", async () => {
              await expect(tx)
                .to.emit(randomBeacon, "DkgResultApproved")
                .withArgs(dkgResultHash, await anotherSubmitter.getAddress())
            })

            it("should activate a candidate group", async () => {
              const storedGroup = await randomBeacon["getGroup(bytes)"](
                groupPublicKey
              )

              expect(storedGroup.activationBlockNumber).to.be.equal(
                tx.blockNumber
              )
            })

            it("should reward the submitter with tokens from DKG rewards pool", async () => {
              const currentDkgRewardsPoolBalance =
                await randomBeacon.dkgRewardsPool()
              expect(
                initialDkgRewardsPoolBalance.sub(currentDkgRewardsPoolBalance)
              ).to.be.equal(dkgResultSubmissionReward)

              const currentSubmitterBalance: BigNumber =
                await testToken.balanceOf(await anotherSubmitter.getAddress())
              expect(
                currentSubmitterBalance.sub(initialSubmitterBalance)
              ).to.be.equal(dkgResultSubmissionReward)
            })

            it("should emit GroupActivated event", async () => {
              await expect(tx)
                .to.emit(randomBeacon, "GroupActivated")
                .withArgs(0, groupPublicKey)
            })

            it("should unlock the sortition pool", async () => {
              expect(await sortitionPool.isLocked()).to.be.false
            })
          })
        })
      })

      context("with max periods duration", async () => {
        let tx: ContractTransaction

        beforeEach(async () => {
          await mineBlocksTo(startBlock + dkgTimeout - 1)

          const { dkgResult, submitter } = await signAndSubmitCorrectDkgResult(
            randomBeacon,
            groupPublicKey,
            genesisSeed,
            startBlock,
            noMisbehaved
          )

          await mineBlocks(params.dkgResultChallengePeriodLength)

          tx = await randomBeacon.connect(submitter).approveDkgResult(dkgResult)
        })

        // Just an explicit assertion to make sure transaction passes correctly
        // for max periods duration.
        it("should succeed", async () => {
          await expect(tx)
            .to.emit(randomBeacon, "GroupActivated")
            .withArgs(0, groupPublicKey)
        })

        it("should unlock the sortition pool", async () => {
          expect(await sortitionPool.isLocked()).to.be.false
        })
      })

      context("with misbehaved operators", async () => {
        const misbehavedIndices = [2, 10, 64]
        beforeEach(async () => {
          await mineBlocksTo(startBlock + dkgTimeout - 1)

          const { dkgResult, submitter } = await signAndSubmitCorrectDkgResult(
            randomBeacon,
            groupPublicKey,
            genesisSeed,
            startBlock,
            misbehavedIndices
          )

          await mineBlocks(params.dkgResultChallengePeriodLength)
          await randomBeacon.connect(submitter).approveDkgResult(dkgResult)
        })

        it("should ban misbehaved operators from sortition pool rewards", async () => {
          // TODO: Once the `banRewards` function in the sortition-pools is
          //       implemented, check that members with indices 2, 10, 64 are
          //       banned.
        })

        it("should clean dkg data", async () => {
          await assertDkgResultCleanData(randomBeacon)
        })
      })
    })

    context(
      "when the balance of DKG rewards pool is smaller than the DKG submission reward",
      async () => {
        let dkgRewardsPoolBalance: BigNumber
        let tx: ContractTransaction
        let initApproverBalance: BigNumber
        let submitter: SignerWithAddress

        beforeEach(async () => {
          dkgRewardsPoolBalance = await randomBeacon.dkgRewardsPool()

          // Set the DKG result submission reward to twice the amount of test
          // tokens in the DKG rewards pool
          await randomBeaconGovernance.beginDkgResultSubmissionRewardUpdate(
            dkgRewardsPoolBalance.mul(2)
          )
          await helpers.time.increaseTime(12 * 60 * 60)
          await randomBeaconGovernance.finalizeDkgResultSubmissionRewardUpdate()

          const [genesisTx, genesisSeed] = await genesis(randomBeacon)
          const startBlock: number = genesisTx.blockNumber
          await mineBlocksTo(startBlock + dkgTimeout - 1)

          let dkgResult: DkgResult
          ;({ dkgResult, submitter } = await signAndSubmitCorrectDkgResult(
            randomBeacon,
            groupPublicKey,
            genesisSeed,
            startBlock,
            noMisbehaved
          ))

          initApproverBalance = await testToken.balanceOf(
            await submitter.getAddress()
          )

          await mineBlocks(params.dkgResultChallengePeriodLength)
          tx = await randomBeacon.connect(submitter).approveDkgResult(dkgResult)
        })

        it("should succeed", async () => {
          await expect(tx)
            .to.emit(randomBeacon, "GroupActivated")
            .withArgs(0, groupPublicKey)
        })

        it("should pay the approver the whole DKG rewards pool balance", async () => {
          expect(await randomBeacon.dkgRewardsPool()).to.be.equal(0)

          const currentApproverBalance = await testToken.balanceOf(
            await submitter.getAddress()
          )
          expect(currentApproverBalance.sub(initApproverBalance)).to.be.equal(
            dkgRewardsPoolBalance
          )
        })
      }
    )
  })

  describe("notifyDkgTimeout", async () => {
    context("with initial contract state", async () => {
      it("should revert with 'dkg has not timed out' error", async () => {
        await expect(randomBeacon.notifyDkgTimeout()).to.be.revertedWith(
          "dkg has not timed out"
        )
      })
    })

    context("with group creation in progress", async () => {
      let startBlock: number

      beforeEach("run genesis", async () => {
        const [genesisTx] = await genesis(randomBeacon)

        startBlock = genesisTx.blockNumber
      })

      context("with dkg not timed out", async () => {
        context("with off-chain dkg time not passed", async () => {
          beforeEach(async () => {
            await mineBlocksTo(startBlock + constants.offchainDkgTime - 1)
          })

          it("should revert with 'dkg has not timed out' error", async () => {
            await expect(randomBeacon.notifyDkgTimeout()).to.be.revertedWith(
              "dkg has not timed out"
            )
          })
        })

        context("with off-chain dkg time passed", async () => {
          beforeEach(async () => {
            await mineBlocksTo(startBlock + constants.offchainDkgTime)
          })

          it("should revert with 'dkg has not timed out' error", async () => {
            await expect(randomBeacon.notifyDkgTimeout()).to.be.revertedWith(
              "dkg has not timed out"
            )
          })
        })

        context("with result submission period almost ended", async () => {
          beforeEach(async () => {
            await mineBlocksTo(startBlock + dkgTimeout - 1)
          })

          it("should revert with 'dkg has not timed out' error", async () => {
            await expect(randomBeacon.notifyDkgTimeout()).to.be.revertedWith(
              "dkg has not timed out"
            )
          })
        })
      })

      context("with dkg timed out", async () => {
        beforeEach(async () => {
          await mineBlocksTo(startBlock + dkgTimeout)
        })

        context("called by a third party", async () => {
          let tx: ContractTransaction
          let initialDkgRewardsPoolBalance: BigNumber
          let initialNotifierBalance: BigNumber

          beforeEach(async () => {
            initialDkgRewardsPoolBalance = await randomBeacon.dkgRewardsPool()

            initialNotifierBalance = await testToken.balanceOf(
              await thirdParty.getAddress()
            )
            tx = await randomBeacon.connect(thirdParty).notifyDkgTimeout()
          })

          it("should emit DkgTimedOut event", async () => {
            await expect(tx).to.emit(randomBeacon, "DkgTimedOut")
          })

          it("should clean dkg data", async () => {
            await assertDkgResultCleanData(randomBeacon)
          })

          it("should reward the notifier with tokens from DKG rewards pool", async () => {
            const currentDkgRewardsPoolBalance =
              await randomBeacon.dkgRewardsPool()
            expect(
              initialDkgRewardsPoolBalance.sub(currentDkgRewardsPoolBalance)
            ).to.be.equal(sortitionPoolUnlockingReward)

            const currentNotifierBalance: BigNumber = await testToken.balanceOf(
              await thirdParty.getAddress()
            )
            expect(
              currentNotifierBalance.sub(initialNotifierBalance)
            ).to.be.equal(sortitionPoolUnlockingReward)
          })

          it("should unlock the sortition pool", async () => {
            expect(await sortitionPool.isLocked()).to.be.false
          })
        })
      })
    })
  })

  describe("challengeDkgResult", async () => {
    // Just to make `challengeDkgResult` call possible.
    const stubDkgResult: DkgResult = {
      groupPubKey: blsData.groupPubKey,
      members: [1, 2, 3, 4],
      misbehavedMembersIndices: [],
      signatures: "0x01020304",
      signingMembersIndices: [1, 2, 3, 4],
      submitterMemberIndex: 1,
    }

    context("with initial contract state", async () => {
      it("should revert with 'current state is not CHALLENGE' error", async () => {
        await expect(
          randomBeacon.challengeDkgResult(stubDkgResult)
        ).to.be.revertedWith("current state is not CHALLENGE")
      })
    })

    context("with group creation in progress", async () => {
      let startBlock: number
      let genesisSeed

      beforeEach("run genesis", async () => {
        const [genesisTx, seed] = await genesis(randomBeacon)

        startBlock = genesisTx.blockNumber
        genesisSeed = seed
      })

      it("should revert with 'current state is not CHALLENGE' error", async () => {
        await expect(
          randomBeacon.challengeDkgResult(stubDkgResult)
        ).to.be.revertedWith("current state is not CHALLENGE")
      })

      context("with off-chain dkg time passed", async () => {
        beforeEach(async () => {
          await mineBlocksTo(startBlock + constants.offchainDkgTime)
        })

        context("with dkg result not submitted", async () => {
          it("should revert with 'current state is not CHALLENGE' error", async () => {
            await expect(
              randomBeacon.challengeDkgResult(stubDkgResult)
            ).to.be.revertedWith("current state is not CHALLENGE")
          })
        })

        context("with malicious dkg result submitted", async () => {
          let resultSubmissionBlock: number
          let dkgResultHash: string
          let dkgResult: DkgResult
          let submitter: SignerWithAddress

          beforeEach(async () => {
            let tx: ContractTransaction
            ;({
              transaction: tx,
              dkgResult,
              dkgResultHash,
            } = await signAndSubmitArbitraryDkgResult(
              randomBeacon,
              groupPublicKey,
              // Mix signers to make the result malicious.
              mixSigners(await selectGroup(sortitionPool, genesisSeed)),
              startBlock,
              noMisbehaved
            ))

            submitter = await getDkgResultSubmitterSigner(
              randomBeacon,
              dkgResult
            )

            resultSubmissionBlock = tx.blockNumber
          })

          context("at the beginning of challenge period", async () => {
            context("called by a third party", async () => {
              let tx: ContractTransaction
              beforeEach(async () => {
                tx = await randomBeacon
                  .connect(thirdParty)
                  .challengeDkgResult(dkgResult)
              })

              it("should emit DkgResultChallenged event", async () => {
                await expect(tx)
                  .to.emit(randomBeacon, "DkgResultChallenged")
                  .withArgs(
                    dkgResultHash,
                    await thirdParty.getAddress(),
                    "Invalid group members"
                  )
              })

              it("should remove a candidate group", async () => {
                const groupsRegistry = await randomBeacon.getGroupsRegistry()

                expect(groupsRegistry).to.be.lengthOf(0)
              })

              it("should emit CandidateGroupRemoved event", async () => {
                await expect(tx)
                  .to.emit(randomBeacon, "CandidateGroupRemoved")
                  .withArgs(groupPublicKey)
              })

              it("should not unlock the sortition pool", async () => {
                expect(await sortitionPool.isLocked()).to.be.true
              })

              it("should emit DkgMaliciousResultSlashed event", async () => {
                await expect(tx)
                  .to.emit(randomBeacon, "DkgMaliciousResultSlashed")
                  .withArgs(dkgResultHash, to1e18(50000), submitter.address)
              })

              it("should slash malicious result submitter", async () => {
                await expect(tx)
                  .to.emit(staking, "Seized")
                  .withArgs(to1e18(50000), 100, await thirdParty.getAddress(), [
                    submitter.address,
                  ])
              })
            })
          })

          context("at the end of challenge period", async () => {
            beforeEach(async () => {
              await mineBlocksTo(
                resultSubmissionBlock +
                  params.dkgResultChallengePeriodLength -
                  1
              )
            })

            context("called by a third party", async () => {
              let tx: ContractTransaction
              beforeEach(async () => {
                tx = await randomBeacon
                  .connect(thirdParty)
                  .challengeDkgResult(dkgResult)
              })

              it("should emit DkgResultChallenged event", async () => {
                await expect(tx)
                  .to.emit(randomBeacon, "DkgResultChallenged")
                  .withArgs(
                    dkgResultHash,
                    await thirdParty.getAddress(),
                    "Invalid group members"
                  )
              })

              it("should remove a candidate group", async () => {
                const groupsRegistry = await randomBeacon.getGroupsRegistry()

                expect(groupsRegistry).to.be.lengthOf(0)
              })

              it("should emit CandidateGroupRemoved event", async () => {
                await expect(tx)
                  .to.emit(randomBeacon, "CandidateGroupRemoved")
                  .withArgs(groupPublicKey)
              })

              it("should not unlock the sortition pool", async () => {
                expect(await sortitionPool.isLocked()).to.be.true
              })

              it("should emit DkgMaliciousResultSlashed event", async () => {
                await expect(tx)
                  .to.emit(randomBeacon, "DkgMaliciousResultSlashed")
                  .withArgs(dkgResultHash, to1e18(50000), submitter.address)
              })

              it("should slash malicious result submitter", async () => {
                await expect(tx)
                  .to.emit(staking, "Seized")
                  .withArgs(to1e18(50000), 100, await thirdParty.getAddress(), [
                    submitter.address,
                  ])
              })
            })
          })

          context("with challenge period passed", async () => {
            beforeEach(async () => {
              await mineBlocksTo(
                resultSubmissionBlock + params.dkgResultChallengePeriodLength
              )
            })

            it("should revert with 'challenge period has already passed' error", async () => {
              await expect(
                randomBeacon.challengeDkgResult(dkgResult)
              ).to.be.revertedWith("challenge period has already passed")
            })
          })
        })

        context("with correct dkg result submitted", async () => {
          let dkgResult: DkgResult

          beforeEach(async () => {
            ;({ dkgResult } = await signAndSubmitCorrectDkgResult(
              randomBeacon,
              groupPublicKey,
              genesisSeed,
              startBlock,
              noMisbehaved
            ))
          })

          it("should revert with 'unjustified challenge' error", async () => {
            await expect(
              randomBeacon.challengeDkgResult(dkgResult)
            ).to.be.revertedWith("unjustified challenge")
          })
        })
      })
    })

    // This test checks that dkg timeout is adjusted in case of result challenges
    // to include the offset blocks that were mined until the invalid result
    // was challenged.
    it("should enforce submission start offset", async () => {
      let dkgResult: DkgResult

      const [genesisTx] = await genesis(randomBeacon)
      const startBlock = genesisTx.blockNumber

      await mineBlocks(constants.offchainDkgTime)

      // Submit result 1 at the beginning of the submission period
      ;({ dkgResult } = await signAndSubmitArbitraryDkgResult(
        randomBeacon,
        groupPublicKey,
        signers,
        startBlock,
        noMisbehaved
      ))

      await expect(
        (
          await randomBeacon.getDkgData()
        ).resultSubmissionStartBlockOffset,
        "invalid resultSubmissionStartBlockOffset for result 1 after submission"
      ).to.equal(0)

      // Challenge result 1 at the beginning of the challenge period
      await randomBeacon.challengeDkgResult(dkgResult)
      // 1 block for dkg result submission tx +
      // 1 block for challenge tx
      let expectedSubmissionOffset = 2

      await expect(
        (
          await randomBeacon.getDkgData()
        ).resultSubmissionStartBlockOffset,
        "invalid resultSubmissionStartBlockOffset for result 1 after challenge"
      ).to.equal(expectedSubmissionOffset)

      // Submit result 2 in the middle of the submission period
      let blocksToMine =
        (constants.groupSize * params.dkgResultSubmissionEligibilityDelay) / 2
      await mineBlocks(blocksToMine)
      ;({ dkgResult } = await signAndSubmitArbitraryDkgResult(
        randomBeacon,
        groupPublicKey,
        signers,
        startBlock,
        noMisbehaved,
        shiftEligibleIndex(firstEligibleSubmitterIndex, constants.groupSize / 2)
      ))

      await expect(
        (
          await randomBeacon.getDkgData()
        ).resultSubmissionStartBlockOffset,
        "invalid resultSubmissionStartBlockOffset for result 2 after submission"
      ).to.equal(expectedSubmissionOffset) // same as before

      expectedSubmissionOffset += blocksToMine

      // Challenge result 2 in the middle of the challenge period
      await mineBlocks(params.dkgResultChallengePeriodLength / 2)
      expectedSubmissionOffset += params.dkgResultChallengePeriodLength / 2
      await randomBeacon.challengeDkgResult(dkgResult)
      expectedSubmissionOffset += 2 // 1 block for dkg result submission tx + 1 block for challenge tx

      await expect(
        (
          await randomBeacon.getDkgData()
        ).resultSubmissionStartBlockOffset,
        "invalid resultSubmissionStartBlockOffset for result 2 after challenge"
      ).to.equal(expectedSubmissionOffset)

      // Submit result 3 at the end of the submission period
      blocksToMine =
        constants.groupSize * params.dkgResultSubmissionEligibilityDelay - 1
      await mineBlocks(blocksToMine)
      ;({ dkgResult } = await signAndSubmitArbitraryDkgResult(
        randomBeacon,
        groupPublicKey,
        signers,
        startBlock,
        noMisbehaved,
        shiftEligibleIndex(firstEligibleSubmitterIndex, constants.groupSize - 1)
      ))

      await expect(
        (
          await randomBeacon.getDkgData()
        ).resultSubmissionStartBlockOffset,
        "invalid resultSubmissionStartBlockOffset for result 3 after submission"
      ).to.equal(expectedSubmissionOffset) // same as before

      expectedSubmissionOffset += blocksToMine

      // Challenge result 3 at the end of the challenge period
      blocksToMine = params.dkgResultChallengePeriodLength - 1
      await mineBlocks(blocksToMine)
      expectedSubmissionOffset += blocksToMine

      await expect(
        randomBeacon.callStatic.notifyDkgTimeout()
      ).to.be.revertedWith("dkg has not timed out")

      await randomBeacon.challengeDkgResult(dkgResult)
      expectedSubmissionOffset += 2 // 1 block for dkg result submission tx + 1 block for challenge tx

      await expect(
        (
          await randomBeacon.getDkgData()
        ).resultSubmissionStartBlockOffset,
        "invalid resultSubmissionStartBlockOffset for result 3 after challenge"
      ).to.equal(expectedSubmissionOffset)

      // Submit result 4 after the submission period
      blocksToMine =
        constants.groupSize * params.dkgResultSubmissionEligibilityDelay
      await mineBlocks(blocksToMine)
      await expect(
        signAndSubmitArbitraryDkgResult(
          randomBeacon,
          groupPublicKey,
          signers,
          startBlock,
          noMisbehaved,
          shiftEligibleIndex(
            firstEligibleSubmitterIndex,
            constants.groupSize - 1
          )
        )
      ).to.be.revertedWith("dkg timeout already passed")

      await randomBeacon.notifyDkgTimeout()
    })
  })

  describe("fundDkgRewardsPool", () => {
    const amount = to1e18(1000)

    let previousDkgRewardsPoolBalance: BigNumber
    let previousRandomBeaconBalance: BigNumber

    beforeEach(async () => {
      previousDkgRewardsPoolBalance = await randomBeacon.dkgRewardsPool()
      previousRandomBeaconBalance = await testToken.balanceOf(
        randomBeacon.address
      )

      await testToken.mint(await thirdParty.getAddress(), amount)
      await testToken.connect(thirdParty).approve(randomBeacon.address, amount)

      await randomBeacon.fundDkgRewardsPool(
        await thirdParty.getAddress(),
        amount
      )
    })

    it("should increase the DKG rewards pool balance", async () => {
      const currentDkgRewardsPoolBalance = await randomBeacon.dkgRewardsPool()
      expect(
        currentDkgRewardsPoolBalance.sub(previousDkgRewardsPoolBalance)
      ).to.be.equal(amount)
    })

    it("should transfer tokens to the random beacon contract", async () => {
      const currentRandomBeaconBalance = await testToken.balanceOf(
        randomBeacon.address
      )
      expect(
        currentRandomBeaconBalance.sub(previousRandomBeaconBalance)
      ).to.be.equal(amount)
    })
  })
})

async function assertDkgResultCleanData(randomBeacon: RandomBeaconStub) {
  const dkgData = await randomBeacon.getDkgData()

  expect(
    dkgData.parameters.resultChallengePeriodLength,
    "unexpected resultChallengePeriodLength"
  ).to.eq(params.dkgResultChallengePeriodLength)

  expect(
    dkgData.parameters.resultSubmissionEligibilityDelay,
    "unexpected resultSubmissionEligibilityDelay"
  ).to.eq(params.dkgResultSubmissionEligibilityDelay)

  expect(dkgData.startBlock, "unexpected startBlock").to.eq(0)

  expect(
    dkgData.resultSubmissionStartBlockOffset,
    "unexpected resultSubmissionStartBlockOffset"
  ).to.eq(0)

  expect(dkgData.submittedResultHash, "unexpected submittedResultHash").to.eq(
    ethers.constants.HashZero
  )

  expect(dkgData.submittedResultBlock, "unexpected submittedResultBlock").to.eq(
    0
  )
}

function mixSigners(signers: Operator[]): Operator[] {
  return signers
    .map((v) => ({ v, sort: Math.random() }))
    .sort((a, b) => a.sort - b.sort)
    .map(({ v }) => v)
}<|MERGE_RESOLUTION|>--- conflicted
+++ resolved
@@ -569,25 +569,6 @@
             await mineBlocksTo(startBlock + constants.offchainDkgTime)
           })
 
-<<<<<<< HEAD
-          context("with less signatures on the result than required", () => {
-            it("should revert", async () => {
-              await expect(
-                signAndSubmitArbitraryDkgResult(
-                  randomBeacon,
-                  groupPublicKey,
-                  signers,
-                  startBlock,
-                  noMisbehaved,
-                  firstEligibleSubmitterIndex,
-                  constants.groupThreshold - 1
-                )
-              ).to.be.revertedWith("Too few signatures")
-            })
-          })
-
-=======
->>>>>>> c02f42c1
           context("with enough signatures on the result", async () => {
             let tx: ContractTransaction
             let dkgResult: DkgResult
@@ -1205,12 +1186,8 @@
               transaction: tx,
               dkgResult,
               dkgResultHash,
-<<<<<<< HEAD
               submitter,
-            } = await signAndSubmitArbitraryDkgResult(
-=======
             } = await signAndSubmitCorrectDkgResult(
->>>>>>> c02f42c1
               randomBeacon,
               groupPublicKey,
               genesisSeed,
@@ -1367,53 +1344,27 @@
           })
         })
 
-<<<<<<< HEAD
-          context("when there was a challenged result before", async () => {
-            // Submit a second result by another submitter
-            const submitterIndexShift = 5
-            const anotherSubmitterIndex = shiftEligibleIndex(
-              submitterIndex,
-              submitterIndexShift
-            )
-            let anotherSubmitter: Signer
-=======
         context("when there was a challenged result before", async () => {
           let resultSubmissionBlock: number
           let dkgResultHash: string
           let dkgResult: DkgResult
->>>>>>> c02f42c1
 
           // First result is malicious and submitter is also malicious
-          const maliciousSubmitter = 1
-
-<<<<<<< HEAD
-              await mineBlocks(
-                params.dkgResultSubmissionEligibilityDelay * submitterIndexShift
-              )
-
-              let tx: ContractTransaction
-              ;({
-                transaction: tx,
-                dkgResult,
-                dkgResultHash,
-                submitter: anotherSubmitter,
-              } = await signAndSubmitCorrectDkgResult(
-                randomBeacon,
-                groupPublicKey,
-                genesisSeed,
-                startBlock,
-                noMisbehaved,
-                anotherSubmitterIndex
-              ))
-
-              resultSubmissionBlock = tx.blockNumber
-            })
-=======
+          const maliciousSubmitter = firstEligibleSubmitterIndex
+
           // Submit a second result by another submitter
-          const anotherSubmitterIndex = 5
+          const submitterIndexShift = 5
+          const anotherSubmitterIndex = shiftEligibleIndex(
+            maliciousSubmitter,
+            submitterIndexShift
+          )
           let anotherSubmitter: Signer
 
           beforeEach(async () => {
+            await mineBlocks(
+              params.dkgResultSubmissionEligibilityDelay * submitterIndexShift
+            )
+
             let tx: ContractTransaction
             ;({
               transaction: tx,
@@ -1438,6 +1389,7 @@
               transaction: tx,
               dkgResult,
               dkgResultHash,
+              submitter: anotherSubmitter,
             } = await signAndSubmitCorrectDkgResult(
               randomBeacon,
               groupPublicKey,
@@ -1447,14 +1399,8 @@
               anotherSubmitterIndex
             ))
 
-            anotherSubmitter = await ethers.getSigner(
-              await sortitionPool.getIDOperator(
-                dkgResult.members[anotherSubmitterIndex - 1]
-              )
-            )
             resultSubmissionBlock = tx.blockNumber
           })
->>>>>>> c02f42c1
 
           context("with challenge period not passed", async () => {
             beforeEach(async () => {
