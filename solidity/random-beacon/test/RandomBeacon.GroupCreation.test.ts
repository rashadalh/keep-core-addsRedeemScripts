--- conflicted
+++ resolved
@@ -14,13 +14,8 @@
   hashDKGMembers,
   expectDkgResultSubmittedEvent,
 } from "./utils/dkg"
-<<<<<<< HEAD
-import { registerOperators, Operator } from "./utils/operators"
-import { createGroup, selectGroup } from "./utils/groups"
-import { firstEligibleIndex, shiftEligibleIndex } from "./utils/submission"
-=======
 import { registerOperators } from "./utils/operators"
-import { selectGroup, hashUint32Array } from "./utils/groups"
+import { selectGroup, createGroup, hashUint32Array } from "./utils/groups"
 import { fakeTokenStaking } from "./mocks/staking"
 
 import type { Operator } from "./utils/operators"
@@ -36,7 +31,6 @@
   IRandomBeaconStaking,
 } from "../typechain"
 import type { BigNumber, ContractTransaction, Signer } from "ethers"
->>>>>>> 5c124244
 
 const { mineBlocks, mineBlocksTo } = helpers.time
 const { to1e18 } = helpers.number
@@ -157,67 +151,24 @@
       })
     })
 
-<<<<<<< HEAD
     context("with no active groups", async () => {
       context("with genesis in progress", async () => {
         let startBlock: number
         let genesisSeed: BigNumber
 
-        beforeEach("run genesis", async () => {
+        before("run genesis", async () => {
+          await createSnapshot()
+
           const [genesisTx, seed] = await genesis(randomBeacon)
           startBlock = genesisTx.blockNumber
           genesisSeed = seed
         })
 
-        context("with dkg result not submitted", async () => {
-          it("should revert with 'current state is not IDLE' error", async () => {
-=======
-    context("with genesis in progress", async () => {
-      let startBlock: number
-      let genesisSeed: BigNumber
-
-      before("run genesis", async () => {
-        await createSnapshot()
-
-        const [genesisTx, seed] = await genesis(randomBeacon)
-        startBlock = genesisTx.blockNumber
-        genesisSeed = seed
-      })
-
-      after(async () => {
-        await restoreSnapshot()
-      })
-
-      context("with dkg result not submitted", async () => {
-        it("should revert with 'Current state is not IDLE' error", async () => {
-          await expect(randomBeacon.genesis()).to.be.revertedWith(
-            "Current state is not IDLE"
-          )
-        })
-      })
-
-      context("with valid dkg result submitted", async () => {
-        let dkgResult: DKG.ResultStruct
-        let submitter: SignerWithAddress
-
-        before(async () => {
-          await createSnapshot()
-
-          await mineBlocks(constants.offchainDkgTime)
-          ;({ dkgResult, submitter } = await signAndSubmitCorrectDkgResult(
-            randomBeacon,
-            groupPublicKey,
-            genesisSeed,
-            startBlock,
-            noMisbehaved
-          ))
-        })
-
         after(async () => {
           await restoreSnapshot()
         })
 
-        context("with dkg result not approved", async () => {
+        context("with dkg result not submitted", async () => {
           it("should revert with 'Current state is not IDLE' error", async () => {
             await expect(randomBeacon.genesis()).to.be.revertedWith(
               "Current state is not IDLE"
@@ -225,174 +176,121 @@
           })
         })
 
-        context("with dkg result approved", async () => {
-          before("approve dkg result", async () => {
+        context("with valid dkg result submitted", async () => {
+          let dkgResult: DKG.ResultStruct
+          let submitter: SignerWithAddress
+
+          before(async () => {
             await createSnapshot()
 
-            await mineBlocks(params.dkgResultChallengePeriodLength)
-
-            await randomBeacon.connect(submitter).approveDkgResult(dkgResult)
+            await mineBlocks(constants.offchainDkgTime)
+            ;({ dkgResult, submitter } = await signAndSubmitCorrectDkgResult(
+              randomBeacon,
+              groupPublicKey,
+              genesisSeed,
+              startBlock,
+              noMisbehaved
+            ))
           })
 
           after(async () => {
             await restoreSnapshot()
           })
 
-          it("should succeed", async () => {
-            await expect(randomBeacon.genesis()).to.be.revertedWith(
-              "Not awaiting genesis"
-            )
-          })
-        })
-      })
-
-      context("with invalid dkg result submitted", async () => {
-        context("with dkg result challenged", async () => {
-          before("submit and challenge dkg result", async () => {
-            await createSnapshot()
-
-            await mineBlocks(constants.offchainDkgTime)
-            const { dkgResult } = await signAndSubmitArbitraryDkgResult(
-              randomBeacon,
-              groupPublicKey,
-              // Mix operators to make the result malicious
-              mixSigners(await selectGroup(sortitionPool, genesisSeed)),
-              startBlock,
-              noMisbehaved
-            )
-
-            await randomBeacon.challengeDkgResult(dkgResult)
-          })
-
-          after(async () => {
-            await restoreSnapshot()
-          })
-
-          it("should revert", async () => {
->>>>>>> 5c124244
-            await expect(randomBeacon.genesis()).to.be.revertedWith(
-              "Current state is not IDLE"
-            )
-          })
-        })
-
-        context("with dkg result submitted", async () => {
-          let dkgResult: DkgResult
-
-          beforeEach(async () => {
-            await mineBlocks(constants.offchainDkgTime)
-          })
-
-          context("with valid dkg result submitted", async () => {
-            let submitter: Signer
-
-            beforeEach(async () => {
-              ;({ dkgResult, submitter } = await signAndSubmitCorrectDkgResult(
+          context("with dkg result not approved", async () => {
+            it("should revert with 'Current state is not IDLE' error", async () => {
+              await expect(randomBeacon.genesis()).to.be.revertedWith(
+                "Current state is not IDLE"
+              )
+            })
+          })
+
+          context("with dkg result approved", async () => {
+            before("approve dkg result", async () => {
+              await createSnapshot()
+
+              await mineBlocks(params.dkgResultChallengePeriodLength)
+
+              await randomBeacon.connect(submitter).approveDkgResult(dkgResult)
+            })
+
+            after(async () => {
+              await restoreSnapshot()
+            })
+
+            it("should succeed", async () => {
+              await expect(randomBeacon.genesis()).to.be.revertedWith(
+                "Not awaiting genesis"
+              )
+            })
+          })
+        })
+
+        context("with invalid dkg result submitted", async () => {
+          context("with dkg result challenged", async () => {
+            before("submit and challenge dkg result", async () => {
+              await createSnapshot()
+
+              await mineBlocks(constants.offchainDkgTime)
+              const { dkgResult } = await signAndSubmitArbitraryDkgResult(
                 randomBeacon,
                 groupPublicKey,
-                genesisSeed,
-                startBlock,
-                noMisbehaved
-              ))
-            })
-
-            context("with dkg result not approved", async () => {
-              it("should revert with 'current state is not IDLE' error", async () => {
-                await expect(randomBeacon.genesis()).to.be.revertedWith(
-                  "current state is not IDLE"
-                )
-              })
-            })
-
-            context("with dkg result approved", async () => {
-              beforeEach(async () => {
-                await mineBlocks(params.dkgResultChallengePeriodLength)
-
-                await randomBeacon
-                  .connect(submitter)
-                  .approveDkgResult(dkgResult)
-              })
-
-              it("should revert with 'not awaiting genesis'' error", async () => {
-                await expect(randomBeacon.genesis()).to.be.revertedWith(
-                  "not awaiting genesis'"
-                )
-              })
-            })
-          })
-
-          context("with malicious dkg result submitted", async () => {
-            beforeEach(async () => {
-              ;({ dkgResult } = await signAndSubmitArbitraryDkgResult(
-                randomBeacon,
-                groupPublicKey,
-                // Mix signers to make the result malicious
+                // Mix operators to make the result malicious
                 mixSigners(await selectGroup(sortitionPool, genesisSeed)),
                 startBlock,
                 noMisbehaved
-              ))
-            })
-
-            context("with dkg result challenged", async () => {
-              beforeEach(async () => {
-                await randomBeacon.challengeDkgResult(dkgResult)
-              })
-
-              it("should revert with 'current state is not IDLE' error", async () => {
-                await expect(randomBeacon.genesis()).to.be.revertedWith(
-                  "current state is not IDLE"
-                )
-              })
-            })
-          })
-
-          context("with dkg timeout reported", async () => {
-            beforeEach(async () => {
-              await mineBlocksTo(startBlock + dkgTimeout)
-              await randomBeacon.notifyDkgTimeout()
-            })
-
-            context("with dkg result not approved", async () => {
-              it("should start DKG", async () => {
-                const [tx, expectedSeed] = await genesis(randomBeacon)
-
-                await expect(tx)
-                  .to.emit(randomBeacon, "DkgStarted")
-                  .withArgs(expectedSeed)
-              })
-            })
+              )
+
+              await randomBeacon.challengeDkgResult(dkgResult)
+            })
+
+            after(async () => {
+              await restoreSnapshot()
+            })
+
+            it("should revert", async () => {
+              await expect(randomBeacon.genesis()).to.be.revertedWith(
+                "Current state is not IDLE"
+              )
+            })
+          })
+        })
+
+        context("with dkg timeout notified", async () => {
+          before("notify dkg timeout", async () => {
+            await createSnapshot()
+
+            await mineBlocks(dkgTimeout)
+
+            await randomBeacon.notifyDkgTimeout()
+          })
+
+          after(async () => {
+            await restoreSnapshot()
+          })
+
+          it("should succeed", async () => {
+            await expect(randomBeacon.genesis()).to.not.be.reverted
           })
         })
       })
     })
 
-    context("with existing active group", async () => {
-      beforeEach(async () => {
+    context("with existing registered group", async () => {
+      before(async () => {
+        await createSnapshot()
+
         await createGroup(randomBeacon, signers)
+      })
+
+      after(async () => {
+        await restoreSnapshot()
       })
 
       it("should revert with 'current state is not IDLE' error", async () => {
         await expect(randomBeacon.genesis()).to.be.revertedWith(
-          "not awaiting genesis"
+          "Not awaiting genesis"
         )
-      })
-
-      context("with dkg timeout notified", async () => {
-        before("notify dkg timeout", async () => {
-          await createSnapshot()
-
-          await mineBlocks(dkgTimeout)
-
-          await randomBeacon.notifyDkgTimeout()
-        })
-
-        after(async () => {
-          await restoreSnapshot()
-        })
-
-        it("should succeed", async () => {
-          await expect(randomBeacon.genesis()).to.not.be.reverted
-        })
       })
     })
   })
@@ -1018,18 +916,18 @@
           describe("submission eligibility verification", async () => {
             let submissionStartBlockNumber: number
 
-            before(async () => {
-              await createSnapshot()
-
-              submissionStartBlockNumber =
-                startBlock + constants.offchainDkgTime
-            })
-
-            after(async () => {
-              await restoreSnapshot()
-            })
-
             context("at the beginning of the submission period", async () => {
+              beforeEach(async () => {
+                await createSnapshot()
+
+                submissionStartBlockNumber =
+                  startBlock + constants.offchainDkgTime
+              })
+
+              afterEach(async () => {
+                await restoreSnapshot()
+              })
+
               it("should succeed for the first member", async () => {
                 await assertSubmissionSucceeds(1)
               })
@@ -1044,7 +942,7 @@
             })
 
             context("at the end of the submission period", async () => {
-              before(async () => {
+              beforeEach(async () => {
                 await createSnapshot()
 
                 await mineBlocksTo(
@@ -1054,7 +952,7 @@
                 )
               })
 
-              after(async () => {
+              afterEach(async () => {
                 await restoreSnapshot()
               })
 
@@ -1072,7 +970,7 @@
             })
 
             context("after the submission period", async () => {
-              before(async () => {
+              beforeEach(async () => {
                 await createSnapshot()
 
                 await mineBlocksTo(
@@ -1080,7 +978,7 @@
                 )
               })
 
-              after(async () => {
+              afterEach(async () => {
                 await restoreSnapshot()
               })
 
@@ -1249,7 +1147,7 @@
               })
 
               context("at the end of the submission period", async () => {
-                before(async () => {
+                beforeEach(async () => {
                   await createSnapshot()
 
                   await mineBlocksTo(
@@ -1259,7 +1157,7 @@
                   )
                 })
 
-                after(async () => {
+                afterEach(async () => {
                   await restoreSnapshot()
                 })
 
@@ -1377,8 +1275,6 @@
       async function assertSubmissionSucceeds(
         submitterIndex: number
       ): Promise<void> {
-        await createSnapshot()
-
         const {
           transaction: tx,
           dkgResult,
@@ -1397,8 +1293,6 @@
           seed: genesisSeed,
           result: dkgResult,
         })
-
-        await restoreSnapshot()
       }
 
       async function assertSubmissionReverts(
