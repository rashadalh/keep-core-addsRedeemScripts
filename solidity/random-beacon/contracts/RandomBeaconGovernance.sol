// ▓▓▌ ▓▓ ▐▓▓ ▓▓▓▓▓▓▓▓▓▓▌▐▓▓▓▓▓▓▓▓▓▓▓▓▓▓▓▓▓▓ ▓▓▓▓▓▓▓▓▓▓▓▓▓▓▓▓▓▓ ▓▓▓▓▓▓▓▓▓▓▓▓▓▓▓▓▓▄
// ▓▓▓▓▓▓▓▓▓▓ ▓▓▓▓▓▓▓▓▓▓▌▐▓▓▓▓▓▓▓▓▓▓▓▓▓▓▓▓▓▓ ▓▓▓▓▓▓▓▓▓▓▓▓▓▓▓▓▓▓ ▓▓▓▓▓▓▓▓▓▓▓▓▓▓▓▓▓▓▓
//   ▓▓▓▓▓▓    ▓▓▓▓▓▓▓▀    ▐▓▓▓▓▓▓    ▐▓▓▓▓▓   ▓▓▓▓▓▓     ▓▓▓▓▓   ▐▓▓▓▓▓▌   ▐▓▓▓▓▓▓
//   ▓▓▓▓▓▓▄▄▓▓▓▓▓▓▓▀      ▐▓▓▓▓▓▓▄▄▄▄         ▓▓▓▓▓▓▄▄▄▄         ▐▓▓▓▓▓▌   ▐▓▓▓▓▓▓
//   ▓▓▓▓▓▓▓▓▓▓▓▓▓▀        ▐▓▓▓▓▓▓▓▓▓▓         ▓▓▓▓▓▓▓▓▓▓         ▐▓▓▓▓▓▓▓▓▓▓▓▓▓▓▓▓
//   ▓▓▓▓▓▓▀▀▓▓▓▓▓▓▄       ▐▓▓▓▓▓▓▀▀▀▀         ▓▓▓▓▓▓▀▀▀▀         ▐▓▓▓▓▓▓▓▓▓▓▓▓▓▓▀
//   ▓▓▓▓▓▓   ▀▓▓▓▓▓▓▄     ▐▓▓▓▓▓▓     ▓▓▓▓▓   ▓▓▓▓▓▓     ▓▓▓▓▓   ▐▓▓▓▓▓▌
// ▓▓▓▓▓▓▓▓▓▓ █▓▓▓▓▓▓▓▓▓ ▐▓▓▓▓▓▓▓▓▓▓▓▓▓▓▓▓▓▓ ▓▓▓▓▓▓▓▓▓▓▓▓▓▓▓▓▓▓  ▓▓▓▓▓▓▓▓▓▓
// ▓▓▓▓▓▓▓▓▓▓ ▓▓▓▓▓▓▓▓▓▓ ▐▓▓▓▓▓▓▓▓▓▓▓▓▓▓▓▓▓▓ ▓▓▓▓▓▓▓▓▓▓▓▓▓▓▓▓▓▓  ▓▓▓▓▓▓▓▓▓▓
//
//                           Trust math, not hardware.

// SPDX-License-Identifier: MIT

pragma solidity ^0.8.6;

import "./RandomBeacon.sol";
import "@openzeppelin/contracts/access/Ownable.sol";

/// @title Keep Random Beacon Governance
/// @notice Owns the `RandomBeacon` contract and is responsible for updating its
///         governable parameters in respect to governance delay individual
///         for each parameter.
contract RandomBeaconGovernance is Ownable {
    uint256 public newRelayRequestFee;
    uint256 public relayRequestFeeChangeInitiated;

    uint256 public newRelayEntrySubmissionEligibilityDelay;
    uint256 public relayEntrySubmissionEligibilityDelayChangeInitiated;

    uint256 public newRelayEntryHardTimeout;
    uint256 public relayEntryHardTimeoutChangeInitiated;

    uint256 public newCallbackGasLimit;
    uint256 public callbackGasLimitChangeInitiated;

    uint256 public newGroupCreationFrequency;
    uint256 public groupCreationFrequencyChangeInitiated;

    uint256 public newGroupLifetime;
    uint256 public groupLifetimeChangeInitiated;

    uint256 public newDkgResultChallengePeriodLength;
    uint256 public dkgResultChallengePeriodLengthChangeInitiated;

    uint256 public newDkgResultSubmissionEligibilityDelay;
    uint256 public dkgResultSubmissionEligibilityDelayChangeInitiated;

    uint256 public newDkgResultSubmissionReward;
    uint256 public dkgResultSubmissionRewardChangeInitiated;

    uint256 public newSortitionPoolUnlockingReward;
    uint256 public sortitionPoolUnlockingRewardChangeInitiated;

    uint256 public newRelayEntrySubmissionFailureSlashingAmount;
    uint256 public relayEntrySubmissionFailureSlashingAmountChangeInitiated;

    uint256 public newMaliciousDkgResultSlashingAmount;
    uint256 public maliciousDkgResultSlashingAmountChangeInitiated;

    uint256 public newSortitionPoolRewardsBanDuration;
    uint256 public sortitionPoolRewardsBanDurationChangeInitiated;

    uint256 public newRelayEntryTimeoutNotificationRewardMultiplier;
    uint256 public relayEntryTimeoutNotificationRewardMultiplierChangeInitiated;

<<<<<<< HEAD
    uint256 public newDkgMaliciousResultNotificationRewardMultiplier;
    uint256
        public dkgMaliciousResultNotificationRewardMultiplierChangeInitiated;
=======
    uint96 public newMinimumAuthorization;
    uint256 public minimumAuthorizationChangeInitiated;
>>>>>>> afb5cff1

    RandomBeacon public randomBeacon;

    // Long governance delay used for critical parameters giving a chance for
    // stakers to opt out before the change is finalized in case they do not
    // agree with that change. The maximum group lifetime must not be longer
    // than this delay.
    //
    // The full list of parameters protected by this delay:
    // - relay entry hard timeout
    // - callback gas limit
    // - group lifetime
    // - relay entry submission failure slashing amount
    // - minimum authorization
    uint256 internal constant CRITICAL_PARAMETER_GOVERNANCE_DELAY = 2 weeks;

    // Short governance delay for non-critical parameters. Honest stakers should
    // not be severely affected by any change of these parameters.
    //
    // The full list of parameters protected by this delay:
    // - relay request fee
    // - group creation frequency
    // - relay entry submission eligibility delay
    // - DKG result challenge period length
    // - DKG result submission eligibility delay
    // - DKG result submission reward
    // - sortition pool rewards ban duration
    // - malicious DKG result slashing amount
    // - sortition pool unlocking reward
    // - relay entry timeout notification reward multiplier
    // - DKG malicious result notification reward multiplier
    uint256 internal constant STANDARD_PARAMETER_GOVERNANCE_DELAY = 12 hours;

    event RelayRequestFeeUpdateStarted(
        uint256 relayRequestFee,
        uint256 timestamp
    );
    event RelayRequestFeeUpdated(uint256 relayRequestFee);

    event RelayEntrySubmissionEligibilityDelayUpdateStarted(
        uint256 relayEntrySubmissionEligibilityDelay,
        uint256 timestamp
    );
    event RelayEntrySubmissionEligibilityDelayUpdated(
        uint256 relayEntrySubmissionEligibilityDelay
    );

    event RelayEntryHardTimeoutUpdateStarted(
        uint256 relayEntryHardTimeout,
        uint256 timestamp
    );
    event RelayEntryHardTimeoutUpdated(uint256 relayEntryHardTimeout);

    event CallbackGasLimitUpdateStarted(
        uint256 callbackGasLimit,
        uint256 timestamp
    );
    event CallbackGasLimitUpdated(uint256 callbackGasLimit);

    event GroupCreationFrequencyUpdateStarted(
        uint256 groupCreationFrequency,
        uint256 timestamp
    );
    event GroupCreationFrequencyUpdated(uint256 groupCreationFrequency);

    event GroupLifetimeUpdateStarted(uint256 groupLifetime, uint256 timestamp);
    event GroupLifetimeUpdated(uint256 groupLifetime);

    event DkgResultChallengePeriodLengthUpdateStarted(
        uint256 dkgResultChallengePeriodLength,
        uint256 timestamp
    );
    event DkgResultChallengePeriodLengthUpdated(
        uint256 dkgResultChallengePeriodLength
    );

    event DkgResultSubmissionEligibilityDelayUpdateStarted(
        uint256 dkgResultSubmissionEligibilityDelay,
        uint256 timestamp
    );
    event DkgResultSubmissionEligibilityDelayUpdated(
        uint256 dkgResultSubmissionEligibilityDelay
    );

    event DkgResultSubmissionRewardUpdateStarted(
        uint256 dkgResultSubmissionReward,
        uint256 timestamp
    );
    event DkgResultSubmissionRewardUpdated(uint256 dkgResultSubmissionReward);

    event SortitionPoolUnlockingRewardUpdateStarted(
        uint256 sortitionPoolUnlockingReward,
        uint256 timestamp
    );
    event SortitionPoolUnlockingRewardUpdated(
        uint256 sortitionPoolUnlockingReward
    );

    event RelayEntrySubmissionFailureSlashingAmountUpdateStarted(
        uint256 relayEntrySubmissionFailureSlashingAmount,
        uint256 timestamp
    );
    event RelayEntrySubmissionFailureSlashingAmountUpdated(
        uint256 relayEntrySubmissionFailureSlashingAmount
    );

    event MaliciousDkgResultSlashingAmountUpdateStarted(
        uint256 maliciousDkgResultSlashingAmount,
        uint256 timestamp
    );
    event MaliciousDkgResultSlashingAmountUpdated(
        uint256 maliciousDkgResultSlashingAmount
    );

    event SortitionPoolRewardsBanDurationUpdateStarted(
        uint256 sortitionPoolRewardsBanDuration,
        uint256 timestamp
    );
    event SortitionPoolRewardsBanDurationUpdated(
        uint256 sortitionPoolRewardsBanDuration
    );

    event RelayEntryTimeoutNotificationRewardMultiplierUpdateStarted(
        uint256 relayEntryTimeoutNotificationRewardMultiplier,
        uint256 timestamp
    );
    event RelayEntryTimeoutNotificationRewardMultiplierUpdated(
        uint256 relayEntryTimeoutNotificationRewardMultiplier
    );

<<<<<<< HEAD
    event DkgMaliciousResultNotificationRewardMultiplierUpdateStarted(
        uint256 dkgMaliciousResultNotificationRewardMultiplier,
        uint256 timestamp
    );
    event DkgMaliciousResultNotificationRewardMultiplierUpdated(
        uint256 dkgMaliciousResultNotificationRewardMultiplier
    );
=======
    event MinimumAuthorizationUpdateStarted(
        uint96 minimumAuthorization,
        uint256 timestamp
    );
    event MinimumAuthorizationUpdated(uint96 minimumAuthorization);
>>>>>>> afb5cff1

    /// @notice Reverts if called before the governance delay elapses.
    /// @param changeInitiatedTimestamp Timestamp indicating the beginning
    ///        of the change.
    modifier onlyAfterGovernanceDelay(
        uint256 changeInitiatedTimestamp,
        uint256 delay
    ) {
        /* solhint-disable not-rely-on-time */
        require(changeInitiatedTimestamp > 0, "Change not initiated");
        require(
            block.timestamp - changeInitiatedTimestamp >= delay,
            "Governance delay has not elapsed"
        );
        _;
        /* solhint-enable not-rely-on-time */
    }

    constructor(RandomBeacon _randomBeacon) {
        randomBeacon = _randomBeacon;
    }

    /// @notice Begins the relay request fee update process.
    /// @dev Can be called only by the contract owner.
    /// @param _newRelayRequestFee New relay request fee
    function beginRelayRequestFeeUpdate(uint256 _newRelayRequestFee)
        external
        onlyOwner
    {
        /* solhint-disable not-rely-on-time */
        newRelayRequestFee = _newRelayRequestFee;
        relayRequestFeeChangeInitiated = block.timestamp;
        emit RelayRequestFeeUpdateStarted(_newRelayRequestFee, block.timestamp);
        /* solhint-enable not-rely-on-time */
    }

    /// @notice Finalizes the relay request fee update process.
    /// @dev Can be called only by the contract owner, after the governance
    ///      delay elapses.
    function finalizeRelayRequestFeeUpdate()
        external
        onlyOwner
        onlyAfterGovernanceDelay(
            relayRequestFeeChangeInitiated,
            STANDARD_PARAMETER_GOVERNANCE_DELAY
        )
    {
        emit RelayRequestFeeUpdated(newRelayRequestFee);
        // slither-disable-next-line reentrancy-no-eth
        randomBeacon.updateRelayEntryParameters(
            newRelayRequestFee,
            randomBeacon.relayEntrySubmissionEligibilityDelay(),
            randomBeacon.relayEntryHardTimeout(),
            randomBeacon.callbackGasLimit()
        );
        relayRequestFeeChangeInitiated = 0;
        newRelayRequestFee = 0;
    }

    /// @notice Begins the relay entry submission eligibility delay update
    ///         process.
    /// @dev Can be called only by the contract owner.
    /// @param _newRelayEntrySubmissionEligibilityDelay New relay entry
    ///        submission eligibility delay in blocks
    function beginRelayEntrySubmissionEligibilityDelayUpdate(
        uint256 _newRelayEntrySubmissionEligibilityDelay
    ) external onlyOwner {
        /* solhint-disable not-rely-on-time */
        require(
            _newRelayEntrySubmissionEligibilityDelay > 0,
            "Relay entry submission eligibility delay must be > 0"
        );
        newRelayEntrySubmissionEligibilityDelay = _newRelayEntrySubmissionEligibilityDelay;
        relayEntrySubmissionEligibilityDelayChangeInitiated = block.timestamp;
        emit RelayEntrySubmissionEligibilityDelayUpdateStarted(
            _newRelayEntrySubmissionEligibilityDelay,
            block.timestamp
        );
        /* solhint-enable not-rely-on-time */
    }

    /// @notice Finalizes the relay entry submission eligibility delay update
    ////        process.
    /// @dev Can be called only by the contract owner, after the governance
    ///      delay elapses.
    function finalizeRelayEntrySubmissionEligibilityDelayUpdate()
        external
        onlyOwner
        onlyAfterGovernanceDelay(
            relayEntrySubmissionEligibilityDelayChangeInitiated,
            STANDARD_PARAMETER_GOVERNANCE_DELAY
        )
    {
        emit RelayEntrySubmissionEligibilityDelayUpdated(
            newRelayEntrySubmissionEligibilityDelay
        );
        // slither-disable-next-line reentrancy-no-eth
        randomBeacon.updateRelayEntryParameters(
            randomBeacon.relayRequestFee(),
            newRelayEntrySubmissionEligibilityDelay,
            randomBeacon.relayEntryHardTimeout(),
            randomBeacon.callbackGasLimit()
        );
        relayEntrySubmissionEligibilityDelayChangeInitiated = 0;
        newRelayEntrySubmissionEligibilityDelay = 0;
    }

    /// @notice Begins the relay entry hard timeout update process.
    /// @dev Can be called only by the contract owner.
    /// @param _newRelayEntryHardTimeout New relay entry hard timeout in blocks
    function beginRelayEntryHardTimeoutUpdate(uint256 _newRelayEntryHardTimeout)
        external
        onlyOwner
    {
        /* solhint-disable not-rely-on-time */
        newRelayEntryHardTimeout = _newRelayEntryHardTimeout;
        relayEntryHardTimeoutChangeInitiated = block.timestamp;
        emit RelayEntryHardTimeoutUpdateStarted(
            _newRelayEntryHardTimeout,
            block.timestamp
        );
        /* solhint-enable not-rely-on-time */
    }

    /// @notice Finalizes the relay entry hard timeout update process.
    /// @dev Can be called only by the contract owner, after the governance
    ///      delay elapses.
    function finalizeRelayEntryHardTimeoutUpdate()
        external
        onlyOwner
        onlyAfterGovernanceDelay(
            relayEntryHardTimeoutChangeInitiated,
            CRITICAL_PARAMETER_GOVERNANCE_DELAY
        )
    {
        emit RelayEntryHardTimeoutUpdated(newRelayEntryHardTimeout);
        // slither-disable-next-line reentrancy-no-eth
        randomBeacon.updateRelayEntryParameters(
            randomBeacon.relayRequestFee(),
            randomBeacon.relayEntrySubmissionEligibilityDelay(),
            newRelayEntryHardTimeout,
            randomBeacon.callbackGasLimit()
        );
        relayEntryHardTimeoutChangeInitiated = 0;
        newRelayEntryHardTimeout = 0;
    }

    /// @notice Begins the callback gas limit update process.
    /// @dev Can be called only by the contract owner.
    /// @param _newCallbackGasLimit New callback gas limit
    function beginCallbackGasLimitUpdate(uint256 _newCallbackGasLimit)
        external
        onlyOwner
    {
        /* solhint-disable not-rely-on-time */
        // slither-disable-next-line too-many-digits
        require(
            _newCallbackGasLimit > 0 && _newCallbackGasLimit <= 1e6,
            "Callback gas limit must be > 0 and <= 1000000"
        );
        newCallbackGasLimit = _newCallbackGasLimit;
        callbackGasLimitChangeInitiated = block.timestamp;
        emit CallbackGasLimitUpdateStarted(
            _newCallbackGasLimit,
            block.timestamp
        );
        /* solhint-enable not-rely-on-time */
    }

    /// @notice Finalizes the callback gas limit update process.
    /// @dev Can be called only by the contract owner, after the governance
    ///      delay elapses.
    function finalizeCallbackGasLimitUpdate()
        external
        onlyOwner
        onlyAfterGovernanceDelay(
            callbackGasLimitChangeInitiated,
            CRITICAL_PARAMETER_GOVERNANCE_DELAY
        )
    {
        emit CallbackGasLimitUpdated(newCallbackGasLimit);
        // slither-disable-next-line reentrancy-no-eth
        randomBeacon.updateRelayEntryParameters(
            randomBeacon.relayRequestFee(),
            randomBeacon.relayEntrySubmissionEligibilityDelay(),
            randomBeacon.relayEntryHardTimeout(),
            newCallbackGasLimit
        );
        callbackGasLimitChangeInitiated = 0;
        newCallbackGasLimit = 0;
    }

    /// @notice Begins the group creation frequency update process.
    /// @dev Can be called only by the contract owner.
    /// @param _newGroupCreationFrequency New group creation frequency
    function beginGroupCreationFrequencyUpdate(
        uint256 _newGroupCreationFrequency
    ) external onlyOwner {
        /* solhint-disable not-rely-on-time */
        require(
            _newGroupCreationFrequency > 0,
            "Group creation frequency must be > 0"
        );
        newGroupCreationFrequency = _newGroupCreationFrequency;
        groupCreationFrequencyChangeInitiated = block.timestamp;
        emit GroupCreationFrequencyUpdateStarted(
            _newGroupCreationFrequency,
            block.timestamp
        );
        /* solhint-enable not-rely-on-time */
    }

    /// @notice Finalizes the group creation frequency update process.
    /// @dev Can be called only by the contract owner, after the governance
    ///      delay elapses.
    function finalizeGroupCreationFrequencyUpdate()
        external
        onlyOwner
        onlyAfterGovernanceDelay(
            groupCreationFrequencyChangeInitiated,
            STANDARD_PARAMETER_GOVERNANCE_DELAY
        )
    {
        emit GroupCreationFrequencyUpdated(newGroupCreationFrequency);
        // slither-disable-next-line reentrancy-no-eth
        randomBeacon.updateGroupCreationParameters(
            newGroupCreationFrequency,
            randomBeacon.groupLifetime()
        );
        groupCreationFrequencyChangeInitiated = 0;
        newGroupCreationFrequency = 0;
    }

    /// @notice Begins the group lifetime update process.
    /// @dev Can be called only by the contract owner.
    /// @param _newGroupLifetime New group lifetime in seconds
    function beginGroupLifetimeUpdate(uint256 _newGroupLifetime)
        external
        onlyOwner
    {
        /* solhint-disable not-rely-on-time */
        require(
            _newGroupLifetime >= 1 days && _newGroupLifetime <= 2 weeks,
            "Group lifetime must be >= 1 day and <= 2 weeks"
        );
        newGroupLifetime = _newGroupLifetime;
        groupLifetimeChangeInitiated = block.timestamp;
        emit GroupLifetimeUpdateStarted(_newGroupLifetime, block.timestamp);
        /* solhint-enable not-rely-on-time */
    }

    /// @notice Finalizes the group creation frequency update process.
    /// @dev Can be called only by the contract owner, after the governance
    ///      delay elapses.
    function finalizeGroupLifetimeUpdate()
        external
        onlyOwner
        onlyAfterGovernanceDelay(
            groupLifetimeChangeInitiated,
            CRITICAL_PARAMETER_GOVERNANCE_DELAY
        )
    {
        emit GroupLifetimeUpdated(newGroupLifetime);
        // slither-disable-next-line reentrancy-no-eth
        randomBeacon.updateGroupCreationParameters(
            randomBeacon.groupCreationFrequency(),
            newGroupLifetime
        );
        groupLifetimeChangeInitiated = 0;
        newGroupLifetime = 0;
    }

    /// @notice Begins the DKG result challenge period length update process.
    /// @dev Can be called only by the contract owner.
    /// @param _newDkgResultChallengePeriodLength New DKG result challenge
    ///        period length in blocks
    function beginDkgResultChallengePeriodLengthUpdate(
        uint256 _newDkgResultChallengePeriodLength
    ) external onlyOwner {
        /* solhint-disable not-rely-on-time */
        require(
            _newDkgResultChallengePeriodLength >= 10,
            "DKG result challenge period length must be >= 10"
        );
        newDkgResultChallengePeriodLength = _newDkgResultChallengePeriodLength;
        dkgResultChallengePeriodLengthChangeInitiated = block.timestamp;
        emit DkgResultChallengePeriodLengthUpdateStarted(
            _newDkgResultChallengePeriodLength,
            block.timestamp
        );
        /* solhint-enable not-rely-on-time */
    }

    /// @notice Finalizes the DKG result challenge period length update process.
    /// @dev Can be called only by the contract owner, after the governance
    ///      delay elapses.
    function finalizeDkgResultChallengePeriodLengthUpdate()
        external
        onlyOwner
        onlyAfterGovernanceDelay(
            dkgResultChallengePeriodLengthChangeInitiated,
            STANDARD_PARAMETER_GOVERNANCE_DELAY
        )
    {
        emit DkgResultChallengePeriodLengthUpdated(
            newDkgResultChallengePeriodLength
        );
        // slither-disable-next-line reentrancy-no-eth
        randomBeacon.updateDkgParameters(
            newDkgResultChallengePeriodLength,
            randomBeacon.dkgResultSubmissionEligibilityDelay()
        );
        dkgResultChallengePeriodLengthChangeInitiated = 0;
        newDkgResultChallengePeriodLength = 0;
    }

    /// @notice Begins the DKG result submission eligibility delay update
    ///         process.
    /// @dev Can be called only by the contract owner.
    /// @param _newDkgResultSubmissionEligibilityDelay New DKG result submission
    ///        eligibility delay in blocks
    function beginDkgResultSubmissionEligibilityDelayUpdate(
        uint256 _newDkgResultSubmissionEligibilityDelay
    ) external onlyOwner {
        /* solhint-disable not-rely-on-time */
        require(
            _newDkgResultSubmissionEligibilityDelay > 0,
            "DKG result submission eligibility delay must be > 0"
        );
        newDkgResultSubmissionEligibilityDelay = _newDkgResultSubmissionEligibilityDelay;
        dkgResultSubmissionEligibilityDelayChangeInitiated = block.timestamp;
        emit DkgResultSubmissionEligibilityDelayUpdateStarted(
            _newDkgResultSubmissionEligibilityDelay,
            block.timestamp
        );
        /* solhint-enable not-rely-on-time */
    }

    /// @notice Finalizes the DKG result submission eligibility delay update
    ///         process.
    /// @dev Can be called only by the contract owner, after the governance
    ///      delay elapses.
    function finalizeDkgResultSubmissionEligibilityDelayUpdate()
        external
        onlyOwner
        onlyAfterGovernanceDelay(
            dkgResultSubmissionEligibilityDelayChangeInitiated,
            STANDARD_PARAMETER_GOVERNANCE_DELAY
        )
    {
        emit DkgResultSubmissionEligibilityDelayUpdated(
            newDkgResultSubmissionEligibilityDelay
        );
        // slither-disable-next-line reentrancy-no-eth
        randomBeacon.updateDkgParameters(
            randomBeacon.dkgResultChallengePeriodLength(),
            newDkgResultSubmissionEligibilityDelay
        );
        dkgResultSubmissionEligibilityDelayChangeInitiated = 0;
        newDkgResultSubmissionEligibilityDelay = 0;
    }

    /// @notice Begins the DKG result submission reward update process.
    /// @dev Can be called only by the contract owner.
    /// @param _newDkgResultSubmissionReward New DKG result submission reward
    function beginDkgResultSubmissionRewardUpdate(
        uint256 _newDkgResultSubmissionReward
    ) external onlyOwner {
        /* solhint-disable not-rely-on-time */
        newDkgResultSubmissionReward = _newDkgResultSubmissionReward;
        dkgResultSubmissionRewardChangeInitiated = block.timestamp;
        emit DkgResultSubmissionRewardUpdateStarted(
            _newDkgResultSubmissionReward,
            block.timestamp
        );
        /* solhint-enable not-rely-on-time */
    }

    /// @notice Finalizes the DKG result submission reward update process.
    /// @dev Can be called only by the contract owner, after the governance
    ///      delay elapses.
    function finalizeDkgResultSubmissionRewardUpdate()
        external
        onlyOwner
        onlyAfterGovernanceDelay(
            dkgResultSubmissionRewardChangeInitiated,
            STANDARD_PARAMETER_GOVERNANCE_DELAY
        )
    {
        emit DkgResultSubmissionRewardUpdated(newDkgResultSubmissionReward);
        // slither-disable-next-line reentrancy-no-eth
        randomBeacon.updateRewardParameters(
            newDkgResultSubmissionReward,
            randomBeacon.sortitionPoolUnlockingReward(),
            randomBeacon.sortitionPoolRewardsBanDuration(),
            randomBeacon.relayEntryTimeoutNotificationRewardMultiplier(),
            randomBeacon.dkgMaliciousResultNotificationRewardMultiplier()
        );
        dkgResultSubmissionRewardChangeInitiated = 0;
        newDkgResultSubmissionReward = 0;
    }

    /// @notice Begins the sortition pool unlocking reward update process.
    /// @dev Can be called only by the contract owner.
    /// @param _newSortitionPoolUnlockingReward New sortition pool unlocking reward
    function beginSortitionPoolUnlockingRewardUpdate(
        uint256 _newSortitionPoolUnlockingReward
    ) external onlyOwner {
        /* solhint-disable not-rely-on-time */
        newSortitionPoolUnlockingReward = _newSortitionPoolUnlockingReward;
        sortitionPoolUnlockingRewardChangeInitiated = block.timestamp;
        emit SortitionPoolUnlockingRewardUpdateStarted(
            _newSortitionPoolUnlockingReward,
            block.timestamp
        );
        /* solhint-enable not-rely-on-time */
    }

    /// @notice Finalizes the sortition pool unlocking reward update process.
    /// @dev Can be called only by the contract owner, after the governance
    ///      delay elapses.
    function finalizeSortitionPoolUnlockingRewardUpdate()
        external
        onlyOwner
        onlyAfterGovernanceDelay(
            sortitionPoolUnlockingRewardChangeInitiated,
            STANDARD_PARAMETER_GOVERNANCE_DELAY
        )
    {
        emit SortitionPoolUnlockingRewardUpdated(
            newSortitionPoolUnlockingReward
        );
        // slither-disable-next-line reentrancy-no-eth
        randomBeacon.updateRewardParameters(
            randomBeacon.dkgResultSubmissionReward(),
            newSortitionPoolUnlockingReward,
            randomBeacon.sortitionPoolRewardsBanDuration(),
            randomBeacon.relayEntryTimeoutNotificationRewardMultiplier(),
            randomBeacon.dkgMaliciousResultNotificationRewardMultiplier()
        );
        sortitionPoolUnlockingRewardChangeInitiated = 0;
        newSortitionPoolUnlockingReward = 0;
    }

    /// @notice Begins the sortition pool rewards ban duration update process.
    /// @dev Can be called only by the contract owner.
    /// @param _newSortitionPoolRewardsBanDuration New sortition pool rewards
    ///        ban duration.
    function beginSortitionPoolRewardsBanDurationUpdate(
        uint256 _newSortitionPoolRewardsBanDuration
    ) external onlyOwner {
        /* solhint-disable not-rely-on-time */
        newSortitionPoolRewardsBanDuration = _newSortitionPoolRewardsBanDuration;
        sortitionPoolRewardsBanDurationChangeInitiated = block.timestamp;
        emit SortitionPoolRewardsBanDurationUpdateStarted(
            _newSortitionPoolRewardsBanDuration,
            block.timestamp
        );
        /* solhint-enable not-rely-on-time */
    }

    /// @notice Finalizes the sortition pool rewards ban duration update process.
    /// @dev Can be called only by the contract owner, after the governance
    ///      delay elapses.
    function finalizeSortitionPoolRewardsBanDurationUpdate()
        external
        onlyOwner
        onlyAfterGovernanceDelay(
            sortitionPoolRewardsBanDurationChangeInitiated,
            STANDARD_PARAMETER_GOVERNANCE_DELAY
        )
    {
        emit SortitionPoolRewardsBanDurationUpdated(
            newSortitionPoolRewardsBanDuration
        );
        // slither-disable-next-line reentrancy-no-eth
        randomBeacon.updateRewardParameters(
            randomBeacon.dkgResultSubmissionReward(),
            randomBeacon.sortitionPoolUnlockingReward(),
            newSortitionPoolRewardsBanDuration,
            randomBeacon.relayEntryTimeoutNotificationRewardMultiplier(),
            randomBeacon.dkgMaliciousResultNotificationRewardMultiplier()
        );
        sortitionPoolRewardsBanDurationChangeInitiated = 0;
        newSortitionPoolRewardsBanDuration = 0;
    }

    /// @notice Begins the relay entry timeout notification reward multiplier
    ///         update process.
    /// @dev Can be called only by the contract owner.
    /// @param _newRelayEntryTimeoutNotificationRewardMultiplier New relay
    ///        entry timeout notification reward multiplier.
    function beginRelayEntryTimeoutNotificationRewardMultiplierUpdate(
        uint256 _newRelayEntryTimeoutNotificationRewardMultiplier
    ) external onlyOwner {
        /* solhint-disable not-rely-on-time */
        require(
            _newRelayEntryTimeoutNotificationRewardMultiplier <= 100,
            "Maximum value is 100"
        );

        newRelayEntryTimeoutNotificationRewardMultiplier = _newRelayEntryTimeoutNotificationRewardMultiplier;
        relayEntryTimeoutNotificationRewardMultiplierChangeInitiated = block
            .timestamp;
        emit RelayEntryTimeoutNotificationRewardMultiplierUpdateStarted(
            _newRelayEntryTimeoutNotificationRewardMultiplier,
            block.timestamp
        );
        /* solhint-enable not-rely-on-time */
    }

    /// @notice Finalizes the relay entry timeout notification reward
    ///         multiplier update process.
    /// @dev Can be called only by the contract owner, after the governance
    ///      delay elapses.
    function finalizeRelayEntryTimeoutNotificationRewardMultiplierUpdate()
        external
        onlyOwner
        onlyAfterGovernanceDelay(
            relayEntryTimeoutNotificationRewardMultiplierChangeInitiated,
            STANDARD_PARAMETER_GOVERNANCE_DELAY
        )
    {
        emit RelayEntryTimeoutNotificationRewardMultiplierUpdated(
            newRelayEntryTimeoutNotificationRewardMultiplier
        );
        // slither-disable-next-line reentrancy-no-eth
        randomBeacon.updateRewardParameters(
            randomBeacon.dkgResultSubmissionReward(),
            randomBeacon.sortitionPoolUnlockingReward(),
            randomBeacon.sortitionPoolRewardsBanDuration(),
            newRelayEntryTimeoutNotificationRewardMultiplier,
            randomBeacon.dkgMaliciousResultNotificationRewardMultiplier()
        );
        relayEntryTimeoutNotificationRewardMultiplierChangeInitiated = 0;
        newRelayEntryTimeoutNotificationRewardMultiplier = 0;
    }

    /// @notice Begins the DKG malicious result notification reward multiplier
    ///         update process.
    /// @dev Can be called only by the contract owner.
    /// @param _newDkgMaliciousResultNotificationRewardMultiplier New DKG
    ///        malicious result notification reward multiplier.
    function beginDkgMaliciousResultNotificationRewardMultiplierUpdate(
        uint256 _newDkgMaliciousResultNotificationRewardMultiplier
    ) external onlyOwner {
        /* solhint-disable not-rely-on-time */
        require(
            _newDkgMaliciousResultNotificationRewardMultiplier <= 100,
            "Maximum value is 100"
        );

        newDkgMaliciousResultNotificationRewardMultiplier = _newDkgMaliciousResultNotificationRewardMultiplier;
        dkgMaliciousResultNotificationRewardMultiplierChangeInitiated = block
            .timestamp;
        emit DkgMaliciousResultNotificationRewardMultiplierUpdateStarted(
            _newDkgMaliciousResultNotificationRewardMultiplier,
            block.timestamp
        );
        /* solhint-enable not-rely-on-time */
    }

    /// @notice Finalizes the DKG malicious result notification reward
    ///         multiplier update process.
    /// @dev Can be called only by the contract owner, after the governance
    ///      delay elapses.
    function finalizeDkgMaliciousResultNotificationRewardMultiplierUpdate()
        external
        onlyOwner
        onlyAfterGovernanceDelay(
            dkgMaliciousResultNotificationRewardMultiplierChangeInitiated,
            STANDARD_PARAMETER_GOVERNANCE_DELAY
        )
    {
        emit DkgMaliciousResultNotificationRewardMultiplierUpdated(
            newDkgMaliciousResultNotificationRewardMultiplier
        );
        // slither-disable-next-line reentrancy-no-eth
        randomBeacon.updateRewardParameters(
            randomBeacon.dkgResultSubmissionReward(),
            randomBeacon.sortitionPoolUnlockingReward(),
            randomBeacon.sortitionPoolRewardsBanDuration(),
            randomBeacon.relayEntryTimeoutNotificationRewardMultiplier(),
            newDkgMaliciousResultNotificationRewardMultiplier
        );
        dkgMaliciousResultNotificationRewardMultiplierChangeInitiated = 0;
        newDkgMaliciousResultNotificationRewardMultiplier = 0;
    }

    /// @notice Begins the relay entry submission failure slashing amount update
    ///         process.
    /// @dev Can be called only by the contract owner.
    /// @param _newRelayEntrySubmissionFailureSlashingAmount New relay entry
    ///        submission failure slashing amount
    function beginRelayEntrySubmissionFailureSlashingAmountUpdate(
        uint256 _newRelayEntrySubmissionFailureSlashingAmount
    ) external onlyOwner {
        /* solhint-disable not-rely-on-time */
        newRelayEntrySubmissionFailureSlashingAmount = _newRelayEntrySubmissionFailureSlashingAmount;
        relayEntrySubmissionFailureSlashingAmountChangeInitiated = block
            .timestamp;
        emit RelayEntrySubmissionFailureSlashingAmountUpdateStarted(
            _newRelayEntrySubmissionFailureSlashingAmount,
            block.timestamp
        );
        /* solhint-enable not-rely-on-time */
    }

    /// @notice Finalizes the relay entry submission failure slashing amount
    ///         update process.
    /// @dev Can be called only by the contract owner, after the governance
    ///      delay elapses.
    function finalizeRelayEntrySubmissionFailureSlashingAmountUpdate()
        external
        onlyOwner
        onlyAfterGovernanceDelay(
            relayEntrySubmissionFailureSlashingAmountChangeInitiated,
            CRITICAL_PARAMETER_GOVERNANCE_DELAY
        )
    {
        emit RelayEntrySubmissionFailureSlashingAmountUpdated(
            newRelayEntrySubmissionFailureSlashingAmount
        );
        // slither-disable-next-line reentrancy-no-eth
        randomBeacon.updateSlashingParameters(
            newRelayEntrySubmissionFailureSlashingAmount,
            randomBeacon.maliciousDkgResultSlashingAmount()
        );
        relayEntrySubmissionFailureSlashingAmountChangeInitiated = 0;
        newRelayEntrySubmissionFailureSlashingAmount = 0;
    }

    /// @notice Begins the malicious DKG result slashing amount update process.
    /// @dev Can be called only by the contract owner.
    /// @param _newMaliciousDkgResultSlashingAmount New malicious DKG result
    ///        slashing amount
    function beginMaliciousDkgResultSlashingAmountUpdate(
        uint256 _newMaliciousDkgResultSlashingAmount
    ) external onlyOwner {
        /* solhint-disable not-rely-on-time */
        newMaliciousDkgResultSlashingAmount = _newMaliciousDkgResultSlashingAmount;
        maliciousDkgResultSlashingAmountChangeInitiated = block.timestamp;
        emit MaliciousDkgResultSlashingAmountUpdateStarted(
            _newMaliciousDkgResultSlashingAmount,
            block.timestamp
        );
        /* solhint-enable not-rely-on-time */
    }

    /// @notice Finalizes the malicious DKG result slashing amount update
    ///         process.
    /// @dev Can be called only by the contract owner, after the governance
    ///      delay elapses.
    function finalizeMaliciousDkgResultSlashingAmountUpdate()
        external
        onlyOwner
        onlyAfterGovernanceDelay(
            maliciousDkgResultSlashingAmountChangeInitiated,
            STANDARD_PARAMETER_GOVERNANCE_DELAY
        )
    {
        emit MaliciousDkgResultSlashingAmountUpdated(
            newMaliciousDkgResultSlashingAmount
        );
        // slither-disable-next-line reentrancy-no-eth
        randomBeacon.updateSlashingParameters(
            randomBeacon.relayEntrySubmissionFailureSlashingAmount(),
            newMaliciousDkgResultSlashingAmount
        );
        maliciousDkgResultSlashingAmountChangeInitiated = 0;
        newMaliciousDkgResultSlashingAmount = 0;
    }

    /// @notice Begins the minimum authorization amount update process.
    /// @dev Can be called only by the contract owner.
    /// @param _newMinimumAuthorization New minimum authorization amount.
    function beginMinimumAuthorizationUpdate(uint96 _newMinimumAuthorization)
        external
        onlyOwner
    {
        /* solhint-disable not-rely-on-time */
        newMinimumAuthorization = _newMinimumAuthorization;
        minimumAuthorizationChangeInitiated = block.timestamp;
        emit MinimumAuthorizationUpdateStarted(
            _newMinimumAuthorization,
            block.timestamp
        );
        /* solhint-enable not-rely-on-time */
    }

    /// @notice Finalizes the minimum authorization amount update process.
    /// @dev Can be called only by the contract owner, after the governance
    ///      delay elapses.
    function finalizeMinimumAuthorizationUpdate()
        external
        onlyOwner
        onlyAfterGovernanceDelay(
            minimumAuthorizationChangeInitiated,
            CRITICAL_PARAMETER_GOVERNANCE_DELAY
        )
    {
        emit MinimumAuthorizationUpdated(newMinimumAuthorization);
        // slither-disable-next-line reentrancy-no-eth
        randomBeacon.updateMinimumAuthorization(newMinimumAuthorization);
        minimumAuthorizationChangeInitiated = 0;
        newMinimumAuthorization = 0;
    }

    /// @notice Get the time remaining until the relay request fee can be
    ///         updated.
    /// @return Remaining time in seconds.
    function getRemainingRelayRequestFeeUpdateTime()
        external
        view
        returns (uint256)
    {
        return
            getRemainingChangeTime(
                relayRequestFeeChangeInitiated,
                STANDARD_PARAMETER_GOVERNANCE_DELAY
            );
    }

    /// @notice Get the time remaining until the relay entry submission
    ///         eligibility delay can be updated.
    /// @return Remaining time in seconds.
    function getRemainingRelayEntrySubmissionEligibilityDelayUpdateTime()
        external
        view
        returns (uint256)
    {
        return
            getRemainingChangeTime(
                relayEntrySubmissionEligibilityDelayChangeInitiated,
                STANDARD_PARAMETER_GOVERNANCE_DELAY
            );
    }

    /// @notice Get the time remaining until the relay entry hard timeout can be
    ///         updated.
    /// @return Remaining time in seconds.
    function getRemainingRelayEntryHardTimeoutUpdateTime()
        external
        view
        returns (uint256)
    {
        return
            getRemainingChangeTime(
                relayEntryHardTimeoutChangeInitiated,
                CRITICAL_PARAMETER_GOVERNANCE_DELAY
            );
    }

    /// @notice Get the time remaining until the callback gas limit can be
    ///         updated.
    /// @return Remaining time in seconds.
    function getRemainingCallbackGasLimitUpdateTime()
        external
        view
        returns (uint256)
    {
        return
            getRemainingChangeTime(
                callbackGasLimitChangeInitiated,
                CRITICAL_PARAMETER_GOVERNANCE_DELAY
            );
    }

    /// @notice Get the time remaining until the group creation frequency can be
    ///         updated.
    /// @return Remaining time in seconds.
    function getRemainingGroupCreationFrequencyUpdateTime()
        external
        view
        returns (uint256)
    {
        return
            getRemainingChangeTime(
                groupCreationFrequencyChangeInitiated,
                STANDARD_PARAMETER_GOVERNANCE_DELAY
            );
    }

    /// @notice Get the time remaining until the group lifetime can be updated.
    /// @return Remaining time in seconds.
    function getRemainingGroupLifetimeUpdateTime()
        external
        view
        returns (uint256)
    {
        return
            getRemainingChangeTime(
                groupLifetimeChangeInitiated,
                CRITICAL_PARAMETER_GOVERNANCE_DELAY
            );
    }

    /// @notice Get the time remaining until the DKG result challenge period
    ///         length can be updated.
    /// @return Remaining time in seconds.
    function getRemainingDkgResultChallengePeriodLengthUpdateTime()
        external
        view
        returns (uint256)
    {
        return
            getRemainingChangeTime(
                dkgResultChallengePeriodLengthChangeInitiated,
                STANDARD_PARAMETER_GOVERNANCE_DELAY
            );
    }

    /// @notice Get the time remaining until the DKG result submission
    ///         eligibility delay can be updated.
    /// @return Remaining time in seconds.
    function getRemainingDkgResultSubmissionEligibilityDelayUpdateTime()
        external
        view
        returns (uint256)
    {
        return
            getRemainingChangeTime(
                dkgResultSubmissionEligibilityDelayChangeInitiated,
                STANDARD_PARAMETER_GOVERNANCE_DELAY
            );
    }

    /// @notice Get the time remaining until the DKG result submission reward
    ///         can be updated.
    /// @return Remaining time in seconds.
    function getRemainingDkgResultSubmissionRewardUpdateTime()
        external
        view
        returns (uint256)
    {
        return
            getRemainingChangeTime(
                dkgResultSubmissionRewardChangeInitiated,
                STANDARD_PARAMETER_GOVERNANCE_DELAY
            );
    }

    /// @notice Get the time remaining until the sortition pool unlocking reward
    ///         can be updated.
    /// @return Remaining time in seconds.
    function getRemainingSortitionPoolUnlockingRewardUpdateTime()
        external
        view
        returns (uint256)
    {
        return
            getRemainingChangeTime(
                sortitionPoolUnlockingRewardChangeInitiated,
                STANDARD_PARAMETER_GOVERNANCE_DELAY
            );
    }

    /// @notice Get the time remaining until the relay entry submission failure
    ///         slashing amount can be updated.
    /// @return Remaining time in seconds.
    function getRemainingRelayEntrySubmissionFailureSlashingAmountUpdateTime()
        external
        view
        returns (uint256)
    {
        return
            getRemainingChangeTime(
                relayEntrySubmissionFailureSlashingAmountChangeInitiated,
                CRITICAL_PARAMETER_GOVERNANCE_DELAY
            );
    }

    /// @notice Get the time remaining until the malicious DKG result
    ///         slashing amount can be updated.
    /// @return Remaining time in seconds.
    function getRemainingMaliciousDkgResultSlashingAmountUpdateTime()
        external
        view
        returns (uint256)
    {
        return
            getRemainingChangeTime(
                maliciousDkgResultSlashingAmountChangeInitiated,
                STANDARD_PARAMETER_GOVERNANCE_DELAY
            );
    }

    /// @notice Get the time remaining until the minimum authorization amount
    ///         can be updated.
    /// @return Remaining time in seconds.
    function getRemainingMimimumAuthorizationUpdateTime()
        external
        view
        returns (uint256)
    {
        return
            getRemainingChangeTime(
                minimumAuthorizationChangeInitiated,
                CRITICAL_PARAMETER_GOVERNANCE_DELAY
            );
    }

    /// @notice Get the time remaining until the sortition pool rewards ban
    ///         duration can be updated.
    /// @return Remaining time in seconds.
    function getRemainingSortitionPoolRewardsBanDurationUpdateTime()
        external
        view
        returns (uint256)
    {
        return
            getRemainingChangeTime(
                sortitionPoolRewardsBanDurationChangeInitiated,
                STANDARD_PARAMETER_GOVERNANCE_DELAY
            );
    }

    /// @notice Get the time remaining until the relay entry timeout
    ///         notification reward multiplier duration can be updated.
    /// @return Remaining time in seconds.
    function getRemainingRelayEntryTimeoutNotificationRewardMultiplierUpdateTime()
        external
        view
        returns (uint256)
    {
        return
            getRemainingChangeTime(
                relayEntryTimeoutNotificationRewardMultiplierChangeInitiated,
                STANDARD_PARAMETER_GOVERNANCE_DELAY
            );
    }

    /// @notice Get the time remaining until the DKG malicious result
    ///         notification reward multiplier duration can be updated.
    /// @return Remaining time in seconds.
    function getRemainingDkgMaliciousResultNotificationRewardMultiplierUpdateTime()
        external
        view
        returns (uint256)
    {
        return
            getRemainingChangeTime(
                dkgMaliciousResultNotificationRewardMultiplierChangeInitiated,
                STANDARD_PARAMETER_GOVERNANCE_DELAY
            );
    }

    /// @notice Gets the time remaining until the governable parameter update
    ///         can be committed.
    /// @param changeTimestamp Timestamp indicating the beginning of the change.
    /// @param delay Governance delay.
    /// @return Remaining time in seconds.
    function getRemainingChangeTime(uint256 changeTimestamp, uint256 delay)
        internal
        view
        returns (uint256)
    {
        require(changeTimestamp > 0, "Change not initiated");
        /* solhint-disable-next-line not-rely-on-time */
        uint256 elapsed = block.timestamp - changeTimestamp;
        if (elapsed >= delay) {
            return 0;
        } else {
            return delay - elapsed;
        }
    }
}<|MERGE_RESOLUTION|>--- conflicted
+++ resolved
@@ -64,14 +64,12 @@
     uint256 public newRelayEntryTimeoutNotificationRewardMultiplier;
     uint256 public relayEntryTimeoutNotificationRewardMultiplierChangeInitiated;
 
-<<<<<<< HEAD
+    uint96 public newMinimumAuthorization;
+    uint256 public minimumAuthorizationChangeInitiated;
+
     uint256 public newDkgMaliciousResultNotificationRewardMultiplier;
     uint256
         public dkgMaliciousResultNotificationRewardMultiplierChangeInitiated;
-=======
-    uint96 public newMinimumAuthorization;
-    uint256 public minimumAuthorizationChangeInitiated;
->>>>>>> afb5cff1
 
     RandomBeacon public randomBeacon;
 
@@ -202,7 +200,12 @@
         uint256 relayEntryTimeoutNotificationRewardMultiplier
     );
 
-<<<<<<< HEAD
+    event MinimumAuthorizationUpdateStarted(
+        uint96 minimumAuthorization,
+        uint256 timestamp
+    );
+    event MinimumAuthorizationUpdated(uint96 minimumAuthorization);
+
     event DkgMaliciousResultNotificationRewardMultiplierUpdateStarted(
         uint256 dkgMaliciousResultNotificationRewardMultiplier,
         uint256 timestamp
@@ -210,13 +213,6 @@
     event DkgMaliciousResultNotificationRewardMultiplierUpdated(
         uint256 dkgMaliciousResultNotificationRewardMultiplier
     );
-=======
-    event MinimumAuthorizationUpdateStarted(
-        uint96 minimumAuthorization,
-        uint256 timestamp
-    );
-    event MinimumAuthorizationUpdated(uint96 minimumAuthorization);
->>>>>>> afb5cff1
 
     /// @notice Reverts if called before the governance delay elapses.
     /// @param changeInitiatedTimestamp Timestamp indicating the beginning
