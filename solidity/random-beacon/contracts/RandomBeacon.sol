// SPDX-License-Identifier: MIT
//
// ▓▓▌ ▓▓ ▐▓▓ ▓▓▓▓▓▓▓▓▓▓▌▐▓▓▓▓▓▓▓▓▓▓▓▓▓▓▓▓▓▓ ▓▓▓▓▓▓▓▓▓▓▓▓▓▓▓▓▓▓ ▓▓▓▓▓▓▓▓▓▓▓▓▓▓▓▓▓▄
// ▓▓▓▓▓▓▓▓▓▓ ▓▓▓▓▓▓▓▓▓▓▌▐▓▓▓▓▓▓▓▓▓▓▓▓▓▓▓▓▓▓ ▓▓▓▓▓▓▓▓▓▓▓▓▓▓▓▓▓▓ ▓▓▓▓▓▓▓▓▓▓▓▓▓▓▓▓▓▓▓
//   ▓▓▓▓▓▓    ▓▓▓▓▓▓▓▀    ▐▓▓▓▓▓▓    ▐▓▓▓▓▓   ▓▓▓▓▓▓     ▓▓▓▓▓   ▐▓▓▓▓▓▌   ▐▓▓▓▓▓▓
//   ▓▓▓▓▓▓▄▄▓▓▓▓▓▓▓▀      ▐▓▓▓▓▓▓▄▄▄▄         ▓▓▓▓▓▓▄▄▄▄         ▐▓▓▓▓▓▌   ▐▓▓▓▓▓▓
//   ▓▓▓▓▓▓▓▓▓▓▓▓▓▀        ▐▓▓▓▓▓▓▓▓▓▓         ▓▓▓▓▓▓▓▓▓▓         ▐▓▓▓▓▓▓▓▓▓▓▓▓▓▓▓▓
//   ▓▓▓▓▓▓▀▀▓▓▓▓▓▓▄       ▐▓▓▓▓▓▓▀▀▀▀         ▓▓▓▓▓▓▀▀▀▀         ▐▓▓▓▓▓▓▓▓▓▓▓▓▓▓▀
//   ▓▓▓▓▓▓   ▀▓▓▓▓▓▓▄     ▐▓▓▓▓▓▓     ▓▓▓▓▓   ▓▓▓▓▓▓     ▓▓▓▓▓   ▐▓▓▓▓▓▌
// ▓▓▓▓▓▓▓▓▓▓ █▓▓▓▓▓▓▓▓▓ ▐▓▓▓▓▓▓▓▓▓▓▓▓▓▓▓▓▓▓ ▓▓▓▓▓▓▓▓▓▓▓▓▓▓▓▓▓▓  ▓▓▓▓▓▓▓▓▓▓
// ▓▓▓▓▓▓▓▓▓▓ ▓▓▓▓▓▓▓▓▓▓ ▐▓▓▓▓▓▓▓▓▓▓▓▓▓▓▓▓▓▓ ▓▓▓▓▓▓▓▓▓▓▓▓▓▓▓▓▓▓  ▓▓▓▓▓▓▓▓▓▓
//
//                           Trust math, not hardware.

pragma solidity ^0.8.6;

import "./libraries/DKG.sol";
import "./libraries/GasStation.sol";
import "./libraries/Groups.sol";
import "./libraries/Relay.sol";
import "./libraries/Groups.sol";
import "./libraries/Callback.sol";
import "@openzeppelin/contracts/access/Ownable.sol";
import "@openzeppelin/contracts/token/ERC20/IERC20.sol";
import "@openzeppelin/contracts/token/ERC20/utils/SafeERC20.sol";

/// @title Sortition Pool contract interface
/// @notice This is an interface with just a few function signatures of the
///         Sortition Pool contract, which is available at
///         https://github.com/keep-network/sortition-pools/blob/main/contracts/SortitionPool.sol
///
/// TODO: Add a dependency to `keep-network/sortition-pools` and use sortition
///       pool interface from there.
interface ISortitionPool {
    function lock() external;

    function unlock() external;

    function insertOperator(address operator) external;

    function banRewards(uint32[] calldata operators, uint256 duration) external;

    function updateOperatorStatus(uint32 id) external;

    function isOperatorInPool(address operator) external view returns (bool);

    function isOperatorEligible(address operator) external view returns (bool);

    function getIDOperator(uint32 id) external view returns (address);

    function getIDOperators(uint32[] calldata ids)
        external
        view
        returns (address[] memory);

    function getOperatorID(address operator) external view returns (uint32);

<<<<<<< HEAD
    function selectGroup(uint256 groupSize, bytes32 seed)
        external
        view
        returns (uint32[] memory);
=======
    function isLocked() external view returns (bool);
>>>>>>> 91dd0769
}

/// @title Staking contract interface
/// @notice This is an interface with just a few function signatures of the
///         Staking contract, which is available at
///         https://github.com/threshold-network/solidity-contracts/blob/main/contracts/staking/IStaking.sol
///
/// TODO: Add a dependency to `threshold-network/solidity-contracts` and use
///       staking interface from there.
interface IRandomBeaconStaking {
    function slash(uint256 amount, address[] memory operators) external;

    function seize(
        uint256 amount,
        uint256 rewardMultiplier,
        address notifier,
        address[] memory operators
    ) external;
}

/// @title Keep Random Beacon
/// @notice Keep Random Beacon contract. It lets anyone request a new
///         relay entry and validates the new relay entry provided by the
///         network. This contract is in charge of all Random Beacon maintenance
///         activities such as group lifecycle or slashing.
/// @dev Should be owned by the governance contract controlling Random Beacon
///      parameters.
contract RandomBeacon is Ownable {
    using SafeERC20 for IERC20;
    using DKG for DKG.Data;
    using Groups for Groups.Data;
    using Relay for Relay.Data;
    using Callback for Callback.Data;
    using GasStation for GasStation.Data;

    // Constant parameters

    /// @notice Seed value used for the genesis group selection.
    /// https://www.wolframalpha.com/input/?i=pi+to+78+digits
    uint256 public constant genesisSeed =
        31415926535897932384626433832795028841971693993751058209749445923078164062862;

    // Governable parameters

    /// @notice Relay entry callback gas limit. This is the gas limit with which
    ///         callback function provided in the relay request transaction is
    ///         executed. The callback is executed with a new relay entry value
    ///         in the same transaction the relay entry is submitted.
    uint256 public callbackGasLimit;

    /// @notice The frequency of new group creation. Groups are created with
    ///         a fixed frequency of relay requests.
    uint256 public groupCreationFrequency;

    /// @notice Group lifetime in seconds. When a group reached its lifetime, it
    ///         is no longer selected for new relay requests but may still be
    ///         responsible for submitting relay entry if relay request assigned
    ///         to that group is still pending.
    uint256 public groupLifetime;

    /// @notice Reward in T for submitting DKG result. The reward is paid to
    ///         a submitter of a valid DKG result when the DKG result challenge
    ///         period ends.
    uint256 public dkgResultSubmissionReward;

    /// @notice Reward in T for unlocking the sortition pool if DKG timed out.
    ///         When DKG result submission timed out, sortition pool is still
    ///         locked and someone needs to unlock it. Anyone can do it and earn
    ///         `sortitionPoolUnlockingReward`.
    uint256 public sortitionPoolUnlockingReward;

    /// @notice Slashing amount for supporting malicious DKG result. Every
    ///         DKG result submitted can be challenged for the time of
    ///         `dkgResultChallengePeriodLength`. If the DKG result submitted
    ///         is challenged and proven to be malicious, each operator who
    ///         signed the malicious result is slashed for
    ///         `maliciousDkgResultSlashingAmount`.
    uint256 public maliciousDkgResultSlashingAmount;

    /// @notice Duration of the sortition pool rewards ban imposed on operators
    ///         who missed their turn for relay entry or DKG result submission.
    uint256 public sortitionPoolRewardsBanDuration;

    /// @notice Percentage of the relay entry notification rewards which will
    ///         be transferred to the notifier. Notifiers are rewarded from
    ///         a separate pool funded from slashed tokens. For example, if
    ///         notification reward is 1000 and the value of the multiplier is
    ///         5, the notifier will receive: 5% of 1000 = 50 per each
    ///         operator affected.
    uint256 public relayEntryTimeoutNotificationRewardMultiplier;

    ISortitionPool public sortitionPool;
    IERC20 public tToken;
    IRandomBeaconStaking public staking;

    // Libraries data storages
    DKG.Data internal dkg;
    Groups.Data internal groups;
    Relay.Data internal relay;
    Callback.Data internal callback;
    GasStation.Data internal gasStation;

    event RelayEntryParametersUpdated(
        uint256 relayRequestFee,
        uint256 relayEntrySubmissionEligibilityDelay,
        uint256 relayEntryHardTimeout,
        uint256 callbackGasLimit
    );

    event DkgParametersUpdated(
        uint256 dkgResultChallengePeriodLength,
        uint256 dkgResultSubmissionEligibilityDelay
    );

    event GroupCreationParametersUpdated(
        uint256 groupCreationFrequency,
        uint256 groupLifetime
    );

    event RewardParametersUpdated(
        uint256 dkgResultSubmissionReward,
        uint256 sortitionPoolUnlockingReward,
        uint256 sortitionPoolRewardsBanDuration,
        uint256 relayEntryTimeoutNotificationRewardMultiplier
    );

    event SlashingParametersUpdated(
        uint256 relayEntrySubmissionFailureSlashingAmount,
        uint256 maliciousDkgResultSlashingAmount
    );

    // Events copied from library to workaround issue https://github.com/ethereum/solidity/issues/9765

    event DkgStarted(uint256 indexed seed);

    event DkgResultSubmitted(
        bytes32 indexed resultHash,
        bytes indexed groupPubKey,
        address indexed submitter
    );

    event DkgTimedOut();

    event DkgResultApproved(
        bytes32 indexed resultHash,
        address indexed approver
    );

    event DkgResultChallenged(
        bytes32 indexed resultHash,
        address indexed challenger
    );

<<<<<<< HEAD
    event DkgResultMaliciousSlashed(
        bytes32 indexed resultHash,
        uint256 slashingAmount,
        address[] groupMembers
    );
=======
    event DkgStateLocked();

    event DkgSeedTimedOut();
>>>>>>> 91dd0769

    event CandidateGroupRegistered(bytes indexed groupPubKey);

    event CandidateGroupRemoved(bytes indexed groupPubKey);

    event GroupActivated(uint64 indexed groupId, bytes indexed groupPubKey);

    event RelayEntryRequested(
        uint256 indexed requestId,
        uint64 groupId,
        bytes previousEntry
    );

    event RelayEntrySubmitted(uint256 indexed requestId, bytes entry);

    event RelayEntryTimedOut(
        uint256 indexed requestId,
        uint64 terminatedGroupId
    );

    event RelayEntryDelaySlashed(
        uint256 indexed requestId,
        uint256 slashingAmount,
        address[] groupMembers
    );

    event RelayEntryDelaySlashingFailed(
        uint256 indexed requestId,
        uint256 slashingAmount,
        address[] groupMembers
    );

    event RelayEntryTimeoutSlashed(
        uint256 indexed requestId,
        uint256 slashingAmount,
        address[] groupMembers
    );

    event CallbackFailed(uint256 entry, uint256 entrySubmittedBlock);

    event BanRewardsFailed(uint32[] ids);

    /// @dev Assigns initial values to parameters to make the beacon work
    ///      safely. These parameters are just proposed defaults and they might
    ///      be updated with `update*` functions after the contract deployment
    ///      and before transferring the ownership to the governance contract.
    constructor(
        ISortitionPool _sortitionPool,
        IERC20 _tToken,
        IRandomBeaconStaking _staking
    ) {
        sortitionPool = _sortitionPool;
        tToken = _tToken;
        staking = _staking;

        // Governable parameters
        callbackGasLimit = 200e3;
        groupCreationFrequency = 10;
        groupLifetime = 2 weeks;
        dkgResultSubmissionReward = 0;
        sortitionPoolUnlockingReward = 0;
        maliciousDkgResultSlashingAmount = 50000e18;
        // TODO: Revisit if initial value of 2 weeks is enough.
        sortitionPoolRewardsBanDuration = 2 weeks;
        relayEntryTimeoutNotificationRewardMultiplier = 5;

        dkg.initSortitionPool(_sortitionPool);
        dkg.setResultChallengePeriodLength(1440); // ~6h assuming 15s block time
        dkg.setResultSubmissionEligibilityDelay(10);

        relay.initSeedEntry();
        relay.initSortitionPool(_sortitionPool);
        relay.initTToken(_tToken);
        relay.setRelayEntrySubmissionEligibilityDelay(10);
        relay.setRelayEntryHardTimeout(5760); // ~24h assuming 15s block time
        relay.setRelayEntrySubmissionFailureSlashingAmount(1000e18);
    }

    /// @notice Updates the values of relay entry parameters.
    /// @dev Can be called only by the contract owner, which should be the
    ///      random beacon governance contract. The caller is responsible for
    ///      validating parameters.
    /// @param _relayRequestFee New relay request fee
    /// @param _relayEntrySubmissionEligibilityDelay New relay entry submission
    ///        eligibility delay
    /// @param _relayEntryHardTimeout New relay entry hard timeout
    /// @param _callbackGasLimit New callback gas limit
    function updateRelayEntryParameters(
        uint256 _relayRequestFee,
        uint256 _relayEntrySubmissionEligibilityDelay,
        uint256 _relayEntryHardTimeout,
        uint256 _callbackGasLimit
    ) external onlyOwner {
        callbackGasLimit = _callbackGasLimit;

        relay.setRelayRequestFee(_relayRequestFee);
        relay.setRelayEntrySubmissionEligibilityDelay(
            _relayEntrySubmissionEligibilityDelay
        );
        relay.setRelayEntryHardTimeout(_relayEntryHardTimeout);

        emit RelayEntryParametersUpdated(
            _relayRequestFee,
            _relayEntrySubmissionEligibilityDelay,
            _relayEntryHardTimeout,
            callbackGasLimit
        );
    }

    /// @notice Updates the values of group creation parameters.
    /// @dev Can be called only by the contract owner, which should be the
    ///      random beacon governance contract. The caller is responsible for
    ///      validating parameters.
    /// @param _groupCreationFrequency New group creation frequency
    /// @param _groupLifetime New group lifetime
    function updateGroupCreationParameters(
        uint256 _groupCreationFrequency,
        uint256 _groupLifetime
    ) external onlyOwner {
        groupCreationFrequency = _groupCreationFrequency;
        groupLifetime = _groupLifetime;

        emit GroupCreationParametersUpdated(
            groupCreationFrequency,
            groupLifetime
        );
    }

    /// @notice Updates the values of DKG parameters.
    /// @dev Can be called only by the contract owner, which should be the
    ///      random beacon governance contract. The caller is responsible for
    ///      validating parameters.
    /// @param _dkgResultChallengePeriodLength New DKG result challenge period
    ///        length
    /// @param _dkgResultSubmissionEligibilityDelay New DKG result submission
    ///        eligibility delay
    function updateDkgParameters(
        uint256 _dkgResultChallengePeriodLength,
        uint256 _dkgResultSubmissionEligibilityDelay
    ) external onlyOwner {
        dkg.setResultChallengePeriodLength(_dkgResultChallengePeriodLength);
        dkg.setResultSubmissionEligibilityDelay(
            _dkgResultSubmissionEligibilityDelay
        );

        emit DkgParametersUpdated(
            dkgResultChallengePeriodLength(),
            dkgResultSubmissionEligibilityDelay()
        );
    }

    /// @notice Updates the values of reward parameters.
    /// @dev Can be called only by the contract owner, which should be the
    ///      random beacon governance contract. The caller is responsible for
    ///      validating parameters.
    /// @param _dkgResultSubmissionReward New DKG result submission reward
    /// @param _sortitionPoolUnlockingReward New sortition pool unlocking reward
    /// @param _sortitionPoolRewardsBanDuration New sortition pool rewards
    ///        ban duration in seconds.
    /// @param _relayEntryTimeoutNotificationRewardMultiplier New value of the
    ///        relay entry timeout notification reward multiplier.
    function updateRewardParameters(
        uint256 _dkgResultSubmissionReward,
        uint256 _sortitionPoolUnlockingReward,
        uint256 _sortitionPoolRewardsBanDuration,
        uint256 _relayEntryTimeoutNotificationRewardMultiplier
    ) external onlyOwner {
        dkgResultSubmissionReward = _dkgResultSubmissionReward;
        sortitionPoolUnlockingReward = _sortitionPoolUnlockingReward;
        sortitionPoolRewardsBanDuration = _sortitionPoolRewardsBanDuration;
        relayEntryTimeoutNotificationRewardMultiplier = _relayEntryTimeoutNotificationRewardMultiplier;
        emit RewardParametersUpdated(
            dkgResultSubmissionReward,
            sortitionPoolUnlockingReward,
            sortitionPoolRewardsBanDuration,
            relayEntryTimeoutNotificationRewardMultiplier
        );
    }

    /// @notice The number of blocks for which a DKG result can be challenged.
    ///         Anyone can challenge DKG result for a certain number of blocks
    ///         before the result is fully accepted and the group registered in
    ///         the pool of active groups. If the challenge gets accepted, all
    ///         operators who signed the malicious result get slashed for
    ///         `maliciousDkgResultSlashingAmount` and the notifier gets
    ///         rewarded.
    function dkgResultChallengePeriodLength() public view returns (uint256) {
        return dkg.parameters.resultChallengePeriodLength;
    }

    /// @notice The number of blocks it takes for a group member to become
    ///         eligible to submit the DKG result. At first, there is only one
    ///         member in the group eligible to submit the DKG result. Then,
    ///         after `dkgResultSubmissionEligibilityDelay` blocks, another
    ///         group member becomes eligible so that there are two group
    ///         members eligible to submit the DKG result at that moment. After
    ///         another `dkgResultSubmissionEligibilityDelay` blocks, yet one
    ///         group member becomes eligible to submit the DKG result so that
    ///         there are three group members eligible to submit the DKG result
    ///         at that moment. This continues until all group members are
    ///         eligible to submit the DKG result or until the DKG result is
    ///         submitted. If all members became eligible to submit the DKG
    ///         result and one more `dkgResultSubmissionEligibilityDelay` passed
    ///         without the DKG result submitted, DKG is considered as timed out
    ///         and no DKG result for this group creation can be submitted
    ///         anymore.
    function dkgResultSubmissionEligibilityDelay()
        public
        view
        returns (uint256)
    {
        return dkg.parameters.resultSubmissionEligibilityDelay;
    }

    /// @notice Updates the values of slashing parameters.
    /// @dev Can be called only by the contract owner, which should be the
    ///      random beacon governance contract. The caller is responsible for
    ///      validating parameters.
    /// @param _relayEntrySubmissionFailureSlashingAmount New relay entry
    ///        submission failure amount
    /// @param _maliciousDkgResultSlashingAmount New malicious DKG result
    ///        slashing amount
    function updateSlashingParameters(
        uint256 _relayEntrySubmissionFailureSlashingAmount,
        uint256 _maliciousDkgResultSlashingAmount
    ) external onlyOwner {
        relay.setRelayEntrySubmissionFailureSlashingAmount(
            _relayEntrySubmissionFailureSlashingAmount
        );
        maliciousDkgResultSlashingAmount = _maliciousDkgResultSlashingAmount;
        emit SlashingParametersUpdated(
            _relayEntrySubmissionFailureSlashingAmount,
            maliciousDkgResultSlashingAmount
        );
    }

    /// @notice Registers the caller in the sortition pool.
    /// @dev Creates a gas deposit tied to the operator address. The gas
    ///      deposit is released when the operator is banned from sortition
    ///      pool rewards or leaves the pool during status update.
    function registerOperator() external {
        address operator = msg.sender;

        require(
            !sortitionPool.isOperatorInPool(operator),
            "Operator is already registered"
        );

        gasStation.depositGas(operator);
        sortitionPool.insertOperator(operator);
    }

    /// @notice Updates the sortition pool status of the caller.
    function updateOperatorStatus() external {
        sortitionPool.updateOperatorStatus(
            sortitionPool.getOperatorID(msg.sender)
        );

        // If the operator has been removed from the sortition pool during the
        // status update, release its gas deposit.
        if (!sortitionPool.isOperatorInPool(msg.sender)) {
            gasStation.releaseGas(msg.sender);
        }
    }

    /// @notice Checks whether the given operator is eligible to join the
    ///         sortition pool.
    /// @param operator Address of the operator
    function isOperatorEligible(address operator) external view returns (bool) {
        return sortitionPool.isOperatorEligible(operator);
    }

    /// @notice Triggers group selection if there are no active groups.
    function genesis() external {
        require(groups.numberOfActiveGroups() == 0, "not awaiting genesis");

        dkg.lockState();
        dkg.start(
            uint256(keccak256(abi.encodePacked(genesisSeed, block.number)))
        );
    }

    /// @notice Submits result of DKG protocol. It is on-chain part of phase 14 of
    ///         the protocol. The DKG result consists of result submitting member
    ///         index, calculated group public key, bytes array of misbehaved
    ///         members, concatenation of signatures from group members,
    ///         indices of members corresponding to each signature and
    ///         the list of group members.
    ///         When the result is verified successfully it gets registered and
    ///         waits for an approval. A result can be challenged to verify the
    ///         members list corresponds to the expected set of members determined
    ///         by the sortition pool.
    ///         A candidate group is registered based on the submitted DKG result
    ///         details.
    /// @dev The message to be signed by each member is keccak256 hash of the
    ///      calculated group public key, misbehaved members as bytes and DKG
    ///      start block. The calculated hash should be prefixed with prefixed with
    ///      `\x19Ethereum signed message:\n` before signing, so the message to
    ///      sign is:
    ///      `\x19Ethereum signed message:\n${keccak256(groupPubKey,misbehaved,startBlock)}`
    /// @param dkgResult DKG result.
    function submitDkgResult(DKG.Result calldata dkgResult) external {
        dkg.submitResult(dkgResult);

        groups.addCandidateGroup(
            dkgResult.groupPubKey,
            dkgResult.members,
            dkgResult.misbehavedMembersIndices
        );
    }

    /// @notice Notifies about DKG timeout. Pays the sortition pool unlocking
    ///         reward to the notifier.
    function notifyDkgTimeout() external {
        dkg.notifyTimeout();
        // Pay the sortition pool unlocking reward.
        tToken.safeTransfer(msg.sender, sortitionPoolUnlockingReward);
        dkg.complete();
    }

    /// @notice Approves DKG result. Can be called after challenge period for the
    ///         submitted result is finished. Considers the submitted result as
    ///         valid, pays reward to the result submitter and completes the
    ///         group creation by activating the candidate group.
    function approveDkgResult() external {
        dkg.approveResult();
        // Pay the DKG result submission reward.
        tToken.safeTransfer(dkg.resultSubmitter, dkgResultSubmissionReward);
        groups.activateCandidateGroup();
        dkg.complete();

        // TODO: Handle DQ/IA. Should result submitter receive
        //       reward if they failed to call this function?
    }

    /// @notice Challenges DKG result. If the submitted result is proved to be
    ///         invalid it reverts the DKG back to the result submission phase.
    ///         It removes a candidate group that was previously registered with
    ///         the DKG result submission.
    function challengeDkgResult() external {
        bytes32 resultHash = dkg.submittedResultHash;
        uint256 slashingAmount = maliciousDkgResultSlashingAmount;
        uint32[] memory maliciousMembers = dkg.challengeResult();
        address[] memory maliciousMembersAddresses = sortitionPool
            .getIDOperators(maliciousMembers);

        groups.popCandidateGroup();

        emit DkgResultMaliciousSlashed(
            resultHash,
            slashingAmount,
            maliciousMembersAddresses
        );

        staking.seize(slashingAmount, 5, msg.sender, maliciousMembersAddresses);
    }

    /// @notice Check current group creation state.
    function getGroupCreationState() external view returns (DKG.State) {
        return dkg.currentState();
    }

    /// @notice Checks if DKG timed out. The DKG timeout period includes time required
    ///         for off-chain protocol execution and time for the result publication
    ///         for all group members. After this time result cannot be submitted
    ///         and DKG can be notified about the timeout.
    /// @return True if DKG timed out, false otherwise.
    function hasDkgTimedOut() external view returns (bool) {
        return dkg.hasDkgTimedOut();
    }

    function getGroupsRegistry() external view returns (bytes32[] memory) {
        return groups.groupsRegistry;
    }

    function getGroup(uint64 groupId)
        external
        view
        returns (Groups.Group memory)
    {
        return groups.getGroup(groupId);
    }

    function getGroup(bytes memory groupPubKey)
        external
        view
        returns (Groups.Group memory)
    {
        return groups.getGroup(groupPubKey);
    }

    /// @notice Creates a request to generate a new relay entry, which will
    ///         include a random number (by signing the previous entry's
    ///         random number). Requires a request fee denominated in T token.
    /// @param callbackContract Beacon consumer callback contract.
    function requestRelayEntry(IRandomBeaconConsumer callbackContract)
        external
    {
        uint64 groupId = groups.selectGroup(
            uint256(keccak256(relay.previousEntry))
        );

        relay.requestEntry(groupId);

        callback.setCallbackContract(callbackContract);

        // If the current request should trigger group creation we need to lock
        // DKG state (lock sortition pool) to prevent operators from changing
        // its state before relay entry is known. That entry will be used as a
        // group selection seed.
        if (
            relay.requestCount % groupCreationFrequency == 0 &&
            dkg.currentState() == DKG.State.IDLE
        ) {
            dkg.lockState();
        }
    }

    /// @notice Creates a new relay entry.
    /// @param submitterIndex Index of the entry submitter.
    /// @param entry Group BLS signature over the previous entry.
    function submitRelayEntry(uint256 submitterIndex, bytes calldata entry)
        external
    {
        uint256 currentRequestId = relay.currentRequest.id;

        Groups.Group memory group = groups.getGroup(
            relay.currentRequest.groupId
        );

        (uint32[] memory inactiveMembers, uint256 slashingAmount) = relay
            .submitEntry(submitterIndex, entry, group);

        if (inactiveMembers.length > 0) {
            banFromRewards(inactiveMembers, sortitionPoolRewardsBanDuration);
        }

        if (slashingAmount > 0) {
            address[] memory groupMembers = sortitionPool.getIDOperators(
                group.members
            );

            try staking.slash(slashingAmount, groupMembers) {
                // slither-disable-next-line reentrancy-events
                emit RelayEntryDelaySlashed(
                    currentRequestId,
                    slashingAmount,
                    groupMembers
                );
            } catch {
                // Should never happen but we want to ensure a non-critical path
                // failure from an external contract does not stop group members
                // from submitting a valid relay entry.
                emit RelayEntryDelaySlashingFailed(
                    currentRequestId,
                    slashingAmount,
                    groupMembers
                );
            }
        }

        // If DKG is awaiting a seed, that means the we should start the actual
        // group creation process.
        if (dkg.currentState() == DKG.State.AWAITING_SEED) {
            dkg.start(uint256(keccak256(entry)));
        }

        callback.executeCallback(uint256(keccak256(entry)), callbackGasLimit);
    }

    /// @notice Reports a relay entry timeout.
    function reportRelayEntryTimeout() external {
        uint64 groupId = relay.currentRequest.groupId;
        uint256 slashingAmount = relay
            .relayEntrySubmissionFailureSlashingAmount;
        address[] memory groupMembers = sortitionPool.getIDOperators(
            groups.getGroup(groupId).members
        );

        emit RelayEntryTimeoutSlashed(
            relay.currentRequest.id,
            slashingAmount,
            groupMembers
        );

        staking.seize(
            slashingAmount,
            relayEntryTimeoutNotificationRewardMultiplier,
            msg.sender,
            groupMembers
        );

        // TODO: Once implemented, terminate group using `groupId`.

        if (groups.numberOfActiveGroups() > 0) {
            groupId = groups.selectGroup(
                uint256(keccak256(relay.previousEntry))
            );
            relay.retryOnEntryTimeout(groupId);
        } else {
            relay.cleanupOnEntryTimeout();

            // If DKG is awaiting a seed, we should notify about its timeout to
            // avoid blocking the future group creation.
            if (dkg.currentState() == DKG.State.AWAITING_SEED) {
                dkg.notifySeedTimedOut();
            }
        }
    }

    /// @notice Ban given operators from sortition pool rewards.
    /// @dev By the way, this function releases gas deposits made by operators
    ///      during their registration. See `registerOperator` function. This
    ///      action makes banning cheaper gas-wise.
    /// @param ids IDs of banned operators.
    /// @param banDuration Duration of the ban period in seconds.
    function banFromRewards(uint32[] memory ids, uint256 banDuration) internal {
        try sortitionPool.banRewards(ids, banDuration) {
            address[] memory operators = sortitionPool.getIDOperators(ids);

            for (uint256 i = 0; i < operators.length; i++) {
                // TODO: Once `banRewards` is implemented on pool side, revisit
                //       gas station design. Current design is problematic
                //       because operators deposit gas upon registration and
                //       deposits are released either during status update
                //       or rewards ban. The first case is natural as operator
                //       leaves the pool but the latter is hard because deposit
                //       is released and operator still stays in the pool.
                gasStation.releaseGas(operators[i]);
            }
        } catch {
            // Should never happen but we want to ensure a non-critical path
            // failure from an external contract does not stop group members
            // from submitting a valid relay entry.
            // slither-disable-next-line reentrancy-events
            emit BanRewardsFailed(ids);
        }
    }

    /// @notice Locks the state of group creation.
    /// @dev This function is meant to be used by test stubs which inherits
    ///      from this contract and needs to lock the DKG state arbitrarily.
    function dkgLockState() internal {
        dkg.lockState();
    }

    /// @return Flag indicating whether a relay entry request is currently
    ///         in progress.
    function isRelayRequestInProgress() external view returns (bool) {
        return relay.isRequestInProgress();
    }

    /// @return Relay request fee in T. This fee needs to be provided by the
    ///         account or contract requesting for a new relay entry.
    function relayRequestFee() external view returns (uint256) {
        return relay.relayRequestFee;
    }

    /// @return The number of blocks it takes for a group member to become
    ///         eligible to submit the relay entry. At first, there is only one
    ///         member in the group eligible to submit the relay entry. Then,
    ///         after `relayEntrySubmissionEligibilityDelay` blocks, another
    ///         group member becomes eligible so that there are two group
    ///         members eligible to submit the relay entry at that moment. After
    ///         another `relayEntrySubmissionEligibilityDelay` blocks, yet one
    ///         group member becomes eligible so that there are three group
    ///         members eligible to submit the relay entry at that moment. This
    ///         continues until all group members are eligible to submit the
    ///         relay entry or until the relay entry is submitted. If all
    ///         members became eligible to submit the relay entry and one more
    ///         `relayEntrySubmissionEligibilityDelay` passed without the relay
    ///         entry submitted, the group reaches soft timeout for submitting
    ///         the relay entry and the slashing starts.
    function relayEntrySubmissionEligibilityDelay()
        external
        view
        returns (uint256)
    {
        return relay.relayEntrySubmissionEligibilityDelay;
    }

    /// @return Hard timeout in blocks for a group to submit the relay entry.
    ///         After all group members became eligible to submit the relay
    ///         entry and one more `relayEntrySubmissionEligibilityDelay` blocks
    ///         passed without relay entry submitted, all group members start
    ///         getting slashed. The slashing amount increases linearly until
    ///         the group submits the relay entry or until
    ///         `relayEntryHardTimeout` is reached. When the hard timeout is
    ///         reached, each group member will get slashed for
    ///         `relayEntrySubmissionFailureSlashingAmount`.
    function relayEntryHardTimeout() external view returns (uint256) {
        return relay.relayEntryHardTimeout;
    }

    /// @notice Slashing amount for not submitting relay entry. When
    ///         relay entry hard timeout is reached without the relay entry
    ///         submitted, each group member gets slashed for
    ///         `relayEntrySubmissionFailureSlashingAmount`. If the relay entry
    ///         gets submitted after the soft timeout (see
    ///         `relayEntrySubmissionEligibilityDelay` documentation), but
    ///         before the hard timeout, each group member gets slashed
    ///         proportionally to `relayEntrySubmissionFailureSlashingAmount`
    ///         and the time passed since the soft deadline.
    function relayEntrySubmissionFailureSlashingAmount()
        external
        view
        returns (uint256)
    {
        return relay.relayEntrySubmissionFailureSlashingAmount;
    }
}<|MERGE_RESOLUTION|>--- conflicted
+++ resolved
@@ -55,14 +55,12 @@
 
     function getOperatorID(address operator) external view returns (uint32);
 
-<<<<<<< HEAD
+    function isLocked() external view returns (bool);
+
     function selectGroup(uint256 groupSize, bytes32 seed)
         external
         view
         returns (uint32[] memory);
-=======
-    function isLocked() external view returns (bool);
->>>>>>> 91dd0769
 }
 
 /// @title Staking contract interface
@@ -216,17 +214,15 @@
         address indexed challenger
     );
 
-<<<<<<< HEAD
     event DkgResultMaliciousSlashed(
         bytes32 indexed resultHash,
         uint256 slashingAmount,
         address[] groupMembers
     );
-=======
+
     event DkgStateLocked();
 
     event DkgSeedTimedOut();
->>>>>>> 91dd0769
 
     event CandidateGroupRegistered(bytes indexed groupPubKey);
 
