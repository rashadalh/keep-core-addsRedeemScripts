// SPDX-License-Identifier: MIT
//
// ▓▓▌ ▓▓ ▐▓▓ ▓▓▓▓▓▓▓▓▓▓▌▐▓▓▓▓▓▓▓▓▓▓▓▓▓▓▓▓▓▓ ▓▓▓▓▓▓▓▓▓▓▓▓▓▓▓▓▓▓ ▓▓▓▓▓▓▓▓▓▓▓▓▓▓▓▓▓▄
// ▓▓▓▓▓▓▓▓▓▓ ▓▓▓▓▓▓▓▓▓▓▌▐▓▓▓▓▓▓▓▓▓▓▓▓▓▓▓▓▓▓ ▓▓▓▓▓▓▓▓▓▓▓▓▓▓▓▓▓▓ ▓▓▓▓▓▓▓▓▓▓▓▓▓▓▓▓▓▓▓
//   ▓▓▓▓▓▓    ▓▓▓▓▓▓▓▀    ▐▓▓▓▓▓▓    ▐▓▓▓▓▓   ▓▓▓▓▓▓     ▓▓▓▓▓   ▐▓▓▓▓▓▌   ▐▓▓▓▓▓▓
//   ▓▓▓▓▓▓▄▄▓▓▓▓▓▓▓▀      ▐▓▓▓▓▓▓▄▄▄▄         ▓▓▓▓▓▓▄▄▄▄         ▐▓▓▓▓▓▌   ▐▓▓▓▓▓▓
//   ▓▓▓▓▓▓▓▓▓▓▓▓▓▀        ▐▓▓▓▓▓▓▓▓▓▓         ▓▓▓▓▓▓▓▓▓▓         ▐▓▓▓▓▓▓▓▓▓▓▓▓▓▓▓▓
//   ▓▓▓▓▓▓▀▀▓▓▓▓▓▓▄       ▐▓▓▓▓▓▓▀▀▀▀         ▓▓▓▓▓▓▀▀▀▀         ▐▓▓▓▓▓▓▓▓▓▓▓▓▓▓▀
//   ▓▓▓▓▓▓   ▀▓▓▓▓▓▓▄     ▐▓▓▓▓▓▓     ▓▓▓▓▓   ▓▓▓▓▓▓     ▓▓▓▓▓   ▐▓▓▓▓▓▌
// ▓▓▓▓▓▓▓▓▓▓ █▓▓▓▓▓▓▓▓▓ ▐▓▓▓▓▓▓▓▓▓▓▓▓▓▓▓▓▓▓ ▓▓▓▓▓▓▓▓▓▓▓▓▓▓▓▓▓▓  ▓▓▓▓▓▓▓▓▓▓
// ▓▓▓▓▓▓▓▓▓▓ ▓▓▓▓▓▓▓▓▓▓ ▐▓▓▓▓▓▓▓▓▓▓▓▓▓▓▓▓▓▓ ▓▓▓▓▓▓▓▓▓▓▓▓▓▓▓▓▓▓  ▓▓▓▓▓▓▓▓▓▓
//
//                           Trust math, not hardware.

pragma solidity ^0.8.6;

import "./libraries/Authorization.sol";
import "./libraries/DKG.sol";
import "./libraries/Groups.sol";
import "./libraries/Relay.sol";
import "./libraries/Groups.sol";
import "./libraries/Callback.sol";
import "@keep-network/sortition-pools/contracts/SortitionPool.sol";
import "@openzeppelin/contracts/access/Ownable.sol";
import "@openzeppelin/contracts/token/ERC20/IERC20.sol";
import "@openzeppelin/contracts/token/ERC20/utils/SafeERC20.sol";
import "@openzeppelin/contracts/utils/math/Math.sol";

/// @title Staking contract interface
/// @notice This is an interface with just a few function signatures of the
///         Staking contract, which is available at
///         https://github.com/threshold-network/solidity-contracts/blob/main/contracts/staking/IStaking.sol
///
/// TODO: Add a dependency to `threshold-network/solidity-contracts` and use
///       staking interface from there.
interface IRandomBeaconStaking {
    function slash(uint256 amount, address[] memory operators) external;

    function seize(
        uint256 amount,
        uint256 rewardMultiplier,
        address notifier,
        address[] memory operators
    ) external;
}

/// @title Keep Random Beacon
/// @notice Keep Random Beacon contract. It lets anyone request a new
///         relay entry and validates the new relay entry provided by the
///         network. This contract is in charge of all Random Beacon maintenance
///         activities such as group lifecycle or slashing.
/// @dev Should be owned by the governance contract controlling Random Beacon
///      parameters.
contract RandomBeacon is Ownable {
    using SafeERC20 for IERC20;
    using Authorization for Authorization.Data;
    using DKG for DKG.Data;
    using Groups for Groups.Data;
    using Relay for Relay.Data;
    using Callback for Callback.Data;

    // Constant parameters

    /// @notice Seed value used for the genesis group selection.
    /// https://www.wolframalpha.com/input/?i=pi+to+78+digits
    uint256 public constant genesisSeed =
        31415926535897932384626433832795028841971693993751058209749445923078164062862;

    // Governable parameters

    /// @notice Relay entry callback gas limit. This is the gas limit with which
    ///         callback function provided in the relay request transaction is
    ///         executed. The callback is executed with a new relay entry value
    ///         in the same transaction the relay entry is submitted.
    uint256 public callbackGasLimit;

    /// @notice The frequency of new group creation. Groups are created with
    ///         a fixed frequency of relay requests.
    uint256 public groupCreationFrequency;

    /// @notice Reward in T for submitting DKG result. The reward is paid to
    ///         a submitter of a valid DKG result when the DKG result challenge
    ///         period ends.
    uint256 public dkgResultSubmissionReward;

    /// @notice Reward in T for unlocking the sortition pool if DKG timed out.
    ///         When DKG result submission timed out, sortition pool is still
    ///         locked and someone needs to unlock it. Anyone can do it and earn
    ///         `sortitionPoolUnlockingReward`.
    uint256 public sortitionPoolUnlockingReward;

    /// @notice Reward in T for notifying the operator is ineligible.
    uint256 public ineligibleOperatorNotifierReward;

    /// @notice Slashing amount for supporting malicious DKG result. Every
    ///         DKG result submitted can be challenged for the time of
    ///         `dkgResultChallengePeriodLength`. If the DKG result submitted
    ///         is challenged and proven to be malicious, each operator who
    ///         signed the malicious result is slashed for
    ///         `maliciousDkgResultSlashingAmount`.
    uint256 public maliciousDkgResultSlashingAmount;

    /// @notice Duration of the sortition pool rewards ban imposed on operators
    ///         who missed their turn for relay entry or DKG result submission.
    uint256 public sortitionPoolRewardsBanDuration;

    /// @notice Percentage of the staking contract malicious behavior
    ///         notification reward which will be transferred to the notifier
    ///         reporting about relay entry timeout. Notifiers are rewarded
    ///         from a separate pool funded from slashed tokens. For example, if
    ///         notification reward is 1000 and the value of the multiplier is
    ///         5, the notifier will receive: 5% of 1000 = 50 per each
    ///         operator affected.
    uint256 public relayEntryTimeoutNotificationRewardMultiplier;

    /// @notice Percentage of the staking contract malicious behavior
    ///         notification reward which will be transferred to the notifier
    ///         reporting about a malicious DKG result. Notifiers are rewarded
    ///         from a separate pool funded from slashed tokens. For example, if
    ///         notification reward is 1000 and the value of the multiplier is
    ///         5, the notifier will receive: 5% of 1000 = 50 per each
    ///         operator affected.
    uint256 public dkgMaliciousResultNotificationRewardMultiplier;

    // External dependencies

    SortitionPool public sortitionPool;
    IERC20 public tToken;
    IRandomBeaconStaking public staking;

    // Token bookkeeping

    /// @notice Rewards pool for DKG actions. This pool is funded from relay
    ///         request fees and external donates. Funds are used to cover
    ///         rewards for actors approving DKG result or notifying about
    ///         DKG timeout.
    uint256 public dkgRewardsPool;
    /// @notice Rewards pool for heartbeat notifiers. This pool is funded from
    ///         external donates. Funds are used to cover rewards for actors
    ///         notifying about failed heartbeats.
    uint256 public heartbeatNotifierRewardsPool;

    // Libraries data storages

    Authorization.Data internal authorization;
    DKG.Data internal dkg;
    Groups.Data internal groups;
    Relay.Data internal relay;
    Callback.Data internal callback;

    // Events

    event AuthorizationParametersUpdated(
        uint96 minimumAuthorization,
        uint64 authorizationDecreaseDelay
    );

    event RelayEntryParametersUpdated(
        uint256 relayRequestFee,
        uint256 relayEntrySubmissionEligibilityDelay,
        uint256 relayEntryHardTimeout,
        uint256 callbackGasLimit
    );

    event DkgParametersUpdated(
        uint256 dkgResultChallengePeriodLength,
        uint256 dkgResultSubmissionEligibilityDelay
    );

    event GroupCreationParametersUpdated(
        uint256 groupCreationFrequency,
        uint256 groupLifetime
    );

    event RewardParametersUpdated(
        uint256 dkgResultSubmissionReward,
        uint256 sortitionPoolUnlockingReward,
        uint256 ineligibleOperatorNotifierReward,
        uint256 sortitionPoolRewardsBanDuration,
        uint256 relayEntryTimeoutNotificationRewardMultiplier,
        uint256 dkgMaliciousResultNotificationRewardMultiplier
    );

    event SlashingParametersUpdated(
        uint256 relayEntrySubmissionFailureSlashingAmount,
        uint256 maliciousDkgResultSlashingAmount
    );

    event DkgStarted(uint256 indexed seed);

    event DkgResultSubmitted(
        bytes32 indexed resultHash,
        uint256 indexed seed,
        uint256 submitterMemberIndex,
        bytes indexed groupPubKey,
        uint8[] misbehavedMembersIndices,
        bytes signatures,
        uint256[] signingMembersIndices,
        uint32[] members
    );

    event DkgTimedOut();

    event DkgResultApproved(
        bytes32 indexed resultHash,
        address indexed approver
    );

    event DkgResultChallenged(
        bytes32 indexed resultHash,
        address indexed challenger
    );

    event DkgMaliciousResultSlashed(
        bytes32 indexed resultHash,
        uint256 slashingAmount,
        address[] groupMembers
    );

    event DkgStateLocked();

    event DkgSeedTimedOut();

    event CandidateGroupRegistered(bytes indexed groupPubKey);

    event CandidateGroupRemoved(bytes indexed groupPubKey);

    event GroupActivated(uint64 indexed groupId, bytes indexed groupPubKey);

    event RelayEntryRequested(
        uint256 indexed requestId,
        uint64 groupId,
        bytes previousEntry
    );

    event RelayEntrySubmitted(uint256 indexed requestId, bytes entry);

    event RelayEntryTimedOut(
        uint256 indexed requestId,
        uint64 terminatedGroupId
    );

    event RelayEntryDelaySlashed(
        uint256 indexed requestId,
        uint256 slashingAmount,
        address[] groupMembers
    );

    event RelayEntryDelaySlashingFailed(
        uint256 indexed requestId,
        uint256 slashingAmount,
        address[] groupMembers
    );

    event RelayEntryTimeoutSlashed(
        uint256 indexed requestId,
        uint256 slashingAmount,
        address[] groupMembers
    );

    event CallbackFailed(uint256 entry, uint256 entrySubmittedBlock);

    /// @dev Assigns initial values to parameters to make the beacon work
    ///      safely. These parameters are just proposed defaults and they might
    ///      be updated with `update*` functions after the contract deployment
    ///      and before transferring the ownership to the governance contract.
    constructor(
        SortitionPool _sortitionPool,
        IERC20 _tToken,
        IRandomBeaconStaking _staking
    ) {
        sortitionPool = _sortitionPool;
        tToken = _tToken;
        staking = _staking;

        // TODO: revisit all initial values
        callbackGasLimit = 200e3;
        groupCreationFrequency = 10;

        dkgResultSubmissionReward = 0;
        sortitionPoolUnlockingReward = 0;
        ineligibleOperatorNotifierReward = 0;
        maliciousDkgResultSlashingAmount = 50000e18;
        sortitionPoolRewardsBanDuration = 2 weeks;
        relayEntryTimeoutNotificationRewardMultiplier = 5;
        dkgMaliciousResultNotificationRewardMultiplier = 5;
        // slither-disable-next-line too-many-digits
        authorization.setMinimumAuthorization(100000 * 1e18);

        dkg.initSortitionPool(_sortitionPool);
        dkg.setResultChallengePeriodLength(1440); // ~6h assuming 15s block time
        dkg.setResultSubmissionEligibilityDelay(10);

        relay.initSeedEntry();
        relay.setRelayEntrySubmissionEligibilityDelay(10);
        relay.setRelayEntryHardTimeout(5760); // ~24h assuming 15s block time
        relay.setRelayEntrySubmissionFailureSlashingAmount(1000e18);

        groups.setGroupLifetime(80640); // ~2weeks assuming 15s block time
    }

    /// @notice Updates the values of authorization parameters.
    /// @dev Can be called only by the contract owner, which should be the
    ///      random beacon governance contract. The caller is responsible for
    ///      validating parameters.
    /// @param _minimumAuthorization New minimum authorization amount
    /// @param _authorizationDecreaseDelay New authorization decrease delay in
    ///        seconds
    function updateAuthorizationParameters(
        uint96 _minimumAuthorization,
        uint64 _authorizationDecreaseDelay
    ) external onlyOwner {
        authorization.setMinimumAuthorization(_minimumAuthorization);
        authorization.setAuthorizationDecreaseDelay(
            _authorizationDecreaseDelay
        );

        emit AuthorizationParametersUpdated(
            _minimumAuthorization,
            _authorizationDecreaseDelay
        );
    }

    /// @notice Updates the values of relay entry parameters.
    /// @dev Can be called only by the contract owner, which should be the
    ///      random beacon governance contract. The caller is responsible for
    ///      validating parameters.
    /// @param _relayRequestFee New relay request fee
    /// @param _relayEntrySubmissionEligibilityDelay New relay entry submission
    ///        eligibility delay
    /// @param _relayEntryHardTimeout New relay entry hard timeout
    /// @param _callbackGasLimit New callback gas limit
    function updateRelayEntryParameters(
        uint256 _relayRequestFee,
        uint256 _relayEntrySubmissionEligibilityDelay,
        uint256 _relayEntryHardTimeout,
        uint256 _callbackGasLimit
    ) external onlyOwner {
        callbackGasLimit = _callbackGasLimit;

        relay.setRelayRequestFee(_relayRequestFee);
        relay.setRelayEntrySubmissionEligibilityDelay(
            _relayEntrySubmissionEligibilityDelay
        );
        relay.setRelayEntryHardTimeout(_relayEntryHardTimeout);

        emit RelayEntryParametersUpdated(
            _relayRequestFee,
            _relayEntrySubmissionEligibilityDelay,
            _relayEntryHardTimeout,
            callbackGasLimit
        );
    }

    /// @notice Updates the values of group creation parameters.
    /// @dev Can be called only by the contract owner, which should be the
    ///      random beacon governance contract. The caller is responsible for
    ///      validating parameters.
    /// @param _groupCreationFrequency New group creation frequency
    /// @param _groupLifetime New group lifetime in blocks
    function updateGroupCreationParameters(
        uint256 _groupCreationFrequency,
        uint256 _groupLifetime
    ) external onlyOwner {
        groupCreationFrequency = _groupCreationFrequency;

        groups.setGroupLifetime(_groupLifetime);

        emit GroupCreationParametersUpdated(
            groupCreationFrequency,
            _groupLifetime
        );
    }

    /// @notice Updates the values of DKG parameters.
    /// @dev Can be called only by the contract owner, which should be the
    ///      random beacon governance contract. The caller is responsible for
    ///      validating parameters.
    /// @param _dkgResultChallengePeriodLength New DKG result challenge period
    ///        length
    /// @param _dkgResultSubmissionEligibilityDelay New DKG result submission
    ///        eligibility delay
    function updateDkgParameters(
        uint256 _dkgResultChallengePeriodLength,
        uint256 _dkgResultSubmissionEligibilityDelay
    ) external onlyOwner {
        dkg.setResultChallengePeriodLength(_dkgResultChallengePeriodLength);
        dkg.setResultSubmissionEligibilityDelay(
            _dkgResultSubmissionEligibilityDelay
        );

        emit DkgParametersUpdated(
            dkgResultChallengePeriodLength(),
            dkgResultSubmissionEligibilityDelay()
        );
    }

    /// @notice Updates the values of reward parameters.
    /// @dev Can be called only by the contract owner, which should be the
    ///      random beacon governance contract. The caller is responsible for
    ///      validating parameters.
    /// @param _dkgResultSubmissionReward New DKG result submission reward
    /// @param _sortitionPoolUnlockingReward New sortition pool unlocking reward
    /// @param _ineligibleOperatorNotifierReward New value of the ineligible
    ///        operator notifier reward.
    /// @param _sortitionPoolRewardsBanDuration New sortition pool rewards
    ///        ban duration in seconds.
    /// @param _relayEntryTimeoutNotificationRewardMultiplier New value of the
    ///        relay entry timeout notification reward multiplier.
    /// @param _dkgMaliciousResultNotificationRewardMultiplier New value of the
    ///        DKG malicious result notification reward multiplier.
    function updateRewardParameters(
        uint256 _dkgResultSubmissionReward,
        uint256 _sortitionPoolUnlockingReward,
        uint256 _ineligibleOperatorNotifierReward,
        uint256 _sortitionPoolRewardsBanDuration,
        uint256 _relayEntryTimeoutNotificationRewardMultiplier,
        uint256 _dkgMaliciousResultNotificationRewardMultiplier
    ) external onlyOwner {
        dkgResultSubmissionReward = _dkgResultSubmissionReward;
        sortitionPoolUnlockingReward = _sortitionPoolUnlockingReward;
        ineligibleOperatorNotifierReward = _ineligibleOperatorNotifierReward;
        sortitionPoolRewardsBanDuration = _sortitionPoolRewardsBanDuration;
        relayEntryTimeoutNotificationRewardMultiplier = _relayEntryTimeoutNotificationRewardMultiplier;
        dkgMaliciousResultNotificationRewardMultiplier = _dkgMaliciousResultNotificationRewardMultiplier;
        emit RewardParametersUpdated(
            dkgResultSubmissionReward,
            sortitionPoolUnlockingReward,
            ineligibleOperatorNotifierReward,
            sortitionPoolRewardsBanDuration,
            relayEntryTimeoutNotificationRewardMultiplier,
            dkgMaliciousResultNotificationRewardMultiplier
        );
    }

    /// @notice The number of blocks for which a DKG result can be challenged.
    ///         Anyone can challenge DKG result for a certain number of blocks
    ///         before the result is fully accepted and the group registered in
    ///         the pool of active groups. If the challenge gets accepted, all
    ///         operators who signed the malicious result get slashed for
    ///         `maliciousDkgResultSlashingAmount` and the notifier gets
    ///         rewarded.
    function dkgResultChallengePeriodLength() public view returns (uint256) {
        return dkg.parameters.resultChallengePeriodLength;
    }

    /// @notice The number of blocks it takes for a group member to become
    ///         eligible to submit the DKG result. At first, there is only one
    ///         member in the group eligible to submit the DKG result. Then,
    ///         after `dkgResultSubmissionEligibilityDelay` blocks, another
    ///         group member becomes eligible so that there are two group
    ///         members eligible to submit the DKG result at that moment. After
    ///         another `dkgResultSubmissionEligibilityDelay` blocks, yet one
    ///         group member becomes eligible to submit the DKG result so that
    ///         there are three group members eligible to submit the DKG result
    ///         at that moment. This continues until all group members are
    ///         eligible to submit the DKG result or until the DKG result is
    ///         submitted. If all members became eligible to submit the DKG
    ///         result and one more `dkgResultSubmissionEligibilityDelay` passed
    ///         without the DKG result submitted, DKG is considered as timed out
    ///         and no DKG result for this group creation can be submitted
    ///         anymore.
    function dkgResultSubmissionEligibilityDelay()
        public
        view
        returns (uint256)
    {
        return dkg.parameters.resultSubmissionEligibilityDelay;
    }

    /// @notice Updates the values of slashing parameters.
    /// @dev Can be called only by the contract owner, which should be the
    ///      random beacon governance contract. The caller is responsible for
    ///      validating parameters.
    /// @param _relayEntrySubmissionFailureSlashingAmount New relay entry
    ///        submission failure amount
    /// @param _maliciousDkgResultSlashingAmount New malicious DKG result
    ///        slashing amount
    function updateSlashingParameters(
        uint256 _relayEntrySubmissionFailureSlashingAmount,
        uint256 _maliciousDkgResultSlashingAmount
    ) external onlyOwner {
        relay.setRelayEntrySubmissionFailureSlashingAmount(
            _relayEntrySubmissionFailureSlashingAmount
        );
        maliciousDkgResultSlashingAmount = _maliciousDkgResultSlashingAmount;
        emit SlashingParametersUpdated(
            _relayEntrySubmissionFailureSlashingAmount,
            maliciousDkgResultSlashingAmount
        );
    }

    /// @notice Registers the caller in the sortition pool.
    function registerOperator() external {
        address operator = msg.sender;

        require(
            !sortitionPool.isOperatorInPool(operator),
            "Operator is already registered"
        );

        sortitionPool.insertOperator(operator);
    }

    /// @notice Updates the sortition pool status of the caller.
    function updateOperatorStatus() external {
        sortitionPool.updateOperatorStatus(
            sortitionPool.getOperatorID(msg.sender)
        );
    }

    /// @notice Checks whether the given operator is eligible to join the
    ///         sortition pool.
    /// @param operator Address of the operator
    function isOperatorEligible(address operator) external view returns (bool) {
        return sortitionPool.isOperatorEligible(operator);
    }

    /// @notice Triggers group selection if there are no active groups.
    function genesis() external {
        require(groups.numberOfActiveGroups() == 0, "not awaiting genesis");

        dkg.lockState();
        dkg.start(
            uint256(keccak256(abi.encodePacked(genesisSeed, block.number)))
        );
    }

    /// @notice Submits result of DKG protocol. It is on-chain part of phase 14 of
    ///         the protocol. The DKG result consists of result submitting member
    ///         index, calculated group public key, bytes array of misbehaved
    ///         members, concatenation of signatures from group members,
    ///         indices of members corresponding to each signature and
    ///         the list of group members.
    ///         When the result is verified successfully it gets registered and
    ///         waits for an approval. A result can be challenged to verify the
    ///         members list corresponds to the expected set of members determined
    ///         by the sortition pool.
    ///         A candidate group is registered based on the submitted DKG result
    ///         details.
    /// @dev The message to be signed by each member is keccak256 hash of the
    ///      calculated group public key, misbehaved members as bytes and DKG
    ///      start block. The calculated hash should be prefixed with prefixed with
    ///      `\x19Ethereum signed message:\n` before signing, so the message to
    ///      sign is:
    ///      `\x19Ethereum signed message:\n${keccak256(groupPubKey,misbehaved,startBlock)}`
    /// @param dkgResult DKG result.
    function submitDkgResult(DKG.Result calldata dkgResult) external {
        dkg.submitResult(dkgResult);

        groups.addCandidateGroup(
            dkgResult.groupPubKey,
            dkgResult.members,
            dkgResult.misbehavedMembersIndices
        );
    }

    /// @notice Notifies about DKG timeout. Pays the sortition pool unlocking
    ///         reward to the notifier.
    function notifyDkgTimeout() external {
        dkg.notifyTimeout();

        transferDkgRewards(msg.sender, sortitionPoolUnlockingReward);

        dkg.complete();
    }

    /// @notice Approves DKG result. Can be called when the challenge period for
    ///         the submitted result is finished. Considers the submitted result
    ///         as valid, pays reward to the approver, bans misbehaved group
    ///         members from the sortition pool rewards, and completes the group
    ///         creation by activating the candidate group. For the first
    ///         `resultSubmissionEligibilityDelay` blocks after the end of the
    ///         challenge period can be called only by the DKG result submitter.
    ///         After that time, can be called by anyone.
    /// @param dkgResult Result to approve. Must match the submitted result
    ///        stored during `submitDkgResult`.
    function approveDkgResult(DKG.Result calldata dkgResult) external {
        uint32[] memory misbehavedMembers = dkg.approveResult(dkgResult);

        transferDkgRewards(msg.sender, dkgResultSubmissionReward);

        if (misbehavedMembers.length > 0) {
            sortitionPool.banRewards(
                misbehavedMembers,
                sortitionPoolRewardsBanDuration
            );
        }

        groups.activateCandidateGroup();
        dkg.complete();
        // TODO: Check if this function is cheap enough and it will be
        //       profitable for the DKG result submitter to call it.
    }

    /// @notice Challenges DKG result. If the submitted result is proved to be
    ///         invalid it reverts the DKG back to the result submission phase.
    ///         It removes a candidate group that was previously registered with
    ///         the DKG result submission.
    /// @param dkgResult Result to challenge. Must match the submitted result
    ///        stored during `submitDkgResult`.
    function challengeDkgResult(DKG.Result calldata dkgResult) external {
        (bytes32 maliciousResultHash, uint32[] memory maliciousMembers) = dkg
            .challengeResult(dkgResult);

        uint256 slashingAmount = maliciousDkgResultSlashingAmount;
        address[] memory maliciousMembersAddresses = sortitionPool
            .getIDOperators(maliciousMembers);

        groups.popCandidateGroup();

        emit DkgMaliciousResultSlashed(
            maliciousResultHash,
            slashingAmount,
            maliciousMembersAddresses
        );

        staking.seize(
            slashingAmount,
            dkgMaliciousResultNotificationRewardMultiplier,
            msg.sender,
            maliciousMembersAddresses
        );
    }

    /// @notice Check current group creation state.
    function getGroupCreationState() external view returns (DKG.State) {
        return dkg.currentState();
    }

    /// @notice Checks if DKG timed out. The DKG timeout period includes time required
    ///         for off-chain protocol execution and time for the result publication
    ///         for all group members. After this time result cannot be submitted
    ///         and DKG can be notified about the timeout.
    /// @return True if DKG timed out, false otherwise.
    function hasDkgTimedOut() external view returns (bool) {
        return dkg.hasDkgTimedOut();
    }

    function getGroupsRegistry() external view returns (bytes32[] memory) {
        return groups.groupsRegistry;
    }

    function getGroup(uint64 groupId)
        external
        view
        returns (Groups.Group memory)
    {
        return groups.getGroup(groupId);
    }

    function getGroup(bytes memory groupPubKey)
        external
        view
        returns (Groups.Group memory)
    {
        return groups.getGroup(groupPubKey);
    }

    /// @notice Creates a request to generate a new relay entry, which will
    ///         include a random number (by signing the previous entry's
    ///         random number). Requires a request fee denominated in T token.
    /// @param callbackContract Beacon consumer callback contract.
    function requestRelayEntry(IRandomBeaconConsumer callbackContract)
        external
    {
        uint64 groupId = groups.selectGroup(
            uint256(keccak256(relay.previousEntry))
        );

        relay.requestEntry(groupId);

        fundDkgRewardsPool(msg.sender, relay.relayRequestFee);

        callback.setCallbackContract(callbackContract);

        // If the current request should trigger group creation we need to lock
        // DKG state (lock sortition pool) to prevent operators from changing
        // its state before relay entry is known. That entry will be used as a
        // group selection seed.
        if (
            relay.requestCount % groupCreationFrequency == 0 &&
            dkg.currentState() == DKG.State.IDLE
        ) {
            dkg.lockState();
        }
    }

    /// @notice Creates a new relay entry.
    /// @param submitterIndex Index of the entry submitter.
    /// @param entry Group BLS signature over the previous entry.
    function submitRelayEntry(uint256 submitterIndex, bytes calldata entry)
        external
    {
        uint256 currentRequestId = relay.currentRequest.id;

        Groups.Group memory group = groups.getGroup(
            relay.currentRequest.groupId
        );

        uint256 slashingAmount = relay.submitEntry(
            sortitionPool,
            submitterIndex,
            entry,
            group
        );

        if (slashingAmount > 0) {
            address[] memory groupMembers = sortitionPool.getIDOperators(
                group.members
            );

            try staking.slash(slashingAmount, groupMembers) {
                // slither-disable-next-line reentrancy-events
                emit RelayEntryDelaySlashed(
                    currentRequestId,
                    slashingAmount,
                    groupMembers
                );
            } catch {
                // Should never happen but we want to ensure a non-critical path
                // failure from an external contract does not stop group members
                // from submitting a valid relay entry.
                emit RelayEntryDelaySlashingFailed(
                    currentRequestId,
                    slashingAmount,
                    groupMembers
                );
            }
        }

        // If DKG is awaiting a seed, that means the we should start the actual
        // group creation process.
        if (dkg.currentState() == DKG.State.AWAITING_SEED) {
            dkg.start(uint256(keccak256(entry)));
        }

        callback.executeCallback(uint256(keccak256(entry)), callbackGasLimit);
    }

    /// @notice Reports a relay entry timeout.
    function reportRelayEntryTimeout() external {
        uint64 groupId = relay.currentRequest.groupId;
        uint256 slashingAmount = relay
            .relayEntrySubmissionFailureSlashingAmount;
        address[] memory groupMembers = sortitionPool.getIDOperators(
            groups.getGroup(groupId).members
        );

        emit RelayEntryTimeoutSlashed(
            relay.currentRequest.id,
            slashingAmount,
            groupMembers
        );

        staking.seize(
            slashingAmount,
            relayEntryTimeoutNotificationRewardMultiplier,
            msg.sender,
            groupMembers
        );

        // TODO: Once implemented, terminate group using `groupId`.
        groups.expireOldGroups();

        if (groups.numberOfActiveGroups() > 0) {
            groupId = groups.selectGroup(
                uint256(keccak256(relay.previousEntry))
            );
            relay.retryOnEntryTimeout(groupId);
        } else {
            relay.cleanupOnEntryTimeout();

            // If DKG is awaiting a seed, we should notify about its timeout to
            // avoid blocking the future group creation.
            if (dkg.currentState() == DKG.State.AWAITING_SEED) {
                dkg.notifySeedTimedOut();
            }
        }
    }

<<<<<<< HEAD
    /// @notice Funds the DKG rewards pool.
    /// @param from Address of the funder. The funder must give a sufficient
    ///        allowance for this contract to make a successful call.
    /// @param value Token value transferred by the funder.
    function fundDkgRewardsPool(address from, uint256 value) public {
        dkgRewardsPool += value;
        tToken.safeTransferFrom(from, address(this), value);
    }

    /// @notice Funds the heartbeat notifier rewards pool.
    /// @param from Address of the funder. The funder must give a sufficient
    ///        allowance for this contract to make a successful call.
    /// @param value Token value transferred by the funder.
    function fundHeartbeatNotifierRewardsPool(address from, uint256 value)
        external
    {
        heartbeatNotifierRewardsPool += value;
        tToken.safeTransferFrom(from, address(this), value);
    }

    /// @notice Makes a transfer using DKG rewards pool.
    /// @param to Address of the recipient.
    /// @param value Token value transferred to the recipient.
    function transferDkgRewards(address to, uint256 value) internal {
        uint256 actualValue = Math.min(dkgRewardsPool, value);
        dkgRewardsPool -= actualValue;
        tToken.safeTransfer(to, actualValue);
    }

    /// @notice Makes a transfer using heartbeat notifier rewards pool.
    /// @param to Address of the recipient.
    /// @param value Token value transferred to the recipient.
    // TODO: Remove Slither ignore condition once this function is used.
    // slither-disable-next-line dead-code
    function transferHeartbeatNotifierRewards(address to, uint256 value)
        internal
    {
        uint256 actualValue = Math.min(heartbeatNotifierRewardsPool, value);
        heartbeatNotifierRewardsPool -= actualValue;
        tToken.safeTransfer(to, actualValue);
    }

    /// @notice Ban given operators from sortition pool rewards.
    /// @param ids IDs of banned operators.
    /// @param banDuration Duration of the ban period in seconds.
    function banFromRewards(uint32[] memory ids, uint256 banDuration) internal {
        try sortitionPool.banRewards(ids, banDuration) {
            emit RewardsBanned(ids, banDuration);
        } catch {
            // Should never happen but we want to ensure a non-critical path
            // failure from an external contract does not stop the protocol
            // from being successfully executed.
            // slither-disable-next-line reentrancy-events
            emit BanRewardsFailed(ids);
        }
    }

=======
>>>>>>> ef1075cc
    /// @notice Locks the state of group creation.
    /// @dev This function is meant to be used by test stubs which inherits
    ///      from this contract and needs to lock the DKG state arbitrarily.
    function dkgLockState() internal {
        dkg.lockState();
    }

    /// @notice The minimum authorization amount required so that operator can
    ///         participate in the random beacon. This amount is required to
    ///         execute slashing for providing a malicious DKG result or when
    ///         a relay entry times out.
    function minimumAuthorization() external view returns (uint96) {
        return authorization.minimumAuthorization;
    }

    /// @notice Delay in seconds that needs to pass between the time
    ///         authorization decrease is requested and the time that request
    ///         gets approved. Protects against free-riders earning rewards and
    ///         not being active in the network.
    function authorizationDecreaseDelay() external view returns (uint64) {
        return authorization.authorizationDecreaseDelay;
    }

    /// @return Flag indicating whether a relay entry request is currently
    ///         in progress.
    function isRelayRequestInProgress() external view returns (bool) {
        return relay.isRequestInProgress();
    }

    /// @return Relay request fee in T. This fee needs to be provided by the
    ///         account or contract requesting for a new relay entry.
    function relayRequestFee() external view returns (uint256) {
        return relay.relayRequestFee;
    }

    /// @return The number of blocks it takes for a group member to become
    ///         eligible to submit the relay entry. At first, there is only one
    ///         member in the group eligible to submit the relay entry. Then,
    ///         after `relayEntrySubmissionEligibilityDelay` blocks, another
    ///         group member becomes eligible so that there are two group
    ///         members eligible to submit the relay entry at that moment. After
    ///         another `relayEntrySubmissionEligibilityDelay` blocks, yet one
    ///         group member becomes eligible so that there are three group
    ///         members eligible to submit the relay entry at that moment. This
    ///         continues until all group members are eligible to submit the
    ///         relay entry or until the relay entry is submitted. If all
    ///         members became eligible to submit the relay entry and one more
    ///         `relayEntrySubmissionEligibilityDelay` passed without the relay
    ///         entry submitted, the group reaches soft timeout for submitting
    ///         the relay entry and the slashing starts.
    function relayEntrySubmissionEligibilityDelay()
        external
        view
        returns (uint256)
    {
        return relay.relayEntrySubmissionEligibilityDelay;
    }

    /// @return Hard timeout in blocks for a group to submit the relay entry.
    ///         After all group members became eligible to submit the relay
    ///         entry and one more `relayEntrySubmissionEligibilityDelay` blocks
    ///         passed without relay entry submitted, all group members start
    ///         getting slashed. The slashing amount increases linearly until
    ///         the group submits the relay entry or until
    ///         `relayEntryHardTimeout` is reached. When the hard timeout is
    ///         reached, each group member will get slashed for
    ///         `relayEntrySubmissionFailureSlashingAmount`.
    function relayEntryHardTimeout() external view returns (uint256) {
        return relay.relayEntryHardTimeout;
    }

    /// @notice Slashing amount for not submitting relay entry. When
    ///         relay entry hard timeout is reached without the relay entry
    ///         submitted, each group member gets slashed for
    ///         `relayEntrySubmissionFailureSlashingAmount`. If the relay entry
    ///         gets submitted after the soft timeout (see
    ///         `relayEntrySubmissionEligibilityDelay` documentation), but
    ///         before the hard timeout, each group member gets slashed
    ///         proportionally to `relayEntrySubmissionFailureSlashingAmount`
    ///         and the time passed since the soft deadline.
    function relayEntrySubmissionFailureSlashingAmount()
        external
        view
        returns (uint256)
    {
        return relay.relayEntrySubmissionFailureSlashingAmount;
    }

    /// @notice Group lifetime in blocks. When a group reached its lifetime, it
    ///         is no longer selected for new relay requests but may still be
    ///         responsible for submitting relay entry if relay request assigned
    ///         to that group is still pending.
    function groupLifetime() external view returns (uint256) {
        return groups.groupLifetime;
    }

    /// @notice Selects a new group of operators based on the provided seed.
    ///         At least one operator has to be registered in the pool,
    ///         otherwise the function fails reverting the transaction.
    /// @param seed Number used to select operators to the group.
    /// @return IDs of selected group members.
    function selectGroup(bytes32 seed) external view returns (uint32[] memory) {
        return sortitionPool.selectGroup(DKG.groupSize, seed);
    }
}<|MERGE_RESOLUTION|>--- conflicted
+++ resolved
@@ -779,7 +779,6 @@
         }
     }
 
-<<<<<<< HEAD
     /// @notice Funds the DKG rewards pool.
     /// @param from Address of the funder. The funder must give a sufficient
     ///        allowance for this contract to make a successful call.
@@ -837,8 +836,6 @@
         }
     }
 
-=======
->>>>>>> ef1075cc
     /// @notice Locks the state of group creation.
     /// @dev This function is meant to be used by test stubs which inherits
     ///      from this contract and needs to lock the DKG state arbitrarily.
