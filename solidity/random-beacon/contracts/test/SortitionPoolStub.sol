// SPDX-License-Identifier: MIT

pragma solidity ^0.8.6;

import "./SortitionTreeStub.sol";
import "../RandomBeacon.sol";

// Stub contract used in tests
//
// TODO: Deprecated. This stub should be eventually removed in favor of real
//       sortition pool.
contract SortitionPoolStub is ISortitionPool {
    SortitionTreeStub internal sortitionTree;
    bool internal locked;

    mapping(address => bool) public operators;
    uint256 public operatorsCount;

    mapping(address => bool) public eligibleOperators;

    mapping(bytes32 => uint32[]) public groups;

    event OperatorStatusUpdated(uint32 id);

    constructor() {
        sortitionTree = new SortitionTreeStub();
    }

    function lock() external override {
        locked = true;
    }

    function unlock() external override {
        locked = false;
    }

    function insertOperator(address operator) external override {
        require(!locked, "Pool is locked");

        operators[operator] = true;
        operatorsCount++;

        sortitionTree.publicAllocateOperatorID(operator);
    }

    function banRewards(uint32[] calldata ids, uint256 duration)
        external
        override
    {
        // no-op
    }

    function updateOperatorStatus(uint32 id) external override {
        require(!locked, "Pool is locked");

        emit OperatorStatusUpdated(id);
    }

    function isOperatorInPool(address operator)
        external
        view
        override
        returns (bool)
    {
        return operators[operator];
    }

    // Helper function, it does not exist in the sortition pool
    function setOperatorEligibility(address operator, bool eligibility) public {
        eligibleOperators[operator] = eligibility;
    }

    function isOperatorEligible(address operator)
        public
        view
        override
        returns (bool)
    {
        return eligibleOperators[operator];
    }

    function getIDOperator(uint32 id) public view override returns (address) {
        return sortitionTree.getIDOperator(id);
    }

    function getIDOperators(uint32[] calldata ids)
        public
        view
        override
        returns (address[] memory)
    {
        address[] memory operators = new address[](ids.length);

        for (uint256 i = 0; i < ids.length; i++) {
            operators[i] = sortitionTree.getIDOperator(ids[i]);
        }

        return operators;
    }

    function getOperatorID(address operator)
        public
        view
        override
        returns (uint32)
    {
        return sortitionTree.getOperatorID(operator);
    }

    function transferOwnership(address newOwner) public {
        // no-op
    }

<<<<<<< HEAD
    function setSelectGroupResult(bytes32 seed, uint32[] calldata members)
        public
    {
        groups[seed] = members;
    }

    function selectGroup(uint256 groupSize, bytes32 seed)
        external
        view
        override
        returns (uint32[] memory members)
    {
        members = groups[seed];
        require(groupSize == members.length, "Wrong group size");
        return members;
=======
    function isLocked() public view override returns (bool) {
        return locked;
>>>>>>> 91dd0769
    }
}<|MERGE_RESOLUTION|>--- conflicted
+++ resolved
@@ -111,7 +111,10 @@
         // no-op
     }
 
-<<<<<<< HEAD
+    function isLocked() public view override returns (bool) {
+        return locked;
+    }
+
     function setSelectGroupResult(bytes32 seed, uint32[] calldata members)
         public
     {
@@ -127,9 +130,5 @@
         members = groups[seed];
         require(groupSize == members.length, "Wrong group size");
         return members;
-=======
-    function isLocked() public view override returns (bool) {
-        return locked;
->>>>>>> 91dd0769
     }
 }