// SPDX-License-Identifier: MIT
//
// ▓▓▌ ▓▓ ▐▓▓ ▓▓▓▓▓▓▓▓▓▓▌▐▓▓▓▓▓▓▓▓▓▓▓▓▓▓▓▓▓▓ ▓▓▓▓▓▓▓▓▓▓▓▓▓▓▓▓▓▓ ▓▓▓▓▓▓▓▓▓▓▓▓▓▓▓▓▓▄
// ▓▓▓▓▓▓▓▓▓▓ ▓▓▓▓▓▓▓▓▓▓▌▐▓▓▓▓▓▓▓▓▓▓▓▓▓▓▓▓▓▓ ▓▓▓▓▓▓▓▓▓▓▓▓▓▓▓▓▓▓ ▓▓▓▓▓▓▓▓▓▓▓▓▓▓▓▓▓▓▓
//   ▓▓▓▓▓▓    ▓▓▓▓▓▓▓▀    ▐▓▓▓▓▓▓    ▐▓▓▓▓▓   ▓▓▓▓▓▓     ▓▓▓▓▓   ▐▓▓▓▓▓▌   ▐▓▓▓▓▓▓
//   ▓▓▓▓▓▓▄▄▓▓▓▓▓▓▓▀      ▐▓▓▓▓▓▓▄▄▄▄         ▓▓▓▓▓▓▄▄▄▄         ▐▓▓▓▓▓▌   ▐▓▓▓▓▓▓
//   ▓▓▓▓▓▓▓▓▓▓▓▓▓▀        ▐▓▓▓▓▓▓▓▓▓▓         ▓▓▓▓▓▓▓▓▓▓         ▐▓▓▓▓▓▓▓▓▓▓▓▓▓▓▓▓
//   ▓▓▓▓▓▓▀▀▓▓▓▓▓▓▄       ▐▓▓▓▓▓▓▀▀▀▀         ▓▓▓▓▓▓▀▀▀▀         ▐▓▓▓▓▓▓▓▓▓▓▓▓▓▓▀
//   ▓▓▓▓▓▓   ▀▓▓▓▓▓▓▄     ▐▓▓▓▓▓▓     ▓▓▓▓▓   ▓▓▓▓▓▓     ▓▓▓▓▓   ▐▓▓▓▓▓▌
// ▓▓▓▓▓▓▓▓▓▓ █▓▓▓▓▓▓▓▓▓ ▐▓▓▓▓▓▓▓▓▓▓▓▓▓▓▓▓▓▓ ▓▓▓▓▓▓▓▓▓▓▓▓▓▓▓▓▓▓  ▓▓▓▓▓▓▓▓▓▓
// ▓▓▓▓▓▓▓▓▓▓ ▓▓▓▓▓▓▓▓▓▓ ▐▓▓▓▓▓▓▓▓▓▓▓▓▓▓▓▓▓▓ ▓▓▓▓▓▓▓▓▓▓▓▓▓▓▓▓▓▓  ▓▓▓▓▓▓▓▓▓▓
//
//

pragma solidity ^0.8.9;

import "@openzeppelin/contracts/utils/cryptography/ECDSA.sol";
import "@keep-network/sortition-pools/contracts/SortitionPool.sol";
import "./BytesLib.sol";
import {BeaconDkgValidator as DKGValidator} from "../BeaconDkgValidator.sol";

library BeaconDkg {
    using BytesLib for bytes;
    using ECDSA for bytes32;

    struct Parameters {
        // Time in blocks during which a submitted result can be challenged.
        uint256 resultChallengePeriodLength;
        // Extra gas required to be left at the end of the challenge DKG result
        // transaction.
        uint256 resultChallengeExtraGas;
        // Time in blocks during which a result is expected to be submitted.
        uint256 resultSubmissionTimeout;
        // Time in blocks during which only the result submitter is allowed to
        // approve it. Once this period ends and the submitter have not approved
        // the result, anyone can do it.
        uint256 submitterPrecedencePeriodLength;
    }

    struct Data {
        // Address of the Sortition Pool contract.
        SortitionPool sortitionPool;
        // Address of the DKGValidator contract.
        DKGValidator dkgValidator;
        // DKG parameters. The parameters should persist between DKG executions.
        // They should be updated with dedicated set functions only when DKG is not
        // in progress.
        Parameters parameters;
        // Time in blocks at which DKG started.
        uint256 startBlock;
        // Seed used to start DKG.
        uint256 seed;
        // Time in blocks that should be added to result submission period calculation.
        // It is used in case of a challenge to adjust DKG timeout calculation.
        uint256 resultSubmissionStartBlockOffset;
        // Hash of submitted DKG result.
        bytes32 submittedResultHash;
        // Block number from the moment of the DKG result submission.
        uint256 submittedResultBlock;
    }

    /// @notice DKG result.
    struct Result {
        // Claimed submitter candidate group member index.
        // Must be in range [1, groupSize].
        uint256 submitterMemberIndex;
        // Generated candidate group public key
        bytes groupPubKey;
        // Array of misbehaved members indices (disqualified or inactive).
        // Indices must be in range [1, groupSize], unique, and sorted in ascending
        // order.
        uint8[] misbehavedMembersIndices;
        // Concatenation of signatures from members supporting the result.
        // The message to be signed by each member is keccak256 hash of the
        // calculated group public key, misbehaved members indices and DKG
        // start block. The calculated hash should be prefixed with prefixed with
        // `\x19Ethereum signed message:\n` before signing, so the message to
        // sign is:
        // `\x19Ethereum signed message:\n${keccak256(
        //    groupPubKey, misbehavedMembersIndices, dkgStartBlock
        // )}`
        bytes signatures;
        // Indices of members corresponding to each signature. Indices must be
        // be in range [1, groupSize], unique, and sorted in ascending order.
        uint256[] signingMembersIndices;
        // Identifiers of candidate group members as outputted by the group
        // selection protocol.
        uint32[] members;
        // Keccak256 hash of group members identifiers that actively took part
        // in DKG (excluding IA/DQ members).
        bytes32 membersHash;
    }

    /// @notice States for phases of group creation. The states doesn't include
    ///         timeouts which should be tracked and notified individually.
    enum State {
        // Group creation is not in progress. It is a state set after group creation
        // completion either by timeout or by a result approval.
        IDLE,
        // Group creation is awaiting the seed and sortition pool is locked.
        AWAITING_SEED,
        // Off-chain DKG protocol execution is in progress. A result is being calculated
        // by the clients in this state. It's not yet possible to submit the result.
        KEY_GENERATION,
        // After off-chain DKG protocol execution the contract awaits result submission.
        // This is a state to which group creation returns in case of a result
        // challenge notification.
        AWAITING_RESULT,
        // DKG result was submitted and awaits an approval or a challenge. If a result
        // gets challenge the state returns to `AWAITING_RESULT`. If a result gets
        // approval the state changes to `IDLE`.
        CHALLENGE
    }

    /// @dev Size of a group in the threshold relay.
    uint256 public constant groupSize = 64;

    /// @notice Time in blocks after which DKG result is complete and ready to be
    //          published by clients.
    uint256 public constant offchainDkgTime = 5 * (1 + 5) + 2 * (1 + 10) + 20;

    event DkgStarted(uint256 indexed seed);

    // To recreate the members that actively took part in dkg, the selected members
    // array should be filtered out from misbehavedMembersIndices.
    event DkgResultSubmitted(
        bytes32 indexed resultHash,
        uint256 indexed seed,
        Result result
    );

    event DkgTimedOut();

    event DkgResultApproved(
        bytes32 indexed resultHash,
        address indexed approver
    );

    event DkgResultChallenged(
        bytes32 indexed resultHash,
        address indexed challenger,
        string reason
    );

    event DkgStateLocked();

    event DkgSeedTimedOut();

    /// @notice Initializes SortitionPool and DKGValidator addresses.
    ///        Can be performed only once.
    /// @param _sortitionPool Sortition Pool reference
    /// @param _dkgValidator DKGValidator reference
    function init(
        Data storage self,
        SortitionPool _sortitionPool,
        DKGValidator _dkgValidator
    ) internal {
        require(
            address(self.sortitionPool) == address(0),
            "Sortition Pool address already set"
        );

        require(
            address(self.dkgValidator) == address(0),
            "DKG Validator address already set"
        );

        self.sortitionPool = _sortitionPool;
        self.dkgValidator = _dkgValidator;
    }

    /// @notice Determines the current state of group creation. It doesn't take
    ///         timeouts into consideration. The timeouts should be tracked and
    ///         notified separately.
    function currentState(Data storage self)
        internal
        view
        returns (State state)
    {
        state = State.IDLE;

        if (self.sortitionPool.isLocked()) {
            state = State.AWAITING_SEED;

            if (self.startBlock > 0) {
                state = State.KEY_GENERATION;

                if (block.number > self.startBlock + offchainDkgTime) {
                    state = State.AWAITING_RESULT;

                    if (self.submittedResultBlock > 0) {
                        state = State.CHALLENGE;
                    }
                }
            }
        }
    }

    /// @notice Locks the sortition pool and starts awaiting for the
    ///         group creation seed.
    function lockState(Data storage self) internal {
        require(currentState(self) == State.IDLE, "Current state is not IDLE");

        emit DkgStateLocked();

        self.sortitionPool.lock();
    }

    function start(Data storage self, uint256 seed) internal {
        require(
            currentState(self) == State.AWAITING_SEED,
            "Current state is not AWAITING_SEED"
        );

        emit DkgStarted(seed);

        self.startBlock = block.number;
        self.seed = seed;
    }

    /// @notice Allows to submit a DKG result. The submitted result does not go
    ///         through a validation and before it gets accepted, it needs to
    ///         wait through the challenge period during which everyone has
    ///         a chance to challenge the result as invalid one. Submitter of
    ///         the result needs to be in the sortition pool and if the result
    ///         gets challenged, the submitter will get slashed.
    function submitResult(Data storage self, Result calldata result) external {
        require(
            currentState(self) == State.AWAITING_RESULT,
            "Current state is not AWAITING_RESULT"
        );
        require(!hasDkgTimedOut(self), "DKG timeout already passed");

        SortitionPool sortitionPool = self.sortitionPool;

        // Submitter must be an operator in the sortition pool.
        // Declared submitter's member index in the DKG result needs to match
        // the address calling this function.
        require(
            sortitionPool.isOperatorInPool(msg.sender),
            "Submitter not in the sortition pool"
        );
        require(
            sortitionPool.getIDOperator(
                result.members[result.submitterMemberIndex - 1]
            ) == msg.sender,
            "Unexpected submitter index"
        );

        self.submittedResultHash = keccak256(abi.encode(result));
        self.submittedResultBlock = block.number;

        emit DkgResultSubmitted(self.submittedResultHash, self.seed, result);
    }

    /// @notice Checks if DKG timed out. The DKG timeout period includes time required
    ///         for off-chain protocol execution and time for the result publication.
    ///         After this time a result cannot be submitted and DKG can be notified
    ///         about the timeout. DKG period is adjusted by result submission
    ///         offset that include blocks that were mined while invalid result
    ///         has been registered until it got challenged.
    /// @return True if DKG timed out, false otherwise.
    function hasDkgTimedOut(Data storage self) internal view returns (bool) {
        return
            currentState(self) == State.AWAITING_RESULT &&
            block.number >
            (self.startBlock +
                offchainDkgTime +
                self.resultSubmissionStartBlockOffset +
                self.parameters.resultSubmissionTimeout);
    }

    /// @notice Notifies about DKG timeout.
    function notifyTimeout(Data storage self) internal {
        require(hasDkgTimedOut(self), "DKG has not timed out");

        emit DkgTimedOut();

        complete(self);
    }

    /// @notice Notifies about the seed was not delivered and restores the
    ///         initial DKG state (IDLE).
    function notifySeedTimedOut(Data storage self) internal {
        require(
            currentState(self) == State.AWAITING_SEED,
            "Current state is not AWAITING_SEED"
        );

        emit DkgSeedTimedOut();

        complete(self);
    }

    /// @notice Approves DKG result. Can be called when the challenge period for
    ///         the submitted result is finished. Considers the submitted result
    ///         as valid. For the first `submitterPrecedencePeriodLength`
    ///         blocks after the end of the challenge period can be called only
    ///         by the DKG result submitter. After that time, can be called by
    ///         anyone.
    /// @dev Can be called after a challenge period for the submitted result.
    /// @param result Result to approve. Must match the submitted result stored
    ///        during `submitResult`.
    /// @return misbehavedMembers Identifiers of members who misbehaved during DKG.
    function approveResult(Data storage self, Result calldata result)
        external
        returns (uint32[] memory misbehavedMembers)
    {
        require(
            currentState(self) == State.CHALLENGE,
            "Current state is not CHALLENGE"
        );

        uint256 challengePeriodEnd = self.submittedResultBlock +
            self.parameters.resultChallengePeriodLength;

        require(
            block.number > challengePeriodEnd,
            "Challenge period has not passed yet"
        );

        require(
            keccak256(abi.encode(result)) == self.submittedResultHash,
            "Result under approval is different than the submitted one"
        );

        // Extract submitter member address. Submitter member index is in
        // range [1, groupSize] so we need to -1 when fetching identifier from members
        // array.
        address submitterMember = self.sortitionPool.getIDOperator(
            result.members[result.submitterMemberIndex - 1]
        );

        require(
            msg.sender == submitterMember ||
                block.number >
                challengePeriodEnd +
                    self.parameters.submitterPrecedencePeriodLength,
            "Only the DKG result submitter can approve the result at this moment"
        );

        // Extract misbehaved members identifiers. Misbehaved members indices
        // are in range [1, groupSize], so we need to -1 when fetching identifiers from
        // members array.
        misbehavedMembers = new uint32[](
            result.misbehavedMembersIndices.length
        );
        for (uint256 i = 0; i < result.misbehavedMembersIndices.length; i++) {
            misbehavedMembers[i] = result.members[
                result.misbehavedMembersIndices[i] - 1
            ];
        }

        emit DkgResultApproved(self.submittedResultHash, msg.sender);

        return misbehavedMembers;
    }

    /// @notice Challenges DKG result. If the submitted result is proved to be
    ///         invalid it reverts the DKG back to the result submission phase.
    /// @dev Can be called during a challenge period for the submitted result.
    /// @param result Result to challenge. Must match the submitted result
    ///        stored during `submitResult`.
    /// @return maliciousResultHash Hash of the malicious result.
    /// @return maliciousSubmitter Identifier of the malicious submitter.
    function challengeResult(Data storage self, Result calldata result)
        external
        returns (bytes32 maliciousResultHash, uint32 maliciousSubmitter)
    {
        require(
            currentState(self) == State.CHALLENGE,
            "Current state is not CHALLENGE"
        );

        require(
            block.number <=
                self.submittedResultBlock +
                    self.parameters.resultChallengePeriodLength,
            "Challenge period has already passed"
        );

        require(
            keccak256(abi.encode(result)) == self.submittedResultHash,
            "Result under challenge is different than the submitted one"
        );

        // https://github.com/crytic/slither/issues/982
        // slither-disable-next-line unused-return
        try
            self.dkgValidator.validate(result, self.seed, self.startBlock)
        returns (
            // slither-disable-next-line uninitialized-local,variable-scope
            bool isValid,
            // slither-disable-next-line uninitialized-local,variable-scope
            string memory errorMsg
        ) {
            if (isValid) {
                revert("unjustified challenge");
            }

            emit DkgResultChallenged(
                self.submittedResultHash,
                msg.sender,
                errorMsg
            );
        } catch {
            // if the validation reverted we consider the DKG result as invalid
            emit DkgResultChallenged(
                self.submittedResultHash,
                msg.sender,
                "validation reverted"
            );
        }

        // Consider result hash as malicious.
        maliciousResultHash = self.submittedResultHash;
        maliciousSubmitter = result.members[result.submitterMemberIndex - 1];

        // Adjust DKG result submission block start, so submission stage starts
        // from the beginning.
        self.resultSubmissionStartBlockOffset =
            block.number -
            self.startBlock -
            offchainDkgTime;

        submittedResultCleanup(self);

        return (maliciousResultHash, maliciousSubmitter);
    }

<<<<<<< HEAD
    /// @notice Updates DKG-related parameters
=======
    /// @notice Due to EIP150, 1/64 of the gas is not forwarded to the call, and
    ///         will be kept to execute the remaining operations in the function
    ///         after the call inside the try-catch.
    ///
    ///         To ensure there is no way for the caller to manipulate gas limit
    ///         in such a way that the call inside try-catch fails with out-of-gas
    ///         and the rest of the function is executed with the remaining
    ///         1/64 of gas, we require an extra gas amount to be left at the
    ///         end of the call to the function challenging DKG result and
    ///         wrapping the call to BeaconDkgValidator and TokenStaking
    ///         contracts inside a try-catch.
    function requireChallengeExtraGas(Data storage self) internal view {
        require(
            gasleft() >= self.parameters.resultChallengeExtraGas,
            "Not enough extra gas left"
        );
    }

    /// @notice Updates DKG-related parmaeters
>>>>>>> cb1de3ef
    /// @param _resultChallengePeriodLength New value of the result challenge
    ///        period length. It is the number of blocks for which a DKG result
    ///        can be challenged.
    /// @param _resultChallengeExtraGas New value of the result challenge extra
    ///        gas. It is the extra gas required to be left at the end of the
    ///        challenge DKG result transaction.
    /// @param _resultSubmissionTimeout New value of the result submission
    ///        timeout in seconds. It is a timeout for a group to provide a DKG
    ///        result.
    /// @param _submitterPrecedencePeriodLength New value of the submitter
    ///        precedence period length in blocks. It is the time during which
    ///        only the original DKG result submitter can approve it.
    function setParameters(
        Data storage self,
        uint256 _resultChallengePeriodLength,
        uint256 _resultChallengeExtraGas,
        uint256 _resultSubmissionTimeout,
        uint256 _submitterPrecedencePeriodLength
    ) internal {
        require(currentState(self) == State.IDLE, "Current state is not IDLE");

        require(
            _resultChallengePeriodLength > 0,
            "Result challenge period length should be greater than zero"
        );
        require(
            _resultSubmissionTimeout > 0,
            "Result submission timeout should be greater than zero"
        );
        require(
            _submitterPrecedencePeriodLength < _resultSubmissionTimeout,
            "Submitter precedence period length should be less than the result submission timeout"
        );

        self
            .parameters
            .resultChallengePeriodLength = _resultChallengePeriodLength;
        self.parameters.resultChallengeExtraGas = _resultChallengeExtraGas;
        self.parameters.resultSubmissionTimeout = _resultSubmissionTimeout;
        self
            .parameters
            .submitterPrecedencePeriodLength = _submitterPrecedencePeriodLength;
    }

    /// @notice Completes DKG by cleaning up state.
    /// @dev Should be called after DKG times out or a result is approved.
    function complete(Data storage self) internal {
        delete self.startBlock;
        delete self.seed;
        delete self.resultSubmissionStartBlockOffset;
        submittedResultCleanup(self);
        self.sortitionPool.unlock();
    }

    /// @notice Cleans up submitted result state either after DKG completion
    ///         (as part of `complete` method) or after justified challenge.
    function submittedResultCleanup(Data storage self) private {
        delete self.submittedResultHash;
        delete self.submittedResultBlock;
    }
}<|MERGE_RESOLUTION|>--- conflicted
+++ resolved
@@ -428,9 +428,6 @@
         return (maliciousResultHash, maliciousSubmitter);
     }
 
-<<<<<<< HEAD
-    /// @notice Updates DKG-related parameters
-=======
     /// @notice Due to EIP150, 1/64 of the gas is not forwarded to the call, and
     ///         will be kept to execute the remaining operations in the function
     ///         after the call inside the try-catch.
@@ -449,8 +446,7 @@
         );
     }
 
-    /// @notice Updates DKG-related parmaeters
->>>>>>> cb1de3ef
+    /// @notice Updates DKG-related parameters
     /// @param _resultChallengePeriodLength New value of the result challenge
     ///        period length. It is the number of blocks for which a DKG result
     ///        can be challenged.
