--- conflicted
+++ resolved
@@ -462,14 +462,7 @@
 
         emit DkgResultChallenged(self.submittedResultHash, msg.sender);
 
-<<<<<<< HEAD
         submittedResultCleanup(self);
-=======
-        delete self.submittedResultBlock;
-        delete self.resultSubmitter;
-        delete self.submittedResultHash;
-        delete self.submittedResultMisbehavedMembers;
->>>>>>> 459f142a
 
         return maliciousMembers;
     }
@@ -522,14 +515,10 @@
     ///         (as part of `cleanup` modifier) or after justified challenge.
     function submittedResultCleanup(Data storage self) private {
         delete self.submittedResultHash;
-<<<<<<< HEAD
         delete self.submittedResultGroupMembersHash;
         delete self.submittedResultSigningMembers;
-=======
+        delete self.submittedResultBlock;
+        delete self.submittedResultMisbehavedMembers;
         delete self.resultSubmitter;
-        delete self.submittedResultMisbehavedMembers;
->>>>>>> 459f142a
-        delete self.submittedResultBlock;
-        delete self.resultSubmitter;
     }
 }