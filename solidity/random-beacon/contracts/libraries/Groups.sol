--- conflicted
+++ resolved
@@ -176,27 +176,8 @@
         view
         returns (Group memory)
     {
-<<<<<<< HEAD
-        // TODO: Implementation. Currently this function is just a stub which makes tests working.
-        address[] memory members = new address[](64);
-        // Member with index 3.
-        members[2] = address(0x70997970C51812dc3A010C7d01b50e0d17dc79C8);
-        // Member with index 16.
-        members[15] = address(0x3C44CdDdB6a900fa2b585dd299e03d12FA4293BC);
-        // Member with index 17.
-        members[16] = address(0x90F79bf6EB2c4f870365E785982E1f101E93b906);
-        // Member with index 18.
-        members[17] = address(0x15d34AAf54267DB7D7c367839AAf71A00a2C6A65);
-
-        // slither-disable-next-line uninitialized-local
-        Groups.Group memory group;
-        group
-            .groupPubKey = hex"1f1954b33144db2b5c90da089e8bde287ec7089d5d6433f3b6becaefdb678b1b2a9de38d14bef2cf9afc3c698a4211fa7ada7b4f036a2dfef0dc122b423259d01659dc18b57722ecf6a4beb4d04dfe780a660c4c3bb2b165ab8486114c464c621bf37ecdba226629c20908c7f475c5b3a7628ce26d696436eab0b0148034dfcd";
-        group.members = members;
-=======
         return self.groupsData[self.groupsRegistry[groupId]];
     }
->>>>>>> cf9bfe9c
 
     function getGroup(Data storage self, bytes memory groupPubKey)
         internal
