pragma solidity 0.5.17;
import "openzeppelin-solidity/contracts/math/SafeMath.sol";
import "../../utils/BytesLib.sol";
import "../../utils/PercentUtils.sol";
import "../../cryptography/AltBn128.sol";
import "../../cryptography/BLS.sol";
import "../../TokenStaking.sol";


library Groups {
    using SafeMath for uint256;
    using PercentUtils for uint256;
    using BytesLib for bytes;

    // The index of a group is flagged with the most significant bit set,
    // to distinguish the group `0` from null.
    // The flag is toggled with bitwise XOR (`^`)
    // which keeps all other bits intact but flips the flag bit.
    // The flag should be set before writing to `groupIndices`,
    // and unset after reading from `groupIndices`
    // before using the value.
    uint256 constant GROUP_INDEX_FLAG = 1 << 255;

    uint256 constant ONE_MONTH = 86400 * 30;
    uint256 constant THREE_MONTHS = 3 * ONE_MONTH;
    uint256 constant SIX_MONTHS = 6 * ONE_MONTH;

    struct Group {
        bytes groupPubKey;
        uint64 registrationBlockHeight;
        bool terminated;
    }

    struct Storage {
        // Time in blocks after which a group expires.
        uint256 groupActiveTime;

        // Duplicated constant from operator contract to avoid extra call.
        // The value is set when the operator contract is added.
        uint256 relayEntryTimeout;

        // Mapping of `groupPubKey` to flagged `groupIndex`
        mapping (bytes => uint256) groupIndices;
        Group[] groups;
        uint256[] activeTerminatedGroups;
        mapping (bytes => address[]) groupMembers;

        // Sum of all group member rewards earned so far. The value is the same for
        // all group members. Submitter reward and reimbursement is paid immediately
        // and is not included here. Each group member can withdraw no more than
        // this value.
        mapping (bytes => uint256) groupMemberRewards;

        // Mapping of `groupPubKey, operator`
        // to whether the operator has withdrawn rewards from that group.
        mapping(bytes => mapping(address => bool)) withdrawn;

        // expiredGroupOffset is pointing to the first active group, it is also the
        // expired groups counter
        uint256 expiredGroupOffset;

        TokenStaking stakingContract;
    }

    /// @notice Adds a new group.
    function addGroup(
        Storage storage self,
        bytes memory groupPubKey
    ) internal {
        self.groupIndices[groupPubKey] = (self.groups.length ^ GROUP_INDEX_FLAG);
        self.groups.push(Group(groupPubKey, uint64(block.number), false));
    }

    /// @notice Sets addresses of members for the group with the given public key
    /// eliminating members at positions pointed by the misbehaved array.
    /// @param groupPubKey Group public key.
    /// @param members Group member addresses as outputted by the group selection
    /// protocol.
    /// @param misbehaved Bytes array of misbehaved (disqualified or inactive)
    /// group members indexes in ascending order; Indexes reflect positions of
    /// members in the group as outputted by the group selection protocol -
    /// member indexes start from 1.
    function setGroupMembers(
        Storage storage self,
        bytes memory groupPubKey,
        address[] memory members,
        bytes memory misbehaved
    ) internal {
        self.groupMembers[groupPubKey] = members;

        // Iterate misbehaved array backwards, replace misbehaved
        // member with the last element and reduce array length
        uint256 i = misbehaved.length;
        while (i > 0) {
             // group member indexes start from 1, so we need to -1 on misbehaved
            uint256 memberArrayPosition = misbehaved.toUint8(i - 1) - 1;
            self.groupMembers[groupPubKey][memberArrayPosition] = self.groupMembers[groupPubKey][self.groupMembers[groupPubKey].length - 1];
            self.groupMembers[groupPubKey].length--;
            i--;
        }
    }

    /// @notice Adds group member reward per group so the accumulated amount can
    /// be withdrawn later.
    function addGroupMemberReward(
        Storage storage self,
        bytes memory groupPubKey,
        uint256 amount
    ) internal {
        self.groupMemberRewards[groupPubKey] = self.groupMemberRewards[groupPubKey].add(amount);
    }

    /// @notice Returns accumulated group member rewards for provided group.
    function getGroupMemberRewards(
        Storage storage self,
        bytes memory groupPubKey
    ) internal view returns (uint256) {
        return self.groupMemberRewards[groupPubKey];
    }

    /// @notice Gets group public key.
    function getGroupPublicKey(
        Storage storage self,
        uint256 groupIndex
    ) internal view returns (bytes memory) {
        return self.groups[groupIndex].groupPubKey;
    }

    /// @notice Gets group member.
    function getGroupMember(
        Storage storage self,
        bytes memory groupPubKey,
        uint256 memberIndex
    ) internal view returns (address) {
        return self.groupMembers[groupPubKey][memberIndex];
    }

<<<<<<< HEAD
    /// @notice Terminates group.
=======
    /// @notice Terminates group with the provided index. Reverts if the group
    /// is already terminated.
>>>>>>> 24111f63
    function terminateGroup(
        Storage storage self,
        uint256 groupIndex
    ) internal {
        require(
            !self.groups[groupIndex].terminated,
            "Group has been already terminated"
        );
        self.groups[groupIndex].terminated = true;
        self.activeTerminatedGroups.length++;

        // Sorting activeTerminatedGroups in ascending order so a non-terminated
        // group is properly selected.
        uint256 i;
        for (i = self.activeTerminatedGroups.length - 1; (i > 0 && self.activeTerminatedGroups[i - 1] > groupIndex); i--) {
            self.activeTerminatedGroups[i] = self.activeTerminatedGroups[i - 1];
        }
        self.activeTerminatedGroups[i] = groupIndex;
    }

    /// @notice Checks if group with the given public key is registered.
    function isGroupRegistered(
        Storage storage self,
        bytes memory groupPubKey
    ) internal view returns(bool) {
        // Values in `groupIndices` are flagged with `GROUP_INDEX_FLAG`
        // and thus nonzero, even for group 0
        return self.groupIndices[groupPubKey] > 0;
    }

    /// @notice Gets the cutoff time in blocks until which the given group is
    /// considered as an active group assuming it hasn't been terminated before.
    function groupActiveTimeOf(
        Storage storage self,
        Group memory group
    ) internal view returns(uint256) {
        return uint256(group.registrationBlockHeight).add(self.groupActiveTime);
    }

    /// @notice Gets the cutoff time in blocks after which the given group is
    /// considered as stale. Stale group is an expired group which is no longer
    /// performing any operations.
    function groupStaleTime(
        Storage storage self,
        Group memory group
    ) internal view returns(uint256) {
        return groupActiveTimeOf(self, group).add(self.relayEntryTimeout);
    }

    /// @notice Checks if a group with the given public key is a stale group.
    /// Stale group is an expired group which is no longer performing any
    /// operations. It is important to understand that an expired group may
    /// still perform some operations for which it was selected when it was still
    /// active. We consider a group to be stale when it's expired and when its
    /// expiration time and potentially executed operation timeout are both in
    /// the past.
    function isStaleGroup(
        Storage storage self,
        bytes memory groupPubKey
    ) public view returns(bool) {
        uint256 flaggedIndex = self.groupIndices[groupPubKey];
        require(flaggedIndex != 0, "Group does not exist");
        uint256 index = flaggedIndex ^ GROUP_INDEX_FLAG;
        bool isExpired = self.expiredGroupOffset > index;
        bool isStale = groupStaleTime(self, self.groups[index]) < block.number;
        return isExpired && isStale;
    }

    /// @notice Checks if a group with the given index is a stale group.
    /// Stale group is an expired group which is no longer performing any
    /// operations. It is important to understand that an expired group may
    /// still perform some operations for which it was selected when it was still
    /// active. We consider a group to be stale when it's expired and when its
    /// expiration time and potentially executed operation timeout are both in
    /// the past.
    function isStaleGroup(
        Storage storage self,
        uint256 groupIndex
    ) public view returns(bool) {
        return groupStaleTime(self, self.groups[groupIndex]) < block.number;
    }

    /// @notice Gets the number of active groups. Expired and terminated groups are
    /// not counted as active.
    function numberOfGroups(
        Storage storage self
    ) internal view returns(uint256) {
        return self.groups.length.sub(self.expiredGroupOffset).sub(self.activeTerminatedGroups.length);
    }

    /// @notice Goes through groups starting from the oldest one that is still
    /// active and checks if it hasn't expired. If so, updates the information
    /// about expired groups so that all expired groups are marked as such.
    function expireOldGroups(Storage storage self) public {
        // Move expiredGroupOffset as long as there are some groups that should
        // be marked as expired. It is possible that expired group offset will
        // move out of the groups array by one position. It means that all groups
        // are expired (it points to the first active group) and that place in
        // groups array - currently empty - will be possibly filled later by
        // a new group.
        while(
            self.expiredGroupOffset < self.groups.length &&
            groupActiveTimeOf(self, self.groups[self.expiredGroupOffset]) < block.number
        ) {
            self.expiredGroupOffset++;
        }

        // Go through all activeTerminatedGroups and if some of the terminated
        // groups are expired, remove them from activeTerminatedGroups collection.
        // This is needed because we evaluate the shift of selected group index
        // based on how many non-expired groups has been terminated.
        for (uint i = 0; i < self.activeTerminatedGroups.length; i++) {
            if (self.expiredGroupOffset > self.activeTerminatedGroups[i]) {
                self.activeTerminatedGroups[i] = self.activeTerminatedGroups[self.activeTerminatedGroups.length - 1];
                self.activeTerminatedGroups.length--;
            }
        }
    }

    /// @notice Returns an index of a randomly selected active group. Terminated
    /// and expired groups are not considered as active.
    /// Before new group is selected, information about expired groups
    /// is updated. At least one active group needs to be present for this
    /// function to succeed.
    /// @param seed Random number used as a group selection seed.
    function selectGroup(
        Storage storage self,
        uint256 seed
    ) public returns(uint256) {
        expireOldGroups(self);

        require(numberOfGroups(self) > 0, "No active groups");

        uint256 selectedGroup = seed % numberOfGroups(self);
        return shiftByTerminatedGroups(self, shiftByExpiredGroups(self, selectedGroup));
    }

    /// @notice Evaluates the shift of selected group index based on the number of
    /// expired groups.
    function shiftByExpiredGroups(
        Storage storage self,
        uint256 selectedIndex
    ) internal view returns(uint256) {
        return self.expiredGroupOffset.add(selectedIndex);
    }

    /// @notice Evaluates the shift of selected group index based on the number of
    /// non-expired, terminated groups.
    function shiftByTerminatedGroups(
        Storage storage self,
        uint256 selectedIndex
    ) internal view returns(uint256) {
        uint256 shiftedIndex = selectedIndex;
        for (uint i = 0; i < self.activeTerminatedGroups.length; i++) {
            if (self.activeTerminatedGroups[i] <= shiftedIndex) {
                shiftedIndex++;
            }
        }

        return shiftedIndex;
    }

    /// @notice Withdraws accumulated group member rewards for operator
    /// using the provided group index.
    /// Once the accumulated reward is withdrawn from the selected group,
    /// the operator is flagged as withdrawn.
    /// Rewards can be withdrawn only from stale group.
    /// @param operator Operator address.
    /// @param groupIndex Group index.
    function withdrawFromGroup(
        Storage storage self,
        address operator,
        uint256 groupIndex
    ) public returns (uint256 rewards) {
        bool isExpired = self.expiredGroupOffset > groupIndex;
        bool isStale = isStaleGroup(self, groupIndex);
        require(isExpired && isStale, "Group must be expired and stale");
        bytes memory groupPublicKey = getGroupPublicKey(self, groupIndex);
        require(
            !(self.withdrawn[groupPublicKey][operator]),
            "Rewards already withdrawn"
        );
        self.withdrawn[groupPublicKey][operator] = true;
        for (uint i = 0; i < self.groupMembers[groupPublicKey].length; i++) {
            if (operator == self.groupMembers[groupPublicKey][i]) {
                rewards = rewards.add(self.groupMemberRewards[groupPublicKey]);
            }
        }
    }

    /// @notice Returns members of the given group by group public key.
    /// @param groupPubKey Group public key.
    function getGroupMembers(
        Storage storage self,
        bytes memory groupPubKey
    ) public view returns (address[] memory members) {
        return self.groupMembers[groupPubKey];
    }

    /// @notice Returns addresses of all the members in the provided group.
    function getGroupMembers(
        Storage storage self,
        uint256 groupIndex
    ) public view returns (address[] memory members) {
        bytes memory groupPubKey = self.groups[groupIndex].groupPubKey;
        return self.groupMembers[groupPubKey];
    }

    /// @notice Reports unauthorized signing for the provided group. Must provide
    /// a valid signature of the group address as a message. Successful signature
    /// verification means the private key has been leaked and all group members
    /// should be punished by seizing their tokens. The submitter of this proof is
    /// rewarded with 5% of the total seized amount scaled by the reward adjustment
    /// parameter and the rest 95% is burned. Group has to be active or expired.
    /// Unauthorized signing cannot be reported for stale or terminated group.
    /// In case of reporting unauthorized signing for stale group,
    /// terminated group, or when the signature is inavlid, function reverts.
    function reportUnauthorizedSigning(
        Storage storage self,
        uint256 groupIndex,
        bytes memory signedMsgSender,
        uint256 minimumStake
    ) public {
        require(!isStaleGroup(self, groupIndex), "Group can not be stale");
        bytes memory groupPubKey = getGroupPublicKey(self, groupIndex);

        require(
            BLS.verifyBytes(
                groupPubKey,
                abi.encodePacked(msg.sender),
                signedMsgSender
            ),
            "Invalid signature"
        );

        terminateGroup(self, groupIndex);
        self.stakingContract.seize(minimumStake, 100, msg.sender, self.groupMembers[groupPubKey]);
    }

    function reportRelayEntryTimeout(
        Storage storage self,
        uint256 groupIndex,
        uint256 groupSize
    ) public {
        uint256 punishment = relayEntryTimeoutPunishment(self);
        terminateGroup(self, groupIndex);
        // Reward is limited to min(1, 20 / group_size) of the maximum tattletale reward, see the Yellow Paper for more details.
        uint256 rewardAdjustment = uint256(20 * 100).div(groupSize); // Reward adjustment in percentage
        rewardAdjustment = rewardAdjustment > 100 ? 100:rewardAdjustment; // Reward adjustment can be 100% max
        self.stakingContract.seize(punishment, rewardAdjustment, msg.sender, getGroupMembers(self, groupIndex));
    }

    /// @notice Evaluates relay entry timeout punishment using the following
    /// rules:
    /// - 1% of the minimum stake for the first 3 months,
    /// - 50% of the minimum stake between the first 3 and 6 months,
    /// - 100% of the minimum stake after the first 6 months.
    function relayEntryTimeoutPunishment(
        Storage storage self
    ) public view returns (uint256) {
        uint256 minimumStake = self.stakingContract.minimumStake();

        uint256 minimumStakeScheduleStart = self.stakingContract.minimumStakeScheduleStart();
        /* solium-disable-next-line security/no-block-members */
        if (now < minimumStakeScheduleStart + THREE_MONTHS) {
            return minimumStake.percent(1);
        /* solium-disable-next-line security/no-block-members */
        } else if (now < minimumStakeScheduleStart + SIX_MONTHS) {
            return minimumStake.percent(50);
        } else {
            return minimumStake;
        }
    }

    /// @notice Return whether the given operator
    /// has withdrawn their rewards from the given group.
    function hasWithdrawnRewards(
        Storage storage self,
        address operator,
        uint256 groupIndex
    ) public view returns (bool) {
        return self.withdrawn[getGroupPublicKey(self, groupIndex)][operator];
    }
}<|MERGE_RESOLUTION|>--- conflicted
+++ resolved
@@ -135,12 +135,8 @@
         return self.groupMembers[groupPubKey][memberIndex];
     }
 
-<<<<<<< HEAD
-    /// @notice Terminates group.
-=======
     /// @notice Terminates group with the provided index. Reverts if the group
     /// is already terminated.
->>>>>>> 24111f63
     function terminateGroup(
         Storage storage self,
         uint256 groupIndex
