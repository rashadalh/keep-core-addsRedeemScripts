import React, { useCallback } from "react"
import { SubmitButton } from "./Button"
import { useShowMessage, messageType } from "./Message"
import { ViewAddressInBlockExplorer } from "./ViewInBlockExplorer"
<<<<<<< HEAD
import { ContractsLoaded } from "../contracts"
=======
import { contracts } from "../contracts"
import { useModal } from "../hooks/useModal"
import { withConfirmationModal } from "./ConfirmationModal"
>>>>>>> 49a83667

const RecoverStakeButton = ({ operatorAddress, ...props }) => {
  const showMessage = useShowMessage()
  const { isFromGrant } = props
  const { openConfirmationModal } = useModal()

  const recoverStake = useCallback(
    async (onTransactionHashCallback) => {
      try {
        if (isFromGrant) {
<<<<<<< HEAD
          const { tokenStakingEscrow } = await ContractsLoaded
          await openConfirmationModal({
            title: "You’re about to recover tokens.",
            subtitle: (
              <>
                <span>Recovering will deposit delegated tokens in the</span>
                &nbsp;
                <span>
                  <ViewAddressInBlockExplorer
                    address={tokenStakingEscrow.options.address}
                    text="TokenStakingEscrow contract."
                  />
                </span>
                <p>You can withdraw them via Release tokens.</p>
              </>
            ),
            btnText: "recover",
            confirmationText: "RECOVER",
          })
=======
          await openConfirmationModal(
            {
              modalOptions: { title: "Are you sure?" },
              title: "You’re about to recover tokens.",
              address: contracts.tokenStakingEscrow.options.address,
              btnText: "recover",
              confirmationText: "RECOVER",
            },
            withConfirmationModal(ConfirmRecoveringModal)
          )
>>>>>>> 49a83667
        }
        await contracts.stakingContract.methods
          .recoverStake(operatorAddress)
          .send()
          .on("transactionHash", onTransactionHashCallback)
        showMessage({
          type: messageType.SUCCESS,
          title: "Success",
          content: "Recover stake transaction successfully completed",
        })
      } catch (error) {
        showMessage({
          type: messageType.ERROR,
          title: "Recover stake action has failed ",
          content: error.message,
        })
        throw error
      }
    },
    [operatorAddress, showMessage, isFromGrant, openConfirmationModal]
  )

  return (
    <SubmitButton
      className={props.btnClassName}
      onSubmitAction={recoverStake}
      pendingMessageTitle="Recover stake transaction is pending..."
      successCallback={props.successCallback}
    >
      {props.btnText}
    </SubmitButton>
  )
}

RecoverStakeButton.defaultProps = {
  btnClassName: "btn btn-sm btn-secondary",
  btnText: "recover",
  successCallback: () => {},
  isFromGrant: false,
}

export default React.memo(RecoverStakeButton)

const ConfirmRecoveringModal = ({ address }) => {
  return (
    <>
      <span>Recovering will deposit delegated tokens in the</span>
      &nbsp;
      <span>
        <ViewAddressInBlockExplorer
          address={address}
          text="TokenStakingEscrow contract."
        />
      </span>
      <p>You can withdraw them via Release tokens.</p>
    </>
  )
}<|MERGE_RESOLUTION|>--- conflicted
+++ resolved
@@ -2,13 +2,9 @@
 import { SubmitButton } from "./Button"
 import { useShowMessage, messageType } from "./Message"
 import { ViewAddressInBlockExplorer } from "./ViewInBlockExplorer"
-<<<<<<< HEAD
 import { ContractsLoaded } from "../contracts"
-=======
-import { contracts } from "../contracts"
 import { useModal } from "../hooks/useModal"
 import { withConfirmationModal } from "./ConfirmationModal"
->>>>>>> 49a83667
 
 const RecoverStakeButton = ({ operatorAddress, ...props }) => {
   const showMessage = useShowMessage()
@@ -17,42 +13,21 @@
 
   const recoverStake = useCallback(
     async (onTransactionHashCallback) => {
+      const { tokenStakingEscrow, stakingContract } = await ContractsLoaded
       try {
         if (isFromGrant) {
-<<<<<<< HEAD
-          const { tokenStakingEscrow } = await ContractsLoaded
-          await openConfirmationModal({
-            title: "You’re about to recover tokens.",
-            subtitle: (
-              <>
-                <span>Recovering will deposit delegated tokens in the</span>
-                &nbsp;
-                <span>
-                  <ViewAddressInBlockExplorer
-                    address={tokenStakingEscrow.options.address}
-                    text="TokenStakingEscrow contract."
-                  />
-                </span>
-                <p>You can withdraw them via Release tokens.</p>
-              </>
-            ),
-            btnText: "recover",
-            confirmationText: "RECOVER",
-          })
-=======
           await openConfirmationModal(
             {
               modalOptions: { title: "Are you sure?" },
               title: "You’re about to recover tokens.",
-              address: contracts.tokenStakingEscrow.options.address,
+              address: tokenStakingEscrow.options.address,
               btnText: "recover",
               confirmationText: "RECOVER",
             },
             withConfirmationModal(ConfirmRecoveringModal)
           )
->>>>>>> 49a83667
         }
-        await contracts.stakingContract.methods
+        await stakingContract.methods
           .recoverStake(operatorAddress)
           .send()
           .on("transactionHash", onTransactionHashCallback)
