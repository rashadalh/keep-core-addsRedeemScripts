<<<<<<< HEAD
import React, { useState, useContext, useEffect } from 'react'
import { Web3Context } from './WithWeb3Context'
import { SeeAllButton } from './SeeAllButton'
import { LoadingOverlay } from './Loadable'
import { useFetchData } from '../hooks/useFetchData'
import rewardsService from '../services/rewards.service'
import { DataTable, Column } from './DataTable'
import { COMPLETE_STATUS } from '../constants/constants'
import StatusBadge, { BADGE_STATUS } from './StatusBadge'
import AddressShortcut from './AddressShortcut'
import moment from 'moment'
import web3Utils from 'web3-utils'
import { formatDate, isSameEthAddress, isEmptyObj } from '../utils/general.utils'
import Tile from './Tile'
=======
import React, { useState, useContext, useEffect } from "react"
import { Web3Context } from "./WithWeb3Context"
import { SeeAllButton } from "./SeeAllButton"
import { LoadingOverlay } from "./Loadable"
import { useFetchData } from "../hooks/useFetchData"
import rewardsService from "../services/rewards.service"
import { DataTable, Column } from "./DataTable"
import { COMPLETE_STATUS } from "../constants/constants"
import StatusBadge, { BADGE_STATUS } from "./StatusBadge"
import AddressShortcut from "./AddressShortcut"
import moment from "moment"
import web3Utils from "web3-utils"
import {
  formatDate,
  isSameEthAddress,
  isEmptyObj,
} from "../utils/general.utils"
import { usePrevious } from "../hooks/usePrevious"
>>>>>>> 3b0d2e41

const previewDataCount = 3
const initialData = []

export const WithdrawalHistory = ({ latestWithdrawalEvent }) => {
  const [state, updateData] = useFetchData(
    rewardsService.fetchWithdrawalHistory,
    initialData
  )
  const { isFetching, data } = state
  const [showAll, setShowAll] = useState(false)
  const { yourAddress, eth, keepRandomBeaconOperatorContract } = useContext(
    Web3Context
  )
  const previousWithdrawalEvent = usePrevious(latestWithdrawalEvent)

  useEffect(() => {
    if (isEmptyObj(latestWithdrawalEvent)) {
      return
    } else if (
      previousWithdrawalEvent.transactionHash ===
      latestWithdrawalEvent.transactionHash
    ) {
      return
    }
    const {
      blockNumber,
      returnValues: { groupIndex, amount, beneficiary },
    } = latestWithdrawalEvent
    if (!isSameEthAddress(yourAddress, beneficiary)) {
      return
    }
    Promise.all([
      eth.getBlock(blockNumber),
      keepRandomBeaconOperatorContract.methods
        .getGroupPublicKey(groupIndex)
        .call(),
    ]).then(([block, groupPublicKey]) => {
      const withdrawal = {
        blockNumber,
        groupPublicKey,
        date: formatDate(moment.unix(block.timestamp)),
        amount: web3Utils.fromWei(amount, "ether"),
      }
      updateData([withdrawal, ...data])
    })
  })

  return (
<<<<<<< HEAD
    <LoadingOverlay isFetching={isFetching} >
      <Tile title="Rewards History">
        <DataTable data={showAll ? data : data.slice(0, previewDataCount)} itemFieldId="transactionHash">
=======
    <LoadingOverlay isFetching={isFetching}>
      <section className="tile">
        <h5 className="mb-1 text-grey-50">Rewards History</h5>
        <DataTable
          data={showAll ? data : data.slice(0, previewDataCount)}
          itemFieldId="transactionHash"
        >
>>>>>>> 3b0d2e41
          <Column
            header="amount"
            field="amount"
            renderContent={({ amount }) => `${amount.toString()} ETH`}
          />
          <Column
            header="status"
            field="date"
            renderContent={({ date }) => (
              <StatusBadge
                status={BADGE_STATUS[COMPLETE_STATUS]}
                text={date}
                onlyIcon
              />
            )}
          />
          <Column
            header="group key"
            field="groupPublicKey"
            renderContent={({ groupPublicKey }) => (
              <AddressShortcut
                address={groupPublicKey}
                classNames="text-smaller"
              />
            )}
          />
        </DataTable>
        <SeeAllButton
          dataLength={data.length}
          previewDataCount={previewDataCount}
          onClickCallback={() => setShowAll(!showAll)}
          showAll={showAll}
        />
      </Tile>
    </LoadingOverlay>
  )
}<|MERGE_RESOLUTION|>--- conflicted
+++ resolved
@@ -1,19 +1,3 @@
-<<<<<<< HEAD
-import React, { useState, useContext, useEffect } from 'react'
-import { Web3Context } from './WithWeb3Context'
-import { SeeAllButton } from './SeeAllButton'
-import { LoadingOverlay } from './Loadable'
-import { useFetchData } from '../hooks/useFetchData'
-import rewardsService from '../services/rewards.service'
-import { DataTable, Column } from './DataTable'
-import { COMPLETE_STATUS } from '../constants/constants'
-import StatusBadge, { BADGE_STATUS } from './StatusBadge'
-import AddressShortcut from './AddressShortcut'
-import moment from 'moment'
-import web3Utils from 'web3-utils'
-import { formatDate, isSameEthAddress, isEmptyObj } from '../utils/general.utils'
-import Tile from './Tile'
-=======
 import React, { useState, useContext, useEffect } from "react"
 import { Web3Context } from "./WithWeb3Context"
 import { SeeAllButton } from "./SeeAllButton"
@@ -31,8 +15,8 @@
   isSameEthAddress,
   isEmptyObj,
 } from "../utils/general.utils"
+import Tile from "./Tile"
 import { usePrevious } from "../hooks/usePrevious"
->>>>>>> 3b0d2e41
 
 const previewDataCount = 3
 const initialData = []
@@ -82,19 +66,12 @@
   })
 
   return (
-<<<<<<< HEAD
-    <LoadingOverlay isFetching={isFetching} >
+    <LoadingOverlay isFetching={isFetching}>
       <Tile title="Rewards History">
-        <DataTable data={showAll ? data : data.slice(0, previewDataCount)} itemFieldId="transactionHash">
-=======
-    <LoadingOverlay isFetching={isFetching}>
-      <section className="tile">
-        <h5 className="mb-1 text-grey-50">Rewards History</h5>
         <DataTable
           data={showAll ? data : data.slice(0, previewDataCount)}
           itemFieldId="transactionHash"
         >
->>>>>>> 3b0d2e41
           <Column
             header="amount"
             field="amount"
