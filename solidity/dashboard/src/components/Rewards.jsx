--- conflicted
+++ resolved
@@ -198,15 +198,11 @@
                 tooltipText={amountTooltipText(totalRewardsBalance)}
               />
               <div className="ml-1 self-center">
-<<<<<<< HEAD
-                <SpeechBubbleTooltip text="The total balance reflects the total available and accumulating rewards. Available rewards are ready to be withdrawn. Accumulating rewards become available after a signing group expires." />
-=======
                 <ResourceTooltip
                   title="Beacon earnings"
-                  content="The total balance reflects the total Available and Acummulating rewards. Available rewards are ready to be withdrawn. Acummulating rewards become available after a signing group expires."
+                  content="The total balance reflects the total available and accumulating rewards. Available rewards are ready to be withdrawn. Accumulating rewards become available after a signing group expires."
                   withRedirectButton={false}
                 />
->>>>>>> 883044cc
               </div>
             </div>
           )}
