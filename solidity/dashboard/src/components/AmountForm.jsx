--- conflicted
+++ resolved
@@ -2,20 +2,18 @@
 import { withFormik } from "formik"
 import FormInput from "./FormInput"
 import Button from "./Button"
-import Tag from "./Tag"
-import * as Icons from "./Icons"
 import { validateAmountInRange, getErrorsObj } from "../forms/common-validators"
 import {
   normalizeAmount,
   formatAmount as formatFormAmount,
 } from "../forms/form.utils.js"
-<<<<<<< HEAD
-import { displayAmount } from "../utils/token.utils"
 import Divider from "./Divider"
-=======
 import { KEEP } from "../utils/token.utils"
-import { add, lte } from "../utils/arithmetics.utils"
->>>>>>> cd7cd62c
+import { lte } from "../utils/arithmetics.utils"
+
+const styles = {
+  divider: { margin: "2rem -2rem 0", padding: "2rem 2rem 0" },
+}
 
 const AmountForm = ({
   onCancel,
@@ -24,40 +22,8 @@
   currentAmount,
   ...formikProps
 }) => {
-<<<<<<< HEAD
   return (
     <>
-=======
-  const { amount: formAmount } = formikProps.values || 0
-  const newAmount =
-    formAmount &&
-    KEEP.displayAmount(add(KEEP.fromTokenUnit(formAmount), currentAmount))
-
-  return (
-    <>
-      <div className="flex row center mt-1">
-        <div className="flex-1">
-          <Tag text="Current" IconComponent={Icons.KeepToken} />
-        </div>
-        <h3 className="flex-2 text-primary">
-          {KEEP.displayAmountWithSymbol(currentAmount)}
-        </h3>
-      </div>
-      <div className="flex row center mt-1">
-        <div className="flex-1">
-          <Tag text="New" IconComponent={Icons.KeepToken} />
-        </div>
-        {formAmount ? (
-          <h3 className="flex-2 text-primary">
-            {formAmount && `${newAmount} KEEP`}
-          </h3>
-        ) : (
-          <span className="flex-2 text-big text-grey-40">
-            Add an amount below
-          </span>
-        )}
-      </div>
->>>>>>> cd7cd62c
       <form onSubmit={formikProps.handleSubmit} className="mt-1">
         <FormInput
           name="amount"
@@ -67,21 +33,16 @@
           normalize={normalizeAmount}
           format={formatFormAmount}
         />
-<<<<<<< HEAD
         <div
           className="text-caption--green-theme flex"
           style={{ marginTop: "-1rem" }}
         >
           <span className="ml-a">
-            {displayAmount(availableAmount)} KEEP available.
+            {KEEP.displayAmountWithMetricSuffix(availableAmount)}
+            &nbsp;available.
           </span>
         </div>
-        <Divider
-          style={{
-            margin: "2rem -2rem 0",
-            padding: "2rem 2rem 0",
-          }}
-        />
+        <Divider style={styles.divider} />
         <div className="flex row center mt-2">
           <Button
             className="btn btn-lg btn-primary"
@@ -93,10 +54,6 @@
           <span onClick={onCancel} className="ml-2 text-link text-grey-70">
             Cancel
           </span>
-=======
-        <div className="text-caption text-grey-50">
-          {KEEP.displayAmountWithSymbol(availableAmount)} available.
->>>>>>> cd7cd62c
         </div>
       </form>
     </>
