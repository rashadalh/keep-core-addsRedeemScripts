import React from "react"
import { PENDING_STATUS, COMPLETE_STATUS } from "../constants/constants"
import * as Icons from "./Icons"

export const BADGE_STATUS = {
<<<<<<< HEAD
  [PENDING_STATUS]: { textClassName: 'text-grey-70 text-normal', bgClassName: 'bg-pending', icon: <Icons.PendingBadge /> },
  [COMPLETE_STATUS]: { textClassName: 'text-success', bgClassName: 'bg-success', icon: <Icons.OKBadge /> },
  DISABLED: { textClassName: 'text-grey-50', bgClassName: 'bg-grey-10' }
=======
  [PENDING_STATUS]: {
    textClassName: "text-grey-70 text-normal",
    bgClassName: "bg-pending",
    icon: <Icons.PendingBadge />,
  },
  [COMPLETE_STATUS]: {
    textClassName: "text-success",
    bgClassName: "bg-success",
    icon: <Icons.OKBadge />,
  },
>>>>>>> 2d1e1ed9
}

const badgeStyle = { padding: "0.1rem 0.5rem", borderRadius: "100px" }

const StatusBadge = ({ status, text, className, onlyIcon }) => {
  return onlyIcon ? (
    <span className="flex row center">
      {status.icon}
      <span style={{ marginLeft: "0.5rem" }}>{text}</span>
    </span>
  ) : (
    <span
      className={`${status.textClassName} ${status.bgClassName} text-label text-normal ${className}`}
      style={badgeStyle}
    >
      {text}
    </span>
  )
}

StatusBadge.defaultProps = {
  onlyIcon: false,
}

export default React.memo(StatusBadge)<|MERGE_RESOLUTION|>--- conflicted
+++ resolved
@@ -3,11 +3,6 @@
 import * as Icons from "./Icons"
 
 export const BADGE_STATUS = {
-<<<<<<< HEAD
-  [PENDING_STATUS]: { textClassName: 'text-grey-70 text-normal', bgClassName: 'bg-pending', icon: <Icons.PendingBadge /> },
-  [COMPLETE_STATUS]: { textClassName: 'text-success', bgClassName: 'bg-success', icon: <Icons.OKBadge /> },
-  DISABLED: { textClassName: 'text-grey-50', bgClassName: 'bg-grey-10' }
-=======
   [PENDING_STATUS]: {
     textClassName: "text-grey-70 text-normal",
     bgClassName: "bg-pending",
@@ -18,7 +13,7 @@
     bgClassName: "bg-success",
     icon: <Icons.OKBadge />,
   },
->>>>>>> 2d1e1ed9
+  DISABLED: { textClassName: "text-grey-50", bgClassName: "bg-grey-10" },
 }
 
 const badgeStyle = { padding: "0.1rem 0.5rem", borderRadius: "100px" }
