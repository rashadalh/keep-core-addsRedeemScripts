--- conflicted
+++ resolved
@@ -7,49 +7,12 @@
 
 export class Message {
   static create(options) {
-<<<<<<< HEAD
-    const {
-      title,
-      content,
-      type,
-      sticky,
-      withTransactionHash,
-      classes,
-    } = options
-
-    return new Message(
-      title,
-      content,
-      type,
-      sticky,
-      withTransactionHash,
-      classes
-    )
-  }
-
-  constructor(
-    title,
-    content,
-    type,
-    sticky = false,
-    withTransactionHash,
-    classes
-  ) {
-    this.id = messageId++
-    this.title = title
-    this.content = content
-    this.type = type
-    this.sticky = sticky
-    this.withTransactionHash = withTransactionHash
-    this.classes = classes
-=======
     return new Message(options)
   }
 
   constructor(options) {
     Object.assign(this, options)
     this.id = messageId++
->>>>>>> 3315a8d4
   }
 
   id
