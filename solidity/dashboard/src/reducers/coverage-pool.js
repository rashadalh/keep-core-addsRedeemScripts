--- conflicted
+++ resolved
@@ -2,11 +2,6 @@
   COVERAGE_POOL_FETCH_TVL_START,
   COVERAGE_POOL_FETCH_TVL_SUCCESS,
   COVERAGE_POOL_FETCH_TVL_ERROR,
-<<<<<<< HEAD
-  COVERAGE_POOL_FETCH_PENDING_WITHDRAWALS_START,
-  COVERAGE_POOL_FETCH_PENDING_WITHDRAWALS_SUCCESS,
-  COVERAGE_POOL_FETCH_PENDING_WITHDRAWALS_ERROR,
-=======
   COVERAGE_POOL_FETCH_COV_POOL_DATA_SUCCESS,
   COVERAGE_POOL_FETCH_COV_POOL_DATA_ERROR,
   COVERAGE_POOL_FETCH_COV_POOL_DATA_START,
@@ -14,7 +9,6 @@
   COVERAGE_POOL_FETCH_APY_START,
   COVERAGE_POOL_FETCH_APY_SUCCESS,
   COVERAGE_POOL_FETCH_APY_ERROR,
->>>>>>> c4e5f25e
 } from "../actions/coverage-pool"
 
 export const coveragePoolInitialData = {
@@ -30,12 +24,6 @@
   isApyFetching: false,
   apyError: null,
 
-<<<<<<< HEAD
-  weeklyRoi: 0,
-  rewards: 0,
-  pendingWithdrawals: [],
-  pendingWithdrawalsError: null,
-=======
   isDataFetching: false,
   shareOfPool: 0,
   covBalance: 0,
@@ -43,7 +31,6 @@
   error: null,
   estimatedRewards: 0,
   estimatedKeepBalance: 0,
->>>>>>> c4e5f25e
 }
 
 const coveragePoolReducer = (state = coveragePoolInitialData, action) => {
@@ -68,25 +55,6 @@
         isTotalValueLockedFetching: false,
         tvlError: action.payload.error,
       }
-<<<<<<< HEAD
-    case COVERAGE_POOL_FETCH_PENDING_WITHDRAWALS_START:
-      return {
-        ...state,
-        isPendingWithdrawalsFetching: true,
-      }
-    case COVERAGE_POOL_FETCH_PENDING_WITHDRAWALS_SUCCESS:
-      return {
-        ...state,
-        withdrawals: action.payload,
-        isPendingWithdrawalsFetching: false,
-        withdrawalsError: null,
-      }
-    case COVERAGE_POOL_FETCH_PENDING_WITHDRAWALS_ERROR:
-      return {
-        ...state,
-        isPendingWithdrawalsFetching: false,
-        withdrawalsError: action.payload.error,
-=======
 
     case COVERAGE_POOL_FETCH_COV_POOL_DATA_START:
       return {
@@ -125,7 +93,6 @@
         isApyFetching: false,
 
         apyError: action.payload.error,
->>>>>>> c4e5f25e
       }
     default:
       return state
