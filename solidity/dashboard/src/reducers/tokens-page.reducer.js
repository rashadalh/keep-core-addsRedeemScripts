import { add, sub, gt } from "../utils/arithmetics.utils"
import { findIndexAndObject, compareEthAddresses } from "../utils/array.utils"
import { isSameEthAddress } from "../utils/general.utils"

export const REFRESH_KEEP_TOKEN_BALANCE = "REFRESH_KEEP_TOKEN_BALANCE"
export const REFRESH_GRANT_TOKEN_BALANCE = "REFRESH_GRANT_TOKEN_BALANCE"
export const UPDATE_OWNED_UNDELEGATIONS_TOKEN_BALANCE =
  "UPDATE_OWNED_UNDELEGATIONS_BALANCE"
export const UPDATE_OWNED_DELEGATED_TOKENS_BALANCE =
  "UPDATE_OWNED_DELEGATED_TOKENS_BALANCE"
export const ADD_DELEGATION = "ADD_DELEGATION"
export const REMOVE_DELEGATION = "REMOVE_DELEGATION"
export const ADD_UNDELEGATION = "ADD_UNDELEGATION"
export const REMOVE_UNDELEGATION = "REMOVE_UNDELEGATION"
export const GRANT_STAKED = "GRANT_STAKED"
export const GRANT_WITHDRAWN = "GRANT_WITHDRAWN"
export const SET_STATE = "SET_STATE"
export const SET_SELECTED_GRANT = "SET_SELECTED_GRANT"
export const SET_TOKENS_CONTEXT = "SET_TOKENS_CONTEXT"
export const GRANT_DEPOSITED = "UPDATE_GRANT_DATA"

const tokensPageReducer = (state, action) => {
  switch (action.type) {
    case SET_STATE:
      return {
        ...state,
        ...action.payload,
      }
    case REFRESH_KEEP_TOKEN_BALANCE:
      return {
        ...state,
        keepTokenBalance: action.payload,
      }
    case REFRESH_GRANT_TOKEN_BALANCE:
      return {
        ...state,
        grantTokenBalance: action.payload,
      }
    case UPDATE_OWNED_UNDELEGATIONS_TOKEN_BALANCE:
      return {
        ...state,
        ownedTokensUndelegationsBalance: action.payload.operation(
          state.ownedTokensUndelegationsBalance,
          action.payload.value
        ),
      }
    case UPDATE_OWNED_DELEGATED_TOKENS_BALANCE:
      return {
        ...state,
        ownedTokensDelegationsBalance: action.payload.operation(
          state.ownedTokensDelegationsBalance,
          action.payload.value
        ),
      }
    case ADD_DELEGATION:
      return {
        ...state,
        delegations: [action.payload, ...state.delegations],
      }
    case REMOVE_DELEGATION:
      return {
        ...state,
        delegations: removeFromDelegationOrUndelegation(
          [...state.delegations],
          action.payload
        ),
      }
    case ADD_UNDELEGATION:
      return {
        ...state,
        undelegations: [action.payload, ...state.undelegations],
      }
    case REMOVE_UNDELEGATION:
      return {
        ...state,
        undelegations: removeFromDelegationOrUndelegation(
          [...state.undelegations],
          action.payload
        ),
      }
    case GRANT_STAKED:
      return {
        ...state,
        grants: grantStaked([...state.grants], action.payload),
      }
    case GRANT_WITHDRAWN:
      return {
        ...state,
        grants: grantWithdrawn([...state.grants], action.payload),
      }
    case SET_SELECTED_GRANT:
      return {
        ...state,
        selectedGrant: action.payload,
      }
    case SET_TOKENS_CONTEXT:
      return {
        ...state,
        tokensContext: action.payload,
      }
    case GRANT_DEPOSITED:
      return {
        ...state,
        grants: grantDeposited([...state.grants], action.payload),
      }
    default:
      return { ...state }
  }
}

const removeFromDelegationOrUndelegation = (array, id) => {
  const { indexInArray } = findIndexAndObject(
    "operatorAddress",
    id,
    array,
    compareEthAddresses
  )
  if (indexInArray === null) {
    return array
  }
  array.splice(indexInArray, 1)

  return array
}

const grantDeposited = (
  grants,
  {
    grantId,
    amount,
    availableToWithdrawEscrow,
    availableToWitdrawGrant,
    operator,
  }
) => {
  const { indexInArray, obj: grantToUpdate } = findIndexAndObject(
    "id",
    grantId,
    grants
  )
  if (indexInArray === null) {
    return grants
  }

  grantToUpdate.staked = sub(grantToUpdate.staked, amount)
  grantToUpdate.withdrawableAmountGrantOnly = availableToWitdrawGrant
  grantToUpdate.readyToRelease = add(
    grantToUpdate.readyToRelease,
    availableToWithdrawEscrow
  )
  grantToUpdate.escrowOperatorsToWithdraw = [
    ...grantToUpdate.escrowOperatorsToWithdraw,
    operator,
  ]
  grants[indexInArray] = grantToUpdate

  return grants
}

const grantStaked = (grants, { grantId, amount, availableToStake }) => {
  const { indexInArray, obj: grantToUpdate } = findIndexAndObject(
    "id",
    grantId,
    grants
  )
  if (indexInArray === null) {
    return grants
  }
  grantToUpdate.staked = add(grantToUpdate.staked, amount)
  grantToUpdate.readyToRelease = sub(grantToUpdate.readyToRelease, amount)
  grantToUpdate.readyToRelease = gt(grantToUpdate.readyToRelease, 0)
    ? grantToUpdate.readyToRelease
    : "0"
  grantToUpdate.availableToStake = availableToStake
  grants[indexInArray] = grantToUpdate

  return grants
}

const grantWithdrawn = (
  grants,
  { grantId, amount, availableToStake, operator }
) => {
  const { indexInArray, obj: grantToUpdate } = findIndexAndObject(
    "id",
    grantId,
    grants
  )
  if (indexInArray === null) {
    return grants
  }
  grantToUpdate.readyToRelease = sub(grantToUpdate.readyToRelease, amount)
  grantToUpdate.released = add(grantToUpdate.released, amount)
  const unlocked = add(grantToUpdate.released, grantToUpdate.staked)
  if (!gt(unlocked, grantToUpdate.amount)) {
    grantToUpdate.unlocked = unlocked
  }
  grantToUpdate.availableToStake = availableToStake
<<<<<<< HEAD
  if (operator) {
    grantToUpdate.escrowOperatorsToWithdraw = [
      ...grantToUpdate.escrowOperatorsToWithdraw,
    ].filter((escrowOperator) => !isSameEthAddress(operator, escrowOperator))
  }
=======
  grantToUpdate.withdrawn = add(grantToUpdate.withdrawn, amount)
>>>>>>> 164c16a5
  grants[indexInArray] = grantToUpdate

  return grants
}

export default tokensPageReducer<|MERGE_RESOLUTION|>--- conflicted
+++ resolved
@@ -196,15 +196,12 @@
     grantToUpdate.unlocked = unlocked
   }
   grantToUpdate.availableToStake = availableToStake
-<<<<<<< HEAD
   if (operator) {
     grantToUpdate.escrowOperatorsToWithdraw = [
       ...grantToUpdate.escrowOperatorsToWithdraw,
     ].filter((escrowOperator) => !isSameEthAddress(operator, escrowOperator))
   }
-=======
   grantToUpdate.withdrawn = add(grantToUpdate.withdrawn, amount)
->>>>>>> 164c16a5
   grants[indexInArray] = grantToUpdate
 
   return grants
