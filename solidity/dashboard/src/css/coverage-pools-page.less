--- conflicted
+++ resolved
@@ -90,16 +90,15 @@
     }
   }
 
-<<<<<<< HEAD
-  //.coverage-pool__share-of-pool {
-  //  grid-area: share-of-pool;
-  //  margin-bottom: 0;
-  //}
-  //
-  //.coverage-pool__rewards {
-  //  grid-area: rewards;
-  //  margin-bottom: 0;
-  //}
+  .coverage-pool__share-of-pool {
+    grid-area: share-of-pool;
+    margin-bottom: 0;
+  }
+
+  .coverage-pool__rewards {
+    grid-area: rewards;
+    margin-bottom: 0;
+  }
 
   > .coverage-pool__checklist {
     grid-area: banner;
@@ -150,17 +149,6 @@
 .withdraw-amount-form__button-text {
     margin: 1rem;
     font-size: 16px;
-=======
-  .coverage-pool__share-of-pool {
-    grid-area: share-of-pool;
-    margin-bottom: 0;
-  }
-
-  .coverage-pool__rewards {
-    grid-area: rewards;
-    margin-bottom: 0;
-  }
->>>>>>> a960fef3
 }
 
 .cov-how-it-works__info-section {
