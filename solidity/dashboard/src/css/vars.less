--- conflicted
+++ resolved
@@ -7,9 +7,9 @@
 @color-black: #0a0806;
 
 // violet-spectrum
-@color-brand-violet-10: #F2EEFA;
-@color-brand-violet-80: #633EB1;
-@color-brand-violet-100: #52388A;
+@color-brand-violet-10: #f2eefa;
+@color-brand-violet-80: #633eb1;
+@color-brand-violet-100: #52388a;
 
 // grey spectrum
 @color-grey-10: #f6f6f6;
@@ -35,14 +35,10 @@
 @color-brand-violet-10: #f2eefa;
 
 //yellow spectrum
-<<<<<<< HEAD
-@color-yellow-10: #FFF9F1;
-@color-yellow-30: #FFEFD9;
-@color-yellow-60: #FFCE88;
-@color-yellow-100: #FF9900;
-=======
+@color-yellow-10: #fff9f1;
 @color-yellow-30: #ffefd9;
->>>>>>> a0e0eff6
+@color-yellow-60: #ffce88;
+@color-yellow-100: #ff9900;
 
 // status
 @color-green: #118263;
@@ -76,30 +72,6 @@
 @success-bg-light-color: @color-green-bg-light;
 
 @text-colors: {
-<<<<<<< HEAD
-       white: @white;
-       black: @color-black;
-       primary: @primary-color;
-       secondary: @secondary-color;
-       success: @success-color;
-       error: @error-color;
-       pending: @pending-color;
-       validation: @validation-color;
-       grey-10: @color-grey-10;
-       grey-20: @color-grey-20;
-       grey-30: @color-grey-30;
-       grey-40: @color-grey-40;
-       grey-50: @color-grey-50;
-       grey-60: @color-grey-60;
-       grey-70: @color-grey-70;
-       mint-10: @color-mint-10;
-       mint-20: @color-mint-20;
-       mint-40: @color-mint-40;
-       mint-80: @color-mint-80;
-       mint-100: @color-mint-100;
-       brand-violet-100: @color-brand-violet-100;
-}
-=======
   white: @white;
   black: @color-black;
   primary: @primary-color;
@@ -125,8 +97,9 @@
   violet-40: @color-brand-violet-40;
   violet-20: @color-brand-violet-20;
   violet-10: @color-brand-violet-10;
+  // TODO remove brand-violet-100
+  brand-violet-100: @color-brand-violet-100;
 };
->>>>>>> a0e0eff6
 
 @bg-colors: {
   success: @success-bg-color;
