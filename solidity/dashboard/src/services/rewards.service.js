--- conflicted
+++ resolved
@@ -1,10 +1,3 @@
-<<<<<<< HEAD
-import web3Utils from "web3-utils"
-import { formatDate, wait, isSameEthAddress } from "../utils/general.utils"
-import { add, mul } from "../utils/arithmetics.utils"
-import { CONTRACT_DEPLOY_BLOCK_NUMBER } from "../contracts"
-import { OPERATOR_CONTRACT_NAME } from "../constants/constants"
-=======
 import web3Utils from 'web3-utils'
 import { formatDate, wait, isSameEthAddress } from '../utils/general.utils'
 import { add, gt } from '../utils/arithmetics.utils'
@@ -12,19 +5,13 @@
 import {
   OPERATOR_CONTRACT_NAME,
 } from '../constants/constants'
->>>>>>> 2ea4f091
 
 const fetchAvailableRewards = async (web3Context) => {
   const {
     keepRandomBeaconOperatorContract,
-<<<<<<< HEAD
-    stakingContract,
-    yourAddress,
-=======
     keepRandomBeaconOperatorStatistics,
     stakingContract,
     yourAddress
->>>>>>> 2ea4f091
   } = web3Context
   try {
     let totalRewardsBalance = web3Utils.toBN(0)
@@ -55,16 +42,9 @@
         if (!isSameEthAddress(yourAddress, beneficiaryAddressForMember)) {
           continue
         }
-<<<<<<< HEAD
-        groupMemberIndices[groupPublicKey][
-          memberAddress
-        ] = await keepRandomBeaconOperatorContract.methods
-          .getGroupMemberIndices(groupPublicKey, memberAddress)
-=======
         const awaitingRewards = await keepRandomBeaconOperatorStatistics
           .methods
           .awaitingRewards(memberAddress, groupIndex)
->>>>>>> 2ea4f091
           .call()
                   
         if (gt(awaitingRewards, 0)) {
@@ -74,29 +54,10 @@
       if (Object.keys(groupMemberIndices[groupPublicKey]).length === 0) {
         continue
       }
-<<<<<<< HEAD
-      const {
-        reward,
-        rewardPerMemberInWei,
-      } = await getAvailableRewardFromGroupInEther(
-        groupPublicKey,
-        groupMemberIndices,
-        web3Context
-      )
-      const isStale = await keepRandomBeaconOperatorContract.methods
-        .isStaleGroup(groupPublicKey)
-        .call()
-
-      totalRewardsBalance = add(
-        totalRewardsBalance,
-        web3Utils.toWei(reward, "ether")
-      )
-=======
       const reward = getAvailableRewardForGroup(groupMemberIndices[groupPublicKey])
       const isStale = await keepRandomBeaconOperatorContract.methods.isStaleGroup(groupPublicKey).call()
 
       totalRewardsBalance = add(totalRewardsBalance, reward)
->>>>>>> 2ea4f091
       groups.push({
         groupIndex: groupIndex.toString(),
         groupPublicKey,
@@ -105,42 +66,12 @@
         isStale,
       })
     }
-<<<<<<< HEAD
-    return [groups, web3Utils.fromWei(totalRewardsBalance.toString(), "ether")]
-=======
     return [groups, web3Utils.fromWei(totalRewardsBalance, 'ether')]
->>>>>>> 2ea4f091
   } catch (error) {
     throw error
   }
 }
 
-<<<<<<< HEAD
-const getAvailableRewardFromGroupInEther = async (
-  groupPublicKey,
-  groupMemberIndices,
-  web3Context
-) => {
-  const { keepRandomBeaconOperatorContract } = web3Context
-  const membersInGroup = Object.keys(groupMemberIndices[groupPublicKey])
-  const rewardsMultiplier =
-    membersInGroup.length === 1
-      ? groupMemberIndices[groupPublicKey][membersInGroup[0]].length
-      : membersInGroup.reduce((prev, current, index) => {
-          const prevValue =
-            index === 1 ? groupMemberIndices[groupPublicKey][prev].length : prev
-          return prevValue + groupMemberIndices[groupPublicKey][current].length
-        })
-  const groupMemberReward = await keepRandomBeaconOperatorContract.methods
-    .getGroupMemberRewards(groupPublicKey)
-    .call()
-  const wholeReward = mul(groupMemberReward, rewardsMultiplier)
-
-  return {
-    reward: web3Utils.fromWei(wholeReward, "ether"),
-    rewardPerMemberInWei: groupMemberReward,
-  }
-=======
 const getAvailableRewardForGroup = (operatorsAmount) => {
   let wholeReward = 0
   for(const operator in operatorsAmount ) {
@@ -149,7 +80,6 @@
     }
   }
   return wholeReward
->>>>>>> 2ea4f091
 }
 
 const withdrawRewardFromGroup = async (
@@ -165,18 +95,9 @@
 
     const promises = groupMembers.map((memberAddress) => {
       return new Promise((resolve, reject) => {
-<<<<<<< HEAD
-        const request = keepRandomBeaconOperatorContract.methods
-          .withdrawGroupMemberRewards(
-            memberAddress,
-            groupIndex,
-            groupMembersIndices[memberAddress]
-          )
-=======
         const request = keepRandomBeaconOperatorContract
           .methods
           .withdrawGroupMemberRewards(memberAddress, groupIndex)
->>>>>>> 2ea4f091
           .send.request({ from: yourAddress }, (error, transactionHash) => {
             if (error) {
               resolve({
