import { contractService } from "./contracts.service"
import {
  TOKEN_STAKING_CONTRACT_NAME,
  TOKEN_GRANT_CONTRACT_NAME,
} from "../constants/constants"
import {
  BONDED_ECDSA_KEEP_FACTORY_CONTRACT_NAME,
  KEEP_BONDING_CONTRACT_NAME,
  MANAGED_GRANT_FACTORY_CONTRACT_NAME,
} from "../constants/constants"
import { isSameEthAddress } from "../utils/general.utils"
import {
  CONTRACT_DEPLOY_BLOCK_NUMBER,
  getBondedECDSAKeepFactoryAddress,
  getTBTCSystemAddress,
} from "../contracts"
import web3Utils from "web3-utils"

const bondedECDSAKeepFactoryAddress = getBondedECDSAKeepFactoryAddress()
const tBTCSystemAddress = getTBTCSystemAddress()

const fetchTBTCAuthorizationData = async (web3Context) => {
  const operatorsOfAuthorizer = await fetchOperatorsOfAuthorizer(web3Context)
  const tbtcAuthorizatioData = []

  for (let i = 0; i < operatorsOfAuthorizer.length; i++) {
    const delegatedTokens = await fetchDelegationInfo(
      web3Context,
      operatorsOfAuthorizer[i]
    )

    const isBondedECDSAKeepFactoryAuthorized = await contractService.makeCall(
      web3Context,
      TOKEN_STAKING_CONTRACT_NAME,
      "isAuthorizedForOperator",
      operatorsOfAuthorizer[i],
      bondedECDSAKeepFactoryAddress
    )

<<<<<<< HEAD
    // const isTBTCSystemAuthorized = await isTbtcSystemAuthorized(
    //   web3Context,
    //   operatorsOfAuthorizer[i]
    // )

    const authorizerOperator = {
      operatorAddress: operatorsOfAuthorizer[i],
      stakeAmount: delegatedTokens.amount,
      contracts: [
        {
          contractName: "BondedECDSAKeepFactory",
          operatorContractAddress: bondedECDSAKeepFactoryAddress,
          isAuthorized: isBondedECDSAKeepFactoryAuthorized,
        },
        // {
        //   contractName: "TBTCSystem",
        //   operatorContractAddress: tBTCSystemAddress,
        //   isAuthorized: isTBTCSystemAuthorized,
        // },
      ],
=======
    if (isSameEthAddress(authorizerOfOperator, yourAddress)) {
      const delegatedTokens = await fetchDelegationInfo(
        web3Context,
        operatorAddress
      )

      const isBondedECDSAKeepFactoryAuthorized = await contractService.makeCall(
        web3Context,
        TOKEN_STAKING_CONTRACT_NAME,
        "isAuthorizedForOperator",
        operatorAddress,
        bondedECDSAKeepFactoryAddress
      )

      const isTBTCSystemAuthorized = await isTbtcSystemAuthorized(
        web3Context,
        operatorAddress
      )

      const authorizerOperator = {
        operatorAddress: operatorAddress,
        stakeAmount: delegatedTokens.amount,
        contracts: [
          {
            contractName: "BondedECDSAKeepFactory",
            operatorContractAddress: bondedECDSAKeepFactoryAddress,
            isAuthorized: isBondedECDSAKeepFactoryAuthorized,
          },
          {
            contractName: "TBTCSystem",
            operatorContractAddress: tBTCSystemAddress,
            isAuthorized: isTBTCSystemAuthorized,
          },
        ],
      }

      authorizerOperators.push(authorizerOperator)
>>>>>>> 0b7b6063
    }

    tbtcAuthorizatioData.push(authorizerOperator)
  }

  return tbtcAuthorizatioData
}

const isTbtcSystemAuthorized = async (web3Context, operatorAddress) => {
  try {
    const sortitionPoolAddress = await contractService.makeCall(
      web3Context,
      BONDED_ECDSA_KEEP_FACTORY_CONTRACT_NAME,
<<<<<<< HEAD
      "getSortitionPool"
      // tBTCSystemAddress
=======
      "getSortitionPool",
      tBTCSystemAddress
>>>>>>> 0b7b6063
    )

    return await contractService.makeCall(
      web3Context,
      KEEP_BONDING_CONTRACT_NAME,
      "hasSecondaryAuthorization",
      operatorAddress,
      sortitionPoolAddress
    )
  } catch {
    return false
  }
}

const authorizeBondedECDSAKeepFactory = async (
  web3Context,
  operatorAddress,
  onTransactionHashCallback
) => {
  const { stakingContract, yourAddress } = web3Context
  try {
    await stakingContract.methods
      .authorizeOperatorContract(operatorAddress, bondedECDSAKeepFactoryAddress)
      .send({ from: yourAddress })
      .on("transactionHash", onTransactionHashCallback)
  } catch (error) {
    throw error
  }
}

const authorizeTBTCSystem = async (
  web3Context,
  operatorAddress,
  onTransactionHashCallback
) => {
  const { keepBondingContract, yourAddress } = web3Context
  try {
    const sortitionPoolAddress = await fetchSortitionPoolForTbtc(web3Context)

    await keepBondingContract.methods
      .authorizeSortitionPoolContract(operatorAddress, sortitionPoolAddress)
      .send({ from: yourAddress })
      .on("transactionHash", onTransactionHashCallback)
  } catch (error) {
    throw error
  }
}

const depositEthForOperator = async (
  web3Context,
  data,
  onTransactionHashCallback
) => {
  const { keepBondingContract, yourAddress } = web3Context
  const { operatorAddress, value } = data
  const valueInWei = web3Utils.toWei(value.toString(), "ether")

  await keepBondingContract.methods
    .deposit(operatorAddress)
    .send({ from: yourAddress, value: valueInWei })
    .on("transactionHash", onTransactionHashCallback)
}

const fetchOperatorsOfAuthorizer = async (web3Context) => {
  const { yourAddress } = web3Context
  const stakedOperatorAddresses = await fetchStakedOperators(web3Context)
  const visitedOperators = {}
  const operatorsOfAuthorizer = []

  for (let i = 0; i < stakedOperatorAddresses.length; i++) {
    if (visitedOperators.hasOwnProperty(stakedOperatorAddresses[i])) continue
    visitedOperators[stakedOperatorAddresses[i]] = stakedOperatorAddresses[i]

    const authorizerOfOperator = await fetchAuthorizerOfOperator(
      web3Context,
      stakedOperatorAddresses[i]
    )

    // Accept only operators of an authorizer
    if (isSameEthAddress(authorizerOfOperator, yourAddress)) {
      operatorsOfAuthorizer.push(stakedOperatorAddresses[i])
    }
  }

  return operatorsOfAuthorizer
}

const fetchBondingData = async (web3Context) => {
  const { yourAddress } = web3Context
  const bondingData = []

  try {
    const operators = await fetchOperatorsOf(web3Context, yourAddress)
    const sortitionPoolAddress = await fetchSortitionPoolForTbtc(web3Context)
    const createdBonds = await fetchCreatedBonds(
      web3Context,
      operators,
      sortitionPoolAddress
    )

    const operatorBondingDataMap = new Map()
    for (let i = 0; i < createdBonds.length; i++) {
      const bondedEth = await fetchLockedBondAmount(
        web3Context,
        createdBonds[i].operator,
        createdBonds[i].holder,
        createdBonds[i].referenceID
      )

      operatorBondingDataMap.set(
        web3Utils.toChecksumAddress(createdBonds[i].operator),
        bondedEth
      )
    }

    for (let i = 0; i < operators.length; i++) {
      const delegatedTokens = await fetchDelegationInfo(
        web3Context,
        operators[i]
      )
      const availableEth = await fetchAvailableAmount(
        web3Context,
        operators[i],
        bondedECDSAKeepFactoryAddress,
        sortitionPoolAddress
      )

      const bondedEth = operatorBondingDataMap.get(
        web3Utils.toChecksumAddress(operators[i])
      )
        ? operatorBondingDataMap.get(web3Utils.toChecksumAddress(operators[i]))
        : 0

      const bonding = {
        operatorAddress: operators[i],
        stakeAmount: delegatedTokens.amount,
        bondedETH: web3Utils.fromWei(bondedEth.toString(), "ether"),
        availableETH: web3Utils.fromWei(availableEth.toString(), "ether"),
        availableETHInWei: availableEth,
      }

      bondingData.push(bonding)
    }
  } catch (error) {
    // return error / false?
    console.error("failed to fetch bonds for tBTC", error)
  }

  return bondingData
}

const fetchStakedOperators = async (web3Context) => {
  return (
    await contractService.getPastEvents(
      web3Context,
      TOKEN_STAKING_CONTRACT_NAME,
      "Staked",
      { fromBlock: CONTRACT_DEPLOY_BLOCK_NUMBER[TOKEN_STAKING_CONTRACT_NAME] }
    )
  ).map((_) => _.returnValues.from)
}

const fetchAuthorizerOfOperator = async (web3Context, operatorAddress) => {
  return contractService.makeCall(
    web3Context,
    TOKEN_STAKING_CONTRACT_NAME,
    "authorizerOf",
    operatorAddress
  )
}

const fetchSortitionPoolForTbtc = async (web3Context) => {
  return contractService.makeCall(
    web3Context,
    BONDED_ECDSA_KEEP_FACTORY_CONTRACT_NAME,
    "getSortitionPool",
    tBTCSystemAddress
  )
}

const fetchDelegationInfo = async (web3Context, operatorAddress) => {
  return contractService.makeCall(
    web3Context,
    TOKEN_STAKING_CONTRACT_NAME,
    "getDelegationInfo",
    operatorAddress
  )
}

const fetchCreatedBonds = async (
  web3Context,
  operatorAddresses,
  sortitionPoolAddress
) => {
  return (
    await contractService.getPastEvents(
      web3Context,
      KEEP_BONDING_CONTRACT_NAME,
      "BondCreated",
      {
        fromBlock: CONTRACT_DEPLOY_BLOCK_NUMBER[KEEP_BONDING_CONTRACT_NAME],
        filter: {
          operator: operatorAddresses,
          sortitionPool: sortitionPoolAddress,
        },
      }
    )
  ).map((_) => {
    return {
      operator: _.returnValues.operator,
      holder: _.returnValues.holder,
      referenceID: _.returnValues.referenceID,
    }
  })
}

const fetchBondReassignedEvents = async (
  web3Context,
  operatorAddresses,
  referenceId
) => {
  return contractService.getPastEvents(
    web3Context,
    KEEP_BONDING_CONTRACT_NAME,
    "BondReassigned",
    {
      fromBlock: CONTRACT_DEPLOY_BLOCK_NUMBER[KEEP_BONDING_CONTRACT_NAME],
      filter: { operator: operatorAddresses, referenceID: referenceId },
    }
  )
}

const fetchManagedGrantAddresses = async (web3Context, lookupAddress) => {
  return (
    await contractService.getPastEvents(
      web3Context,
      MANAGED_GRANT_FACTORY_CONTRACT_NAME,
      "ManagedGrantCreated",
      {
        fromBlock:
          CONTRACT_DEPLOY_BLOCK_NUMBER[MANAGED_GRANT_FACTORY_CONTRACT_NAME],
        filter: { grantee: lookupAddress },
      }
    )
  ).map((_) => _.returnValues.grantAddress)
}

const fetchOperatorsOf = async (web3Context, yourAddress) => {
  const operators = []

  // operators of owner
  operators.push(
    ...(await contractService.makeCall(
      web3Context,
      TOKEN_STAKING_CONTRACT_NAME,
      "operatorsOf",
      yourAddress
    ))
  )

  // operators of grantee (yourAddress)
  operators.push(
    ...(await contractService.makeCall(
      web3Context,
      TOKEN_GRANT_CONTRACT_NAME,
      "getGranteeOperators",
      yourAddress
    ))
  )

  const managedGrantAddresses = await fetchManagedGrantAddresses(
    web3Context,
    yourAddress
  )
  for (let i = 0; i < managedGrantAddresses.length; ++i) {
    const managedGrantAddress = managedGrantAddresses[i]
    // operators of grantee (managedGrantAddress)
    operators.push(
      ...(await contractService.makeCall(
        web3Context,
        TOKEN_GRANT_CONTRACT_NAME,
        "getGranteeOperators",
        managedGrantAddress
      ))
    )
  }

  // operators of authorizer
  const operatorsOfAuthorizer = await fetchOperatorsOfAuthorizer(web3Context)
  operators.push(...operatorsOfAuthorizer)

  if (operators.length === 0) {
    const ownerAddress = await contractService.makeCall(
      web3Context,
      TOKEN_STAKING_CONTRACT_NAME,
      "ownerOf",
      yourAddress
    )

    if (ownerAddress !== "0x0000000000000000000000000000000000000000") {
      // owner of yourAddress
      operators.push(yourAddress)
    }
  }

  return [...new Set(operators)]
}

// aka lockedBonds
const fetchLockedBondAmount = async (
  web3Context,
  operator,
  holder,
  referenceID
) => {
  return contractService.makeCall(
    web3Context,
    KEEP_BONDING_CONTRACT_NAME,
    "bondAmount",
    operator,
    holder,
    referenceID
  )
}

// aka unbondedValue
const fetchAvailableAmount = async (
  web3Context,
  operator,
  bondedECDSAKeepFactoryAddress,
  authorizedSortitionPool
) => {
  return contractService.makeCall(
    web3Context,
    KEEP_BONDING_CONTRACT_NAME,
<<<<<<< HEAD
    "unbondedValue", // "availableUnbondedValue",
    operator
    // bondedECDSAKeepFactoryAddress,
    // authorizedSortitionPool
=======
    "availableUnbondedValue",
    operator,
    bondedECDSAKeepFactoryAddress,
    authorizedSortitionPool
>>>>>>> 0b7b6063
  )
}

export const tbtcAuthorizationService = {
  fetchTBTCAuthorizationData,
  authorizeBondedECDSAKeepFactory,
  authorizeTBTCSystem,
  fetchBondingData,
  depositEthForOperator,
}<|MERGE_RESOLUTION|>--- conflicted
+++ resolved
@@ -37,11 +37,10 @@
       bondedECDSAKeepFactoryAddress
     )
 
-<<<<<<< HEAD
-    // const isTBTCSystemAuthorized = await isTbtcSystemAuthorized(
-    //   web3Context,
-    //   operatorsOfAuthorizer[i]
-    // )
+    const isTBTCSystemAuthorized = await isTbtcSystemAuthorized(
+      web3Context,
+      operatorsOfAuthorizer[i]
+    )
 
     const authorizerOperator = {
       operatorAddress: operatorsOfAuthorizer[i],
@@ -52,51 +51,12 @@
           operatorContractAddress: bondedECDSAKeepFactoryAddress,
           isAuthorized: isBondedECDSAKeepFactoryAuthorized,
         },
-        // {
-        //   contractName: "TBTCSystem",
-        //   operatorContractAddress: tBTCSystemAddress,
-        //   isAuthorized: isTBTCSystemAuthorized,
-        // },
+        {
+          contractName: "TBTCSystem",
+          operatorContractAddress: tBTCSystemAddress,
+          isAuthorized: isTBTCSystemAuthorized,
+        },
       ],
-=======
-    if (isSameEthAddress(authorizerOfOperator, yourAddress)) {
-      const delegatedTokens = await fetchDelegationInfo(
-        web3Context,
-        operatorAddress
-      )
-
-      const isBondedECDSAKeepFactoryAuthorized = await contractService.makeCall(
-        web3Context,
-        TOKEN_STAKING_CONTRACT_NAME,
-        "isAuthorizedForOperator",
-        operatorAddress,
-        bondedECDSAKeepFactoryAddress
-      )
-
-      const isTBTCSystemAuthorized = await isTbtcSystemAuthorized(
-        web3Context,
-        operatorAddress
-      )
-
-      const authorizerOperator = {
-        operatorAddress: operatorAddress,
-        stakeAmount: delegatedTokens.amount,
-        contracts: [
-          {
-            contractName: "BondedECDSAKeepFactory",
-            operatorContractAddress: bondedECDSAKeepFactoryAddress,
-            isAuthorized: isBondedECDSAKeepFactoryAuthorized,
-          },
-          {
-            contractName: "TBTCSystem",
-            operatorContractAddress: tBTCSystemAddress,
-            isAuthorized: isTBTCSystemAuthorized,
-          },
-        ],
-      }
-
-      authorizerOperators.push(authorizerOperator)
->>>>>>> 0b7b6063
     }
 
     tbtcAuthorizatioData.push(authorizerOperator)
@@ -110,13 +70,8 @@
     const sortitionPoolAddress = await contractService.makeCall(
       web3Context,
       BONDED_ECDSA_KEEP_FACTORY_CONTRACT_NAME,
-<<<<<<< HEAD
-      "getSortitionPool"
-      // tBTCSystemAddress
-=======
       "getSortitionPool",
       tBTCSystemAddress
->>>>>>> 0b7b6063
     )
 
     return await contractService.makeCall(
@@ -452,17 +407,10 @@
   return contractService.makeCall(
     web3Context,
     KEEP_BONDING_CONTRACT_NAME,
-<<<<<<< HEAD
-    "unbondedValue", // "availableUnbondedValue",
-    operator
-    // bondedECDSAKeepFactoryAddress,
-    // authorizedSortitionPool
-=======
     "availableUnbondedValue",
     operator,
     bondedECDSAKeepFactoryAddress,
     authorizedSortitionPool
->>>>>>> 0b7b6063
   )
 }
 
