import React, { useEffect, useCallback, useMemo } from "react"
import DelegatedTokensTable from "../components/DelegatedTokensTable"
import Undelegations from "../components/Undelegations"
import TokenOverview from "../components/TokenOverview"
import { LoadingOverlay } from "../components/Loadable"
import { add, sub } from "../utils/arithmetics.utils"
import { isEmptyArray } from "../utils/array.utils"
import DataTableSkeleton from "../components/skeletons/DataTableSkeleton"
import Tile from "../components/Tile"
import { Link } from "react-router-dom"
import PageWrapper from "../components/PageWrapper"
import { useSelector, useDispatch } from "react-redux"
import { useWeb3Context } from "../components/WithWeb3Context"
import DelegationPage from "./delegation"
import * as Icons from "../components/Icons"
import { useWeb3Address } from "../components/WithWeb3Context"
<<<<<<< HEAD
import PendingWithdrawals
  from "../components/coverage-pools/PendingWithdrawals";
=======
import * as CoveragePoolsComponents from "../components/coverage-pools"
import OnlyIf from "../components/OnlyIf"
import { useHideComponent } from "../hooks/useHideComponent"
>>>>>>> a0e0eff6

const OverviewPage = (props) => {
  const { isConnected } = useWeb3Context()
  const address = useWeb3Address()
  const dispatch = useDispatch()

  useEffect(() => {
    if (isConnected) {
      dispatch({
        type: "staking/fetch_delegations_request",
        payload: { address },
      })
      dispatch({
        type: "token-grant/fetch_grants_request",
        payload: { address },
      })
    }
  }, [dispatch, isConnected, address])

  const keepToken = useSelector((state) => state.keepTokenBalance)
  const {
    delegations,
    undelegations,
    ownedTokensDelegationsBalance,
    ownedTokensUndelegationsBalance,
    isDelegationDataFetching,
    undelegationPeriod,
  } = useSelector((state) => state.staking)

  const { grants, isFetching: grantsAreFetching } = useSelector(
    (state) => state.tokenGrants
  )

  const cancelStakeSuccessCallback = useCallback(() => {
    // TODO
  }, [])

  const totalOwnedStakedBalance = useMemo(() => {
    return add(
      ownedTokensDelegationsBalance,
      ownedTokensUndelegationsBalance
    ).toString()
  }, [ownedTokensDelegationsBalance, ownedTokensUndelegationsBalance])

  const totalKeepTokenBalance = useMemo(() => {
    return add(totalOwnedStakedBalance, keepToken.value).toString()
  }, [keepToken.value, totalOwnedStakedBalance])

  const totalGrantedStakedBalance = useMemo(() => {
    return [...delegations, ...undelegations]
      .filter((delegation) => delegation.isFromGrant)
      .map(({ amount }) => amount)
      .reduce(add, "0")
      .toString()
  }, [delegations, undelegations])

  const totalGrantedTokenBalance = useMemo(() => {
    const grantedBalance = grants
      .map(({ amount, released }) => sub(amount, released))
      .reduce(add, "0")
      .toString()
    return grantedBalance
  }, [grants])

  const [isBannerVisible, hideBanner] = useHideComponent(false)

  return (
    <PageWrapper {...props} headerClassName="header--overview">
      <OnlyIf condition={isBannerVisible}>
        <CoveragePoolsComponents.LearnMoreBanner onClose={hideBanner} />
      </OnlyIf>
      <OverviewFirstSection />
      <PendingWithdrawals />
      <TokenOverview
        totalKeepTokenBalance={totalKeepTokenBalance}
        totalOwnedStakedBalance={totalOwnedStakedBalance}
        totalGrantedTokenBalance={totalGrantedTokenBalance}
        totalGrantedStakedBalance={totalGrantedStakedBalance}
        isFetching={
          keepToken.isFetching || grantsAreFetching || isDelegationDataFetching
        }
      />
      {isConnected && (
        <>
          <LoadingOverlay
            isFetching={isDelegationDataFetching}
            skeletonComponent={<DataTableSkeleton />}
          >
            <DelegatedTokensTable
              title="Delegation History"
              delegatedTokens={delegations}
              cancelStakeSuccessCallback={cancelStakeSuccessCallback}
              keepTokenBalance={keepToken.value}
              grants={grants}
              undelegationPeriod={undelegationPeriod}
            />
          </LoadingOverlay>
          {!isEmptyArray(undelegations) && (
            <Undelegations
              title="Undelegation History"
              undelegations={undelegations}
            />
          )}
        </>
      )}
    </PageWrapper>
  )
}

const OverviewFirstSection = () => {
  return (
    <Tile
      title="Make the most of your KEEP tokens by staking them and earning rewards with the token dashboard."
      titleClassName="h2 mb-2"
    >
      <div className="start-staking">
        <div className="start-staking__btn">
          <Link
            to={DelegationPage.route.path}
            className="btn btn-primary btn-lg"
          >
            start staking
          </Link>
        </div>
        <div>
          <h4 className={"text-grey-40"}>
            Get KEEP tokens on the following exchanges:
          </h4>
          <Icons.BalancerLogo />
          &nbsp;
          <a
            target="_blank"
            rel="noopener noreferrer"
            href={
              "https://balancer.exchange/#/swap/ether/0x85eee30c52b0b379b046fb0f85f4f3dc3009afec"
            }
            className="text-black mr-2"
          >
            Balancer
          </a>
          &nbsp;
          <Icons.UniswapLogo style={{ verticalAlign: "text-top" }} />
          &nbsp;
          <a
            target="_blank"
            rel="noopener noreferrer"
            href={
              "https://app.uniswap.org/#/swap?inputCurrency=ETH&outputCurrency=0x85eee30c52b0b379b046fb0f85f4f3dc3009afec"
            }
            className="text-black"
          >
            Uniswap
          </a>
        </div>
      </div>
    </Tile>
  )
}

OverviewPage.route = {
  title: "Overview",
  path: "/overview",
  exact: true,
}

export default OverviewPage<|MERGE_RESOLUTION|>--- conflicted
+++ resolved
@@ -14,14 +14,11 @@
 import DelegationPage from "./delegation"
 import * as Icons from "../components/Icons"
 import { useWeb3Address } from "../components/WithWeb3Context"
-<<<<<<< HEAD
-import PendingWithdrawals
-  from "../components/coverage-pools/PendingWithdrawals";
-=======
 import * as CoveragePoolsComponents from "../components/coverage-pools"
 import OnlyIf from "../components/OnlyIf"
 import { useHideComponent } from "../hooks/useHideComponent"
->>>>>>> a0e0eff6
+import PendingWithdrawals
+  from "../components/coverage-pools/PendingWithdrawals";
 
 const OverviewPage = (props) => {
   const { isConnected } = useWeb3Context()
