--- conflicted
+++ resolved
@@ -8,28 +8,8 @@
 import { useShowMessage, messageType } from "../components/Message"
 import { useWeb3Context } from "../components/WithWeb3Context"
 import { LoadingOverlay } from "../components/Loadable"
-<<<<<<< HEAD
+import { beaconAuthorizationService } from "../services/beacon-authorization.service"
 import { isSameEthAddress } from "../utils/general.utils"
-
-const mockFetch = async () => {
-  const data = [
-    {
-      operatorAddress: "0x28e8b68049595D6575A6aFb710A02eF3049c31AD",
-      stakeAmount: "1000",
-      contracts: [
-        {
-          contractName: "Keep Random Beacon Operator Contract",
-          operatorContractAddress: "address",
-          isAuthorized: true,
-        },
-      ],
-    },
-  ]
-  return data
-}
-=======
-import { beaconAuthorizationService } from "../services/beacon-authorization.service"
->>>>>>> e61b37d6
 
 const KeepRandomBeaconApplicationPage = () => {
   const web3Context = useWeb3Context()
@@ -37,7 +17,7 @@
   const [selectedOperator, setOperator] = useState({})
 
   const [{ data, isFetching }, updateData] = useFetchData(
-    beaconAuthorizationService.fetchRandomBeaconAuthorizationData, 
+    beaconAuthorizationService.fetchRandomBeaconAuthorizationData,
     []
   )
 
