<<<<<<< HEAD
import React, { useContext } from 'react'
import CreateTokenGrantForm from '../components/CreateTokenGrantForm'
import { ContractsDataContext } from '../components/ContractsDataContextProvider'
import PageWrapper from '../components/PageWrapper'
import Tile from '../components/Tile'
=======
import React, { useContext } from "react"
import CreateTokenGrantForm from "../components/CreateTokenGrantForm"
import { ContractsDataContext } from "../components/ContractsDataContextProvider"
>>>>>>> 3b0d2e41

const CreateTokenGrantPage = () => {
  const { tokenBalance, refreshKeepTokenBalance } = useContext(
    ContractsDataContext
  )
  return (
<<<<<<< HEAD
    <PageWrapper title="Create Token Grant">
      <Tile title="Create Grant" className="rewards-history tile flex column">
=======
    <React.Fragment>
      <h2 className="mb-2">Create Token Grant</h2>
      <section className="rewards-history tile flex column">
        <h3 className="text-grey-70 mb-1">Create Grant</h3>
>>>>>>> 3b0d2e41
        <CreateTokenGrantForm
          keepBalance={tokenBalance}
          successCallback={refreshKeepTokenBalance}
        />
      </Tile>
    </PageWrapper>
  )
}

export default CreateTokenGrantPage<|MERGE_RESOLUTION|>--- conflicted
+++ resolved
@@ -1,29 +1,16 @@
-<<<<<<< HEAD
-import React, { useContext } from 'react'
-import CreateTokenGrantForm from '../components/CreateTokenGrantForm'
-import { ContractsDataContext } from '../components/ContractsDataContextProvider'
-import PageWrapper from '../components/PageWrapper'
-import Tile from '../components/Tile'
-=======
 import React, { useContext } from "react"
 import CreateTokenGrantForm from "../components/CreateTokenGrantForm"
 import { ContractsDataContext } from "../components/ContractsDataContextProvider"
->>>>>>> 3b0d2e41
+import PageWrapper from "../components/PageWrapper"
+import Tile from "../components/Tile"
 
 const CreateTokenGrantPage = () => {
   const { tokenBalance, refreshKeepTokenBalance } = useContext(
     ContractsDataContext
   )
   return (
-<<<<<<< HEAD
     <PageWrapper title="Create Token Grant">
       <Tile title="Create Grant" className="rewards-history tile flex column">
-=======
-    <React.Fragment>
-      <h2 className="mb-2">Create Token Grant</h2>
-      <section className="rewards-history tile flex column">
-        <h3 className="text-grey-70 mb-1">Create Grant</h3>
->>>>>>> 3b0d2e41
         <CreateTokenGrantForm
           keepBalance={tokenBalance}
           successCallback={refreshKeepTokenBalance}
