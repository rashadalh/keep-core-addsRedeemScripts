<<<<<<< HEAD
const { duration, increaseTimeTo } = require('../helpers/increaseTime');
const {contract, accounts, web3} = require("@openzeppelin/test-environment")
const latestTime = require('../helpers/latestTime');
const expectThrow = require('../helpers/expectThrow');
const grantTokens = require('../helpers/grantTokens');
const KeepToken = contract.fromArtifact('KeepToken');
const TokenStaking = contract.fromArtifact('TokenStaking');
const TokenGrant = contract.fromArtifact('TokenGrant');
const Registry = contract.fromArtifact("Registry");
const assert = require('chai').assert

describe('TokenGrant', function() {
=======
import { duration, increaseTimeTo } from '../helpers/increaseTime';
import latestTime from '../helpers/latestTime';
import expectThrow from '../helpers/expectThrow';
import grantTokens from '../helpers/grantTokens';
const KeepToken = artifacts.require('./KeepToken.sol');
const TokenStaking = artifacts.require('./TokenStaking.sol');
const TokenGrant = artifacts.require('./TokenGrant.sol');
const Registry = artifacts.require("./Registry.sol");
const PermissiveStakingPolicy = artifacts.require('./PermissiveStakingPolicy.sol');

contract('TokenGrant', function(accounts) {
>>>>>>> cff997f1

  let token, registry, grantContract, stakingContract, permissivePolicy,
    amount, unlockingDuration, start, cliff,
    grant_manager = accounts[0],
    account_two = accounts[1],
    grantee = accounts[2];

  before(async () => {
<<<<<<< HEAD
    token = await KeepToken.new({from: accounts[0]});
    registry = await Registry.new({from: accounts[0]});
    stakingContract = await TokenStaking.new(token.address, registry.address, duration.days(1), duration.days(30), {from: accounts[0]});
    grantContract = await TokenGrant.new(token.address, {from: accounts[0]});
    await grantContract.authorizeStakingContract(stakingContract.address, {from: accounts[0]});
=======
    token = await KeepToken.new();
    registry = await Registry.new();
    stakingContract = await TokenStaking.new(token.address, registry.address, duration.days(1), duration.days(30));
    grantContract = await TokenGrant.new(token.address);
    await grantContract.authorizeStakingContract(stakingContract.address);
    permissivePolicy = await PermissiveStakingPolicy.new()
>>>>>>> cff997f1
    amount = web3.utils.toBN(100);
    unlockingDuration = duration.days(30);
    start = await latestTime();
    cliff = duration.days(0);
  });

  it("should grant tokens correctly", async function() {

    let amount = web3.utils.toBN(1000000000);
    let unlockingDuration = duration.days(30);
    let start = await latestTime();
    let cliff = duration.days(10);
    let revocable = true;

    // Starting balances
    let grant_manager_starting_balance = await token.balanceOf.call(grant_manager);
    let account_two_starting_balance = await token.balanceOf.call(account_two);

    // Grant tokens
<<<<<<< HEAD
    let id = await grantTokens(grantContract, token, amount, grant_manager, account_two, unlockingDuration, start, cliff, revocable, {from: accounts[0]});
=======
    let id = await grantTokens(
      grantContract, token, amount,
      grant_manager, account_two,
      unlockingDuration, start, cliff,
      revocable, permissivePolicy.address
    );
>>>>>>> cff997f1

    // Ending balances
    let grant_manager_ending_balance = await token.balanceOf.call(grant_manager);
    let account_two_ending_balance = await token.balanceOf.call(account_two);
    let account_two_grant_balance = await grantContract.balanceOf.call(account_two);

    assert.equal(grant_manager_ending_balance.eq(grant_manager_starting_balance.sub(amount)), true, "Amount should be transfered from sender balance");
    assert.equal(account_two_grant_balance.eq(amount), true, "Amount should be added to the grantee grant balance");
    assert.equal(account_two_ending_balance.eq(account_two_starting_balance), true, "Grantee main balance should stay unchanged");

    // Should not be able to withdraw token grant (0 withdrawable amount)
    await expectThrow(grantContract.withdraw(id))

    // jump in time, third unlocking duration
    await increaseTimeTo(await latestTime()+unlockingDuration/3);

    // Should be able to withdraw token grant withdrawable amount
    await grantContract.withdraw(id)

    // should withdraw some of grant to the main balance
    account_two_ending_balance = await token.balanceOf.call(account_two);
    assert.equal(account_two_ending_balance.lte(account_two_starting_balance.add(amount.div(web3.utils.toBN(2)))), true, 'Should withdraw some of the grant to the main balance')

    // jump in time, full unlocking duration
    await increaseTimeTo(await latestTime()+unlockingDuration);
    await grantContract.withdraw(id);

    // should withdraw full grant amount to the main balance
    account_two_ending_balance = await token.balanceOf.call(account_two);
    assert.equal(account_two_ending_balance.eq(account_two_starting_balance.add(amount)), true, "Should withdraw full grant amount to the main balance");

    account_two_grant_balance = await grantContract.balanceOf.call(account_two);
    assert.equal(account_two_grant_balance, 0, "Grant amount should become 0");

  });

  it("token holder should be able to grant it's tokens to a grantee.", async function() {

    let grant_manager_starting_balance = await token.balanceOf.call(grant_manager);

<<<<<<< HEAD
    let id = await grantTokens(grantContract, token, amount, grant_manager, grantee, unlockingDuration, start, cliff, true, {from: accounts[0]});
=======
    let id = await grantTokens(
      grantContract, token, amount,
      grant_manager, grantee,
      unlockingDuration, start, cliff,
      true, permissivePolicy.address
    );
>>>>>>> cff997f1

    let grant_manager_ending_balance = await token.balanceOf.call(grant_manager);

    assert.equal(grant_manager_ending_balance.eq(grant_manager_starting_balance.sub(amount)), true, "Amount should be taken out from grant manager main balance.");
    assert.equal((await grantContract.balanceOf.call(grantee)).eq(amount), true, "Amount should be added to grantee's granted balance.");

    let grant = await grantContract.getGrant(id);
    assert.equal(grant[0].eq(amount), true, "Grant should maintain a record of the granted amount.");
    assert.equal(grant[1].isZero(), true, "Grant should have 0 amount withdrawn initially.");
    assert.equal(grant[2], false, "Grant should initially be undelegated.");
    assert.equal(grant[3], false, "Grant should not be marked as revoked initially.");

    let schedule = await grantContract.getGrantUnlockingSchedule(id);
    assert.equal(schedule[0], grant_manager, "Grant should maintain a record of the grant manager.");
    assert.equal(schedule[1].eq(web3.utils.toBN(unlockingDuration)), true, "Grant should have unlocking schedule duration.");
    assert.equal(schedule[2].eq(web3.utils.toBN(start)), true, "Grant should have start time.");
    assert.equal(schedule[3].eq(web3.utils.toBN(start).add(web3.utils.toBN(cliff))), true, "Grant should have unlocking schedule cliff duration.");

  });
});<|MERGE_RESOLUTION|>--- conflicted
+++ resolved
@@ -1,4 +1,3 @@
-<<<<<<< HEAD
 const { duration, increaseTimeTo } = require('../helpers/increaseTime');
 const {contract, accounts, web3} = require("@openzeppelin/test-environment")
 const latestTime = require('../helpers/latestTime');
@@ -8,22 +7,10 @@
 const TokenStaking = contract.fromArtifact('TokenStaking');
 const TokenGrant = contract.fromArtifact('TokenGrant');
 const Registry = contract.fromArtifact("Registry");
+const PermissiveStakingPolicy = contract.fromArtifact('PermissiveStakingPolicy');
 const assert = require('chai').assert
 
 describe('TokenGrant', function() {
-=======
-import { duration, increaseTimeTo } from '../helpers/increaseTime';
-import latestTime from '../helpers/latestTime';
-import expectThrow from '../helpers/expectThrow';
-import grantTokens from '../helpers/grantTokens';
-const KeepToken = artifacts.require('./KeepToken.sol');
-const TokenStaking = artifacts.require('./TokenStaking.sol');
-const TokenGrant = artifacts.require('./TokenGrant.sol');
-const Registry = artifacts.require("./Registry.sol");
-const PermissiveStakingPolicy = artifacts.require('./PermissiveStakingPolicy.sol');
-
-contract('TokenGrant', function(accounts) {
->>>>>>> cff997f1
 
   let token, registry, grantContract, stakingContract, permissivePolicy,
     amount, unlockingDuration, start, cliff,
@@ -32,20 +19,12 @@
     grantee = accounts[2];
 
   before(async () => {
-<<<<<<< HEAD
     token = await KeepToken.new({from: accounts[0]});
     registry = await Registry.new({from: accounts[0]});
     stakingContract = await TokenStaking.new(token.address, registry.address, duration.days(1), duration.days(30), {from: accounts[0]});
     grantContract = await TokenGrant.new(token.address, {from: accounts[0]});
     await grantContract.authorizeStakingContract(stakingContract.address, {from: accounts[0]});
-=======
-    token = await KeepToken.new();
-    registry = await Registry.new();
-    stakingContract = await TokenStaking.new(token.address, registry.address, duration.days(1), duration.days(30));
-    grantContract = await TokenGrant.new(token.address);
-    await grantContract.authorizeStakingContract(stakingContract.address);
     permissivePolicy = await PermissiveStakingPolicy.new()
->>>>>>> cff997f1
     amount = web3.utils.toBN(100);
     unlockingDuration = duration.days(30);
     start = await latestTime();
@@ -65,16 +44,13 @@
     let account_two_starting_balance = await token.balanceOf.call(account_two);
 
     // Grant tokens
-<<<<<<< HEAD
-    let id = await grantTokens(grantContract, token, amount, grant_manager, account_two, unlockingDuration, start, cliff, revocable, {from: accounts[0]});
-=======
     let id = await grantTokens(
       grantContract, token, amount,
       grant_manager, account_two,
       unlockingDuration, start, cliff,
-      revocable, permissivePolicy.address
+      revocable, permissivePolicy.address,
+      {from: accounts[0]}
     );
->>>>>>> cff997f1
 
     // Ending balances
     let grant_manager_ending_balance = await token.balanceOf.call(grant_manager);
@@ -115,16 +91,13 @@
 
     let grant_manager_starting_balance = await token.balanceOf.call(grant_manager);
 
-<<<<<<< HEAD
-    let id = await grantTokens(grantContract, token, amount, grant_manager, grantee, unlockingDuration, start, cliff, true, {from: accounts[0]});
-=======
     let id = await grantTokens(
       grantContract, token, amount,
       grant_manager, grantee,
       unlockingDuration, start, cliff,
-      true, permissivePolicy.address
+      true, permissivePolicy.address,
+      {from: accounts[0]}
     );
->>>>>>> cff997f1
 
     let grant_manager_ending_balance = await token.balanceOf.call(grant_manager);
 
