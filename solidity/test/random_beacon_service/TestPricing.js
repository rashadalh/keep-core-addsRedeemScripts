const mineBlocks = require('../helpers/mineBlocks')
const stakeDelegate = require('../helpers/stakeDelegate')
const blsData = require("../helpers/data.js")
const initContracts = require('../helpers/initContracts')
const assert = require('chai').assert
const {contract, accounts, web3} = require("@openzeppelin/test-environment")
const CallbackContract = contract.fromArtifact('CallbackContract')

describe('TestKeepRandomBeaconService/Pricing', function() {

  let token, stakingContract, operatorContract, serviceContract, callbackContract, entryFee, groupSize, group,
    owner = accounts[0],
    requestor = accounts[1],
    operator1 = accounts[2],
    operator2 = accounts[3],
    operator3 = accounts[4],
    magpie1 = accounts[5],
    magpie2 = accounts[6],
    magpie3 = accounts[7];

  beforeEach(async () => {
    let contracts = await initContracts(
      contract.fromArtifact('KeepToken'),
      contract.fromArtifact('TokenStaking'),
      contract.fromArtifact('KeepRandomBeaconService'),
      contract.fromArtifact('KeepRandomBeaconServiceImplV1'),
      contract.fromArtifact('KeepRandomBeaconOperatorStub')
    );

    token = contracts.token;
    stakingContract = contracts.stakingContract;
    operatorContract = contracts.operatorContract;
    serviceContract = contracts.serviceContract;
    callbackContract = await CallbackContract.new();

    // Using stub method to add first group to help testing.
    await operatorContract.registerNewGroup(blsData.groupPubKey);

    groupSize = web3.utils.toBN(3);
    await operatorContract.setGroupSize(groupSize);
    group = await operatorContract.getGroupPublicKey(0);
    await operatorContract.setGroupMembers(group, [operator1, operator2, operator3])
    let minimumStake = await stakingContract.minimumStake()

    await stakeDelegate(stakingContract, token, owner, operator1, magpie1, operator1, minimumStake);
    await stakeDelegate(stakingContract, token, owner, operator2, magpie2, operator2, minimumStake);
    await stakeDelegate(stakingContract, token, owner, operator3, magpie3, operator3, minimumStake);

    entryFee = await serviceContract.entryFeeBreakdown()
  });

  it("should successfully refund callback surplus for a lower submission gas price", async () => {
    let gasPriceCeiling = web3.utils.toBN(web3.utils.toWei('20', 'gwei'))
    await operatorContract.setGasPriceCeiling(gasPriceCeiling)

<<<<<<< HEAD
    let callbackGas = web3.utils.toBN(await callbackContract.callback.estimateGas(blsData.groupSignature))
=======
    let callbackGas = web3.utils.toBN(await callbackContract.__beaconCallback.estimateGas(bls.groupSignature))
>>>>>>> 0bac6a71
    let entryFeeEstimate = await serviceContract.entryFeeEstimate(callbackGas)
    
    await serviceContract.methods['requestRelayEntry(address,uint256)'](
      callbackContract.address,
      callbackGas,
      {value: entryFeeEstimate, from: requestor}
    );

    let submissionGasPrice = web3.utils.toBN(web3.utils.toWei('5', 'gwei'))
    let gasPriceDiff = gasPriceCeiling.sub(submissionGasPrice)

    let requestorBalance = await web3.eth.getBalance(requestor);
    await operatorContract.relayEntry(blsData.groupSignature, {gasPrice: submissionGasPrice})
    let updatedRequestorBalance = await web3.eth.getBalance(requestor)

    let refund = web3.utils.toBN(updatedRequestorBalance).sub(web3.utils.toBN(requestorBalance))

    let baseCallbackGas = await serviceContract.baseCallbackGas()
    let expectedSurplus = (callbackGas.add(baseCallbackGas)).mul(gasPriceDiff)
    
    assert.isTrue(expectedSurplus.eq(refund), "Callback gas surplus should be refunded to the requestor.");
  })

  it("should send group reward to each operator.", async function() {
    let entryFeeEstimate = await serviceContract.entryFeeEstimate(0)
    let tx = await serviceContract.methods['requestRelayEntry(address,uint256)'](
      callbackContract.address,
      0,
      {value: entryFeeEstimate, from: requestor}
    );

    let currentEntryStartBlock = web3.utils.toBN(tx.receipt.blockNumber);
    let relayEntryTimeout = await operatorContract.relayEntryTimeout();
    let relayEntryGenerationTime = await operatorContract.relayEntryGenerationTime();
    let deadlineBlock = currentEntryStartBlock.add(relayEntryTimeout);
    let entryReceivedBlock = currentEntryStartBlock.add(relayEntryGenerationTime).add(web3.utils.toBN(1));
    let remainingBlocks = deadlineBlock.sub(entryReceivedBlock);
    let submissionWindow = deadlineBlock.sub(entryReceivedBlock);
    let decimalPoints = web3.utils.toBN(1e16);
    let delayFactor = (remainingBlocks.mul(decimalPoints).div(submissionWindow)).pow(web3.utils.toBN(2));
    let memberBaseReward = entryFee.groupProfitFee.div(groupSize)
    let expectedGroupMemberReward = memberBaseReward.mul(delayFactor).div(decimalPoints.pow(web3.utils.toBN(2)));

    await operatorContract.relayEntry(blsData.groupSignature);

    assert.isTrue(delayFactor.eq(web3.utils.toBN(1e16).pow(web3.utils.toBN(2))), "Delay factor expected to be 1 * 1e16 ^ 2.");

    let groupMemberRewards = await operatorContract.getGroupMemberRewards(group);
    assert.isTrue(web3.utils.toBN(groupMemberRewards).eq(web3.utils.toBN(expectedGroupMemberReward)), "Unexpected group member reward.");
  });

  it("should send part of the group reward to request subsidy pool based on the submission block.", async function() {
    // Example rewards breakdown:
    // entryVerificationGasEstimate: 1240000
    // groupCreationGasEstimate: 2260000
    // dkgContributionMargin: 10%
    // groupMemberBaseReward: 1050000000000000
    // groupSize: 5
    // entry fee estimate: 49230000000000000 wei
    // signing fee: 37200000000000000 wei
    // DKG fee: 6780000000000000 wei
    // relayEntryTimeout: 10 blocks
    // currentEntryStartBlock: 38
    // relay entry submission block: 44
    // decimals: 1e16
    // groupProfitFee: 42450000000000000 - 37200000000000000 = 5250000000000000 wei
    // memberBaseReward: 5250000000000000 / 5 = 1050000000000000 wei
    // entryTimeout: 38 + 10 = 48
    // delayFactor: ((48 - 44) * 1e16 / (10 - 1)) ^ 2 = 19753086419753082469135802469136
    // groupMemberDelayPenalty: 1050000000000000 * 80246913580246917530864197530864 / (1e16 ^ 2) = 842592592592592
    // groupMemberReward: 1050000000000000 * 19753086419753082469135802469136) / (1e16 ^ 2) = 207407407407407 wei
    // submitterExtraReward: 842592592592592 * 5 * 5 / 100 = 210648148148148 wei
    // submitterReward: 37200000000000000 + 210648148148148 = 37410648148148148 wei
    // subsidy = 5250000000000000 - 207407407407407 * 5 - 210648148148148 = 4002314814814817 wei
  
    let entryFeeEstimate = await serviceContract.entryFeeEstimate(0)
    let tx = await serviceContract.methods['requestRelayEntry(address,uint256)'](
      callbackContract.address,
      0,
      {value: entryFeeEstimate, from: requestor}
    );

    let currentEntryStartBlock = web3.utils.toBN(tx.receipt.blockNumber);
    let relayEntryTimeout = await operatorContract.relayEntryTimeout();
    let relayEntryGenerationTime = await operatorContract.relayEntryGenerationTime();
    let deadlineBlock = currentEntryStartBlock.add(relayEntryTimeout).addn(1);
    let submissionStartBlock = currentEntryStartBlock.add(relayEntryGenerationTime).add(web3.utils.toBN(1));
    let decimalPoints = web3.utils.toBN(1e16);

    mineBlocks(relayEntryGenerationTime.toNumber() + 1);

    let entryReceivedBlock = web3.utils.toBN(await web3.eth.getBlockNumber()).add(web3.utils.toBN(1)); // web3.eth.getBlockNumber is 1 block behind solidity 'block.number'.
    let remainingBlocks = deadlineBlock.sub(entryReceivedBlock);
    let submissionWindow = deadlineBlock.sub(submissionStartBlock);
    let delayFactor = (remainingBlocks.mul(decimalPoints).div(submissionWindow)).pow(web3.utils.toBN(2));

    let memberBaseReward = entryFee.groupProfitFee.div(groupSize)
    let expectedGroupMemberReward = memberBaseReward.mul(delayFactor).div(decimalPoints.pow(web3.utils.toBN(2)));
    let expectedDelayPenalty = memberBaseReward.sub(memberBaseReward.mul(delayFactor).div(decimalPoints.pow(web3.utils.toBN(2))));
    let expectedSubmitterExtraReward = expectedDelayPenalty.mul(groupSize).muln(5).div(web3.utils.toBN(100));
    let requestSubsidy = entryFee.groupProfitFee.sub(expectedGroupMemberReward.mul(groupSize)).sub(expectedSubmitterExtraReward);

    let serviceContractBalance = web3.utils.toBN(await web3.eth.getBalance(serviceContract.address));

    await operatorContract.relayEntry(blsData.groupSignature);

    let groupMemberRewards = await operatorContract.getGroupMemberRewards(group);
    assert.isTrue(groupMemberRewards.eq(expectedGroupMemberReward), "Unexpected group member reward.");
    assert.isTrue(serviceContractBalance.add(requestSubsidy).eq(web3.utils.toBN(await web3.eth.getBalance(serviceContract.address))), "Service contract should receive request subsidy.");
  });
});<|MERGE_RESOLUTION|>--- conflicted
+++ resolved
@@ -53,11 +53,7 @@
     let gasPriceCeiling = web3.utils.toBN(web3.utils.toWei('20', 'gwei'))
     await operatorContract.setGasPriceCeiling(gasPriceCeiling)
 
-<<<<<<< HEAD
-    let callbackGas = web3.utils.toBN(await callbackContract.callback.estimateGas(blsData.groupSignature))
-=======
     let callbackGas = web3.utils.toBN(await callbackContract.__beaconCallback.estimateGas(bls.groupSignature))
->>>>>>> 0bac6a71
     let entryFeeEstimate = await serviceContract.entryFeeEstimate(callbackGas)
     
     await serviceContract.methods['requestRelayEntry(address,uint256)'](
