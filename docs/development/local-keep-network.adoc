:toc: macro

= Setting up local Keep network for development purposes

toc::[]

== Pre-requirements
* Installed `geth` Ethereum client
* Installed `truffle` framework

The `scripts/macos-setup.sh` installs all required packages. Please consult
<<README.adoc#getting-set-up,Keep developer documentation>> for details.

== Setting up local Ethereum client

Create directories for Ethereum client data:

```
$ mkdir ~/ethereum
$ mkdir ~/ethereum/data
$ mkdir ~/ethereum/data/keystore
```

Create a new account for Ethereum client, set the password to just `password`.
For a real environment, please use some better password.
```
$ geth account new --keystore ~/ethereum/data/keystore

INFO [10-31|14:28:07.264] Maximum peer count                       ETH=25 LES=0 total=25
Your new account is locked with a password. Please give a password. Do not forget this password.
Passphrase:
Repeat passphrase:
Address: {3e208f39da1bc335464f40d85546ad6a1b66a9a4}
```

Create a new account for each Keep peer individually. Peer's network identifier
is derived from the account's address and all messages from the peer are signed
with the private key belonging to the account. In this document, we will create
5 accounts for 5 peers. For simplicity, please set the password to just
`password`. For a real environment, please use some better password.
```
$ geth account new --keystore ~/ethereum/data/keystore

INFO [10-31|14:31:18.980] Maximum peer count                       ETH=25 LES=0 total=25
Your new account is locked with a password. Please give a password. Do not forget this password.
Passphrase:
Repeat passphrase:
Address: {a232599810ecc03816adf607272705b71ff271ac}

$ geth account new --keystore ~/ethereum/data/keystore

INFO [10-31|14:31:38.690] Maximum peer count                       ETH=25 LES=0 total=25
Your new account is locked with a password. Please give a password. Do not forget this password.
Passphrase:
Repeat passphrase:
Address: {b7314de01d5f3188c7df0a9e95f3477bcaae2120}

$ geth account new --keystore ~/ethereum/data/keystore

INFO [10-31|14:34:46.260] Maximum peer count                       ETH=25 LES=0 total=25
Your new account is locked with a password. Please give a password. Do not forget this password.
Passphrase:
Repeat passphrase:
Address: {5ef1e10dd1830af50924db623c7a9d90bf8a71be}

$ geth account new --keystore ~/ethereum/data/keystore

INFO [10-31|14:35:08.025] Maximum peer count                       ETH=25 LES=0 total=25
Your new account is locked with a password. Please give a password. Do not forget this password.
Passphrase:
Repeat passphrase:
Address: {64c20c1ae603c30553de4ea5dd10cc1760b956be}

$ geth account new --keystore ~/ethereum/data/keystore
INFO [10-31|14:35:27.173] Maximum peer count                       ETH=25 LES=0 total=25
Your new account is locked with a password. Please give a password. Do not forget this password.
Passphrase:
Repeat passphrase:
Address: {c4cba981a8edb64276f71a49f9392bad7a726417}
```

Check if accounts have been created correctly and `geth` can recognize them:
```
$ geth account list --keystore ~/ethereum/data/keystore/

Account #0: {3e208f39da1bc335464f40d85546ad6a1b66a9a4} keystore:///Users/piotr/ethereum/data/keystore/UTC--2018-10-31T13-28-13.525596422Z--3e208f39da1bc335464f40d85546ad6a1b66a9a4
Account #1: {a232599810ecc03816adf607272705b71ff271ac} keystore:///Users/piotr/ethereum/data/keystore/UTC--2018-10-31T13-31-24.735759049Z--a232599810ecc03816adf607272705b71ff271ac
Account #2: {b7314de01d5f3188c7df0a9e95f3477bcaae2120} keystore:///Users/piotr/ethereum/data/keystore/UTC--2018-10-31T13-31-43.391759751Z--b7314de01d5f3188c7df0a9e95f3477bcaae2120
Account #3: {5ef1e10dd1830af50924db623c7a9d90bf8a71be} keystore:///Users/piotr/ethereum/data/keystore/UTC--2018-10-31T13-34-52.920270040Z--5ef1e10dd1830af50924db623c7a9d90bf8a71be
Account #4: {64c20c1ae603c30553de4ea5dd10cc1760b956be} keystore:///Users/piotr/ethereum/data/keystore/UTC--2018-10-31T13-35-12.560028755Z--64c20c1ae603c30553de4ea5dd10cc1760b956be
Account #5: {c4cba981a8edb64276f71a49f9392bad7a726417} keystore:///Users/piotr/ethereum/data/keystore/UTC--2018-10-31T13-35-31.551964909Z--c4cba981a8edb64276f71a49f9392bad7a726417
```

Initialize your local Ethereum node from `genesis.json` file. This allows to
issue some tokens to the accounts we just created. We assign tokens to all
addresses. The account under alloc is the address of the account prepended with
`0x`.

```
{
    "config": {
        "chainId": 1101,
        "homesteadBlock": 0,
        "byzantiumBlock": 0,
        "eip150Block": 0,
        "eip155Block": 0,
        "eip158Block": 0
    },
    "difficulty" : "0x20",
    "gasLimit"   : "0x493E0000",
    "alloc": {
        "0x3e208f39da1bc335464f40d85546ad6a1b66a9a4": { "balance": "1000000000000000000000000000000000000000000000000000000" },
        "0xa232599810ecc03816adf607272705b71ff271ac": { "balance": "1000000000000000000000000000000000000000000000000000000" },
        "0xb7314de01d5f3188c7df0a9e95f3477bcaae2120": { "balance": "1000000000000000000000000000000000000000000000000000000" },
        "0x5ef1e10dd1830af50924db623c7a9d90bf8a71be": { "balance": "1000000000000000000000000000000000000000000000000000000" },
        "0x64c20c1ae603c30553de4ea5dd10cc1760b956be": { "balance": "1000000000000000000000000000000000000000000000000000000" },
        "0xc4cba981a8edb64276f71a49f9392bad7a726417": { "balance": "1000000000000000000000000000000000000000000000000000000" }
     }
}

```

Save the path to your data directory and `geth` client's account in
environment variables:
```
$ export GETH_DATA_DIR=/Users/piotr/ethereum/data/
$ export GETH_ETHEREUM_ACCOUNT=0x3e208f39da1bc335464f40d85546ad6a1b66a9a4
```

```
$ geth --datadir=$GETH_DATA_DIR init genesis.json

INFO [10-31|15:55:25.811] Maximum peer count                       ETH=25 LES=0 total=25
INFO [10-31|15:55:25.823] Allocated cache and file handles         database=/Users/piotr/ethereum/data/geth/chaindata cache=16 handles=16
INFO [10-31|15:55:25.825] Writing custom genesis block
INFO [10-31|15:55:25.825] Persisted trie from memory database      nodes=8 size=1.30kB time=77.501µs gcnodes=0 gcsize=0.00B gctime=0s livenodes=1 livesize=0.00B
INFO [10-31|15:55:25.826] Successfully wrote genesis state         database=chaindata                                 hash=d15d63…61dab6
INFO [10-31|15:55:25.826] Allocated cache and file handles         database=/Users/piotr/ethereum/data/geth/lightchaindata cache=16 handles=16
INFO [10-31|15:55:25.827] Writing custom genesis block
INFO [10-31|15:55:25.827] Persisted trie from memory database      nodes=8 size=1.30kB time=57.219µs gcnodes=0 gcsize=0.00B gctime=0s livenodes=1 livesize=0.00B
INFO [10-31|15:55:25.846] Successfully wrote genesis state         database=lightchaindata                                 hash=d15d63…61dab6
```

Start Ethereum client locally using client's wallet address.

```
$ geth --port 3000 --networkid 1101 --identity "somerandomidentity" \
    --ws --wsaddr "127.0.0.1" --wsport "8546" --wsorigins "*" \
    --rpc --rpcport "8545" --rpcaddr "127.0.0.1" --rpccorsdomain "" \
    --rpcapi "db,ssh,miner,admin,eth,net,web3,personal" \
    --datadir=$GETH_DATA_DIR --syncmode "fast" \
    --miner.etherbase=$GETH_ETHEREUM_ACCOUNT --mine --miner.threads=1

INFO [10-31|15:02:22.113] Maximum peer count                       ETH=25 LES=0 total=25
INFO [10-31|15:02:22.128] Starting peer-to-peer node               instance=Geth/somerandomidentity/v1.8.14-stable/darwin-amd64/go1.10.3
INFO [10-31|15:02:22.128] Allocated cache and file handles         database=/Users/piotr/ethereum/data/geth/chaindata cache=768 handles=1024
INFO [10-31|15:02:22.140] Initialised chain configuration          config="{ChainID: 1101 Homestead: 0 DAO: <nil> DAOSupport: false EIP150: 0 EIP155: 0 EIP158: 0 Byzantium: 0 Constantinople: <nil> Engine: unknown}"
INFO [10-31|15:02:22.141] Disk storage enabled for ethash caches   dir=/Users/piotr/ethereum/data/geth/ethash count=3
INFO [10-31|15:02:22.141] Disk storage enabled for ethash DAGs     dir=/Users/piotr/.ethash                   count=2
INFO [10-31|15:02:22.141] Initialising Ethereum protocol           versions="[63 62]" network=1101
INFO [10-31|15:02:22.142] Loaded most recent local header          number=0 hash=840a3c…be07a4 td=32
INFO [10-31|15:02:22.142] Loaded most recent local full block      number=0 hash=840a3c…be07a4 td=32
INFO [10-31|15:02:22.142] Loaded most recent local fast block      number=0 hash=840a3c…be07a4 td=32
INFO [10-31|15:02:22.143] Regenerated local transaction journal    transactions=0 accounts=0
INFO [10-31|15:02:22.145] Starting P2P networking
INFO [10-31|15:02:24.256] UDP listener up                          self=enode://ef6ad0b1527093a1d3794acc16f3a914816006b1725ce47c5d0fb082f458cb8636c722c6173563f034e0e6ab74fb5230f343755334f1d3db487c744c058b4133@[::]:3000
INFO [10-31|15:02:24.257] RLPx listener up                         self=enode://ef6ad0b1527093a1d3794acc16f3a914816006b1725ce47c5d0fb082f458cb8636c722c6173563f034e0e6ab74fb5230f343755334f1d3db487c744c058b4133@[::]:3000
INFO [10-31|15:02:24.264] IPC endpoint opened                      url=/Users/piotr/ethereum/data/geth.ipc
INFO [10-31|15:02:24.265] HTTP endpoint opened                     url=http://127.0.0.1:8545               cors= vhosts=localhost
INFO [10-31|15:02:24.265] WebSocket endpoint opened                url=ws://127.0.0.1:8546
INFO [10-31|15:02:24.265] Transaction pool price threshold updated price=18000000000
INFO [10-31|15:02:24.266] Commit new mining work                   number=1 uncles=0 txs=0 gas=0 fees=0 elapsed=388.897µs
INFO [10-31|15:02:25.650] Generating DAG in progress               epoch=0 percentage=0 elapsed=786.175ms
INFO [10-31|15:02:26.422] Generating DAG in progress               epoch=0 percentage=1 elapsed=1.558s
INFO [10-31|15:02:27.199] Generating DAG in progress               epoch=0 percentage=2 elapsed=2.335s

(...)

INFO [10-31|15:03:46.999] Generating DAG in progress               epoch=0 percentage=97 elapsed=1m22.134s
INFO [10-31|15:03:47.641] Generating DAG in progress               epoch=0 percentage=98 elapsed=1m22.777s
INFO [10-31|15:03:48.684] Generating DAG in progress               epoch=0 percentage=99 elapsed=1m23.820s
INFO [10-31|15:03:48.687] Generated ethash verification cache      epoch=0 elapsed=1m23.822s
INFO [10-31|15:03:49.846] Successfully sealed new block            number=1 hash=927e38…9579e6 elapsed=1m25.580s
INFO [10-31|15:03:49.852] 🔨 mined potential block                  number=1 hash=927e38…9579e6

(...)
```

== Keep contracts deployment

Before we deploy Keep contracts to the local Ethereum network or stake Keep
tokens, it is required to unlock addresses that will be used by Keep clients.
We also unlock the account that will be used by Ethereum client since it will
be used later to set up staking contract.

```
$ geth attach http://127.0.0.1:8545
Welcome to the Geth JavaScript console!

instance: Geth/somerandomidentity/v1.8.14-stable/darwin-amd64/go1.10.3
coinbase: 0x3e208f39da1bc335464f40d85546ad6a1b66a9a4
at block: 87 (Wed, 31 Oct 2018 15:06:39 CET)
 datadir: /Users/piotr/ethereum/data
 modules: admin:1.0 eth:1.0 miner:1.0 net:1.0 personal:1.0 rpc:1.0 web3:1.0

> personal.unlockAccount("0x3e208f39da1bc335464f40d85546ad6a1b66a9a4", "password", 150000);
true
> personal.unlockAccount("0xa232599810ecc03816adf607272705b71ff271ac", "password", 150000);
true
> personal.unlockAccount("0xb7314de01d5f3188c7df0a9e95f3477bcaae2120", "password", 150000);
true
> personal.unlockAccount("0x5ef1e10dd1830af50924db623c7a9d90bf8a71be", "password", 150000);
true
> personal.unlockAccount("0x64c20c1ae603c30553de4ea5dd10cc1760b956be", "password", 150000);
true
> personal.unlockAccount("0xc4cba981a8edb64276f71a49f9392bad7a726417", "password", 150000);
true
> exit
```

<<<<<<< HEAD
We also need to create a new network entry in `keep-core/contracts/solidity/truffle.js`
pointing to our local node and its account. This account will pay gas for Keep
=======
In several versions of geth (1.9.0 and above) you might encounter an error while executing account
unlock commands described above.
If you get `Account unlock with HTTP access is forbidden` you should run
Ethereum client (described in the previous section) with param:
`--allow-insecure-unlock`

We also need to create a new network entry in `keep-core/contracts/solidity/truffle.js` 
pointing to our local node and its account. This account will pay gas for Keep 
>>>>>>> 520d0f24
contract deployment.

```
local: {
  host: "localhost",
  port: 8545,
  network_id: "*",
  from: "0x3e208f39da1bc335464f40d85546ad6a1b66a9a4"
},
```

Having done all those steps we can finally run a migration and deploy our
contracts. Please save the output of as we will need to use some of the
outputted contract addresses in the Keep peer configuration later.

```
$ cd keep-core/contracts/solidity
$ truffle migrate --reset --network local

Using network 'local'.

Running migration: 1_initial_migration.js
  Replacing Migrations...
  ... 0x38580e8248c8687a3a93e69a6a81687467efded85a3267b82ada3e7cc4f0a7a4
  Migrations: 0x7dd3bb48298b28444dc573e17c239d462600a802
Saving successful migration to network...
  ... 0x4244901d95e662bff04dec6335e8c35163d12b9f9ca12fc2fe29a000c188c816
Saving artifacts...
Running migration: 2_deploy_contracts.js
  Running step...
  Replacing ModUtils...
  ... 0x55babc411b1d34279f5f93d81c629b8ff0d99966f397a6516b90a9bf26468e88
  ModUtils: 0x31f0535aec74aa862030bbc1bfe954d9e6cf7269
  Linking ModUtils to AltBn128
  Replacing AltBn128...
  ... 0x345a9de3bdbd476c1af75e11d4c2f2741d378f62fc31d7d149fb03accc41d59b
  AltBn128: 0x632988bc199f504cd57f9953f1896db1d5aa530e
  Replacing KeepToken...
  ... 0x2e1472bcf86de889e451828de94a3f6b673304767e49f050989d2bfcfba739ce
  KeepToken: 0xcb6a6a58f0badc45827d4bb221f5387f70ea6184
  Replacing TokenStaking...
  ... 0x61af5445af82db5b8da75a8e8fcd272c7c2a542a81b372662cde9b98d37a0cb0
  TokenStaking: 0xce812232c495262ff1423fa68b237177eda3af4c
  Replacing TokenGrant...
  ... 0xf3d4a78110ddd2003bd4c47bb59a0165e8468b3f38777131731d0829a5a3cfbf
  TokenGrant: 0x24e006907b85482b86c335c0c8e15c9ca49e6800
  Replacing KeepRandomBeaconServiceImplV1...
  ... 0x03a560288292005f2181fe561461aa70b521741349641c31525f64c1482caf25
  KeepRandomBeaconServiceImplV1: 0x3179d9c794e597d6316736189bf040b74a2f1dd7
  Replacing KeepRandomBeaconService...
  ... 0x9facb5fe566862e67e50d6ad0fc622f717ee5cb795c7044ba9ad2ff32f9faa70
  KeepRandomBeaconService: 0x15045ff30d6327345cc052cc4b8c28dbe974a74b
  Replacing KeepRandomBeaconOperator...
  ... 0x9e49a94de6dfbc6496c89bb3edff8201ad407ba906893029185f72be2c4e9528
  KeepRandomBeaconOperator: 0x9da7876f5404dde662bf5cbc6ca1462e777571ff
Saving successful migration to network...
  ... 0xcb9a9ab4d9a0c153a7a24786d4aa1b61feb2b0278fd6fa2d91222e7324cce187
Saving artifacts...
```

== Keep token staking

Each Keep peer needs to have a minimum number of KEEP tokens staked under its
account. The `demo.js` script transfers KEEP tokens and stake them for all
addresses available.

```
$ truffle exec ./scripts/demo.js --network local

Using network 'local'.

successfully staked KEEP tokens for account 0x3e208f39da1bc335464f40d85546ad6a1b66a9a4
successfully staked KEEP tokens for account 0xa232599810ecc03816adf607272705b71ff271ac
successfully staked KEEP tokens for account 0xb7314de01d5f3188c7df0a9e95f3477bcaae2120
successfully staked KEEP tokens for account 0x5ef1e10dd1830af50924db623c7a9d90bf8a71be
successfully staked KEEP tokens for account 0x64c20c1ae603c30553de4ea5dd10cc1760b956be
successfully staked KEEP tokens for account 0xc4cba981a8edb64276f71a49f9392bad7a726417
```

== Setting up local Keep peers


For each Keep peer we need to create a separate configuration file. We need at
least one bootstrap peer in the network. Here, we will create one bootstrap peer
and 4 non-bootstrap peers pointing to it.

Let's create a configuration for the bootstrap peer first:
```
$ cp config.toml.SAMPLE config.local.1.toml
```

Next, edit `config.local.1.toml` and update `[ethereum.account]` section to
point to the secound account (the first one is used by Ethereum client):
```
[ethereum.account]
        Address            = "0x3e208f39da1bc335464f40d85546ad6a1b66a9a4"
        KeyFile            = "/Users/piotr/ethereum/data/keystore/UTC--2018-10-31T13-28-13.525596422Z--3e208f39da1bc335464f40d85546ad6a1b66a9a4"
```

<<<<<<< HEAD
Update `[ethereum.ContractAddresses]` section to point to the previously
deployed contract instances. Please use addresses of `KeepGroup` and
`KeepRandomBeacon` contracts:
=======
Update `[ethereum.ContractAddresses]` section to point to the previously 
deployed contract instances. Please use addresses of `KeepRandomBeaconOperator`,
`KeepRandomBeaconService` and `TokenStaking` contracts:
>>>>>>> 520d0f24
```
[ethereum.ContractAddresses]
        KeepRandomBeaconService = "0x15045ff30d6327345cc052cc4b8c28dbe974a74b"
        KeepRandomBeaconOperator = "0xdff3075ca23fe28697d5c4f171cf04abd79bd837"
        TokenStaking = "0xDfc7251170abd753342B585Adcd8BCEE48aDb379"
```

Next, create configuration files for non-bootstrap peers:
```
$ cp config.local.1.toml config.local.2.toml
$ cp config.local.1.toml config.local.3.toml
$ cp config.local.1.toml config.local.4.toml
$ cp config.local.1.toml config.local.5.toml
```

In the `config.local.1.toml` enable network settings for bootstrap peer:
```
[LibP2P]
        Seed = 2
        Port = 3919
```

And set a storage directory for the bootstrap peer:
```
[Storage]
  DataDir = "/Users/username/keepdata/1"
```
This directory must be created before peer start.

Build the `keep-core` executable:
```
dep ensure
go generate ./...
go build
```

And start the peer:
```
$ LOG_LEVEL="info" KEEP_ETHEREUM_PASSWORD="password" ./keep-core --config config.local.1.toml start
------------------------------------------------------------------------------------------------
| Node: BOOTSTRAP node                                                                         |
| Port: 0                                                                                      |
| IPs : /ip6/::1/tcp/3919/ipfs/16Uiu2HAkvcmFM53nzHN4dAB4sfemFAu86ytA8wJveKQqYsHvfsca           |
|       /ip4/192.168.1.103/tcp/3919/ipfs/16Uiu2HAkvcmFM53nzHN4dAB4sfemFAu86ytA8wJveKQqYsHvfsca |
|       /ip4/127.0.0.1/tcp/3919/ipfs/16Uiu2HAkvcmFM53nzHN4dAB4sfemFAu86ytA8wJveKQqYsHvfsca     |
------------------------------------------------------------------------------------------------
```

The next thing we need to do is to alter configuration file of each
non-bootstrap peer. Please modify `Port` number so that it is unique for each
peer and update the address of the bootstrap peer. For a non-bootstrap peer,
`Seed` value should be removed or remain commented out. We also need to update
ethereum account and key file so that each Keep client uses a different account.

In `config.local.2.toml`:
```
[LibP2P]
        Peers = ["/ip4/127.0.0.1/tcp/3919/ipfs/16Uiu2HAkvcmFM53nzHN4dAB4sfemFAu86ytA8wJveKQqYsHvfsca"]
        Port = 3920
```
```
[ethereum.account]
        Address            = "0xb7314de01d5f3188c7df0a9e95f3477bcaae2120"
        KeyFile            = "/Users/piotr/ethereum/data/keystore/UTC--2018-10-31T13-31-43.391759751Z--b7314de01d5f3188c7df0a9e95f3477bcaae2120"
```
```
[Storage]
  DataDir = "/Users/username/keepdata/2"
```

In `config.local.3.toml`:
```
[LibP2P]
        Peers = ["/ip4/127.0.0.1/tcp/3919/ipfs/16Uiu2HAkvcmFM53nzHN4dAB4sfemFAu86ytA8wJveKQqYsHvfsca"]
        Port = 3921
```
```
[ethereum.account]
        Address            = "0x5ef1e10dd1830af50924db623c7a9d90bf8a71be"
        KeyFile            = "/Users/piotr/ethereum/data/keystore/UTC--2018-10-31T13-34-52.920270040Z--5ef1e10dd1830af50924db623c7a9d90bf8a71be"
```
```
[Storage]
  DataDir = "/Users/username/keepdata/3"
```

In `config.local.4.toml`:
```
[LibP2P]
        Peers = ["/ip4/127.0.0.1/tcp/3919/ipfs/16Uiu2HAkvcmFM53nzHN4dAB4sfemFAu86ytA8wJveKQqYsHvfsca"]
        Port = 3922
```
```
[ethereum.account]
        Address            = "0x64c20c1ae603c30553de4ea5dd10cc1760b956be"
        KeyFile            = "/Users/piotr/ethereum/data/keystore/UTC--2018-10-31T13-35-12.560028755Z--64c20c1ae603c30553de4ea5dd10cc1760b956be"
```
```
[Storage]
  DataDir = "/Users/username/keepdata/4"
```

In `config.local.5.toml`:
```
[LibP2P]
        Peers = ["/ip4/127.0.0.1/tcp/3919/ipfs/16Uiu2HAkvcmFM53nzHN4dAB4sfemFAu86ytA8wJveKQqYsHvfsca"]
        Port = 3923
```
```
[ethereum.account]
        Address            = "0xc4cba981a8edb64276f71a49f9392bad7a726417"
        KeyFile            = "/Users/piotr/ethereum/data/keystore/UTC--2018-10-31T13-35-31.551964909Z--c4cba981a8edb64276f71a49f9392bad7a726417"
```
```
[Storage]
  DataDir = "/Users/username/keepdata/5"
```

Finally, we can start each non-bootstrap instance:
```
$ LOG_LEVEL="info" KEEP_ETHEREUM_PASSWORD="password" ./keep-core --config config.local.2.toml start
------------------------------------------------------------------------------------------------
| Node: BOOTSTRAP node                                                                         |
| Port: 0                                                                                      |
| IPs : /ip4/127.0.0.1/tcp/3919/ipfs/16Uiu2HAmGsfKJaP4UGoGWYV6nxY8RPhVoHxT9rUQbPsxFedMHzEr     |
|       /ip6/::1/tcp/3919/ipfs/16Uiu2HAmGsfKJaP4UGoGWYV6nxY8RPhVoHxT9rUQbPsxFedMHzEr           |
|       /ip4/192.168.1.103/tcp/3919/ipfs/16Uiu2HAmGsfKJaP4UGoGWYV6nxY8RPhVoHxT9rUQbPsxFedMHzEr |
------------------------------------------------------------------------------------------------
```

```
$ LOG_LEVEL="info" KEEP_ETHEREUM_PASSWORD="password" ./keep-core --config config.local.3.toml start
------------------------------------------------------------------------------------------------
| Node: BOOTSTRAP node                                                                         |
| Port: 0                                                                                      |
| IPs : /ip4/127.0.0.1/tcp/3919/ipfs/16Uiu2HAmAeFbeTZstFhAiEL8jGQiNR9sygKstrhpG4F2wKmt1784     |
|       /ip6/::1/tcp/3919/ipfs/16Uiu2HAmAeFbeTZstFhAiEL8jGQiNR9sygKstrhpG4F2wKmt1784           |
|       /ip4/192.168.1.103/tcp/3919/ipfs/16Uiu2HAmAeFbeTZstFhAiEL8jGQiNR9sygKstrhpG4F2wKmt1784 |
------------------------------------------------------------------------------------------------
```

```
$ LOG_LEVEL="info" KEEP_ETHEREUM_PASSWORD="password" ./keep-core --config config.local.4.toml start
------------------------------------------------------------------------------------------------
| Node: BOOTSTRAP node                                                                         |
| Port: 0                                                                                      |
| IPs : /ip4/127.0.0.1/tcp/3919/ipfs/16Uiu2HAmQcPbBVftPR8SKctpG9ToDmu7kLpaKPUc3AreEwzWbuyb     |
|       /ip6/::1/tcp/3919/ipfs/16Uiu2HAmQcPbBVftPR8SKctpG9ToDmu7kLpaKPUc3AreEwzWbuyb           |
|       /ip4/192.168.1.103/tcp/3919/ipfs/16Uiu2HAmQcPbBVftPR8SKctpG9ToDmu7kLpaKPUc3AreEwzWbuyb |
------------------------------------------------------------------------------------------------
```

```
$ LOG_LEVEL="info" KEEP_ETHEREUM_PASSWORD="password" ./keep-core --config config.local.5.toml start
------------------------------------------------------------------------------------------------
| Node: BOOTSTRAP node                                                                         |
| Port: 0                                                                                      |
| IPs : /ip4/127.0.0.1/tcp/3919/ipfs/16Uiu2HAm7wzWEs3fUbA9rgzKRP82Zhtnq2CxZZdXPMrJJgNNra1p     |
|       /ip6/::1/tcp/3919/ipfs/16Uiu2HAm7wzWEs3fUbA9rgzKRP82Zhtnq2CxZZdXPMrJJgNNra1p           |
|       /ip4/192.168.1.103/tcp/3919/ipfs/16Uiu2HAm7wzWEs3fUbA9rgzKRP82Zhtnq2CxZZdXPMrJJgNNra1p |
------------------------------------------------------------------------------------------------
```

== Genesis entry

In order to trigger creation of the first group genesis entry must be submitted.
```
$ truffle exec ./scripts/genesis.js --network local

Using network 'development'.

Genesis entry successfully submitted.


```


== Request relay entry

Once the first group is created we can request relay entry with the following script:
```
$ truffle exec ./scripts/request-relay-entry.js --network local

Using network 'development'.

Successfully requested relay entry with RequestId = 7

---Transaction Summary---
From:0x23ba4cf58947d4eebd3b3aedcec28bec364b6727
To:0x017a532a3bbb538753e84ae59d5131b0dfb7d2df
BlockNumber:42
TotalGas:106480
TransactionHash:0x50dccd40f7f3f67e79598edff614bc250568127a97c0dab1a8011bf3c9cb9776
--------------------------

```


== Request relay entry with a callback

If you want your contract to be called on a successful entry please use the script below in the following format:
```
truffle exec ./scripts/request-relay-entry-with-callback.js yourContractAddress "callbackMethodName" payment
```

Example usage:

```
$ truffle exec ./scripts/request-relay-entry-with-callback.js 0x230cD94D6a4d3923da88d38b362337A5CC7136Dd "callback(uint256)" 100 --network local

Using network 'development'.

Successfully requested relay entry with a callback. RequestId = 8

---Transaction Summary---
From:0x23ba4cf58947d4eebd3b3aedcec28bec364b6727
To:0x017a532a3bbb538753e84ae59d5131b0dfb7d2df
BlockNumber:45
TotalGas:139910
TransactionHash:0xf345ef11c659157613c38366746a7053fd8aca59b854864629eab2b756c20196
--------------------------

```

== Internal Testnet

Environment Name: `keep-dev`

`keep-dev` is a cloud deployed instance of the keep-network complete
with ETH chain.  This environment is usually deployed with the latest
`master` and is continuously deployed so uptime is variable.

You do need a `keep-dev` VPN account to access the network.  Reach out
in the DevOps flow if you do not have one.

=== Connection Info

==== Ethereum Network

- *Dashboard:* http://eth-dashboard.internal.keep-dev.com:3000
- *Transactions:*
  ** _RPC:_ http://eth-tx-node.default.svc.cluster.local:8545
  ** _WebSocket:_ link:[ws://eth-tx-node.default.svc.cluster.local:8546]

==== Keep Network

- link:[keep-client-bootstrap-peer-0.default.svc.cluster.local:3919]
<|MERGE_RESOLUTION|>--- conflicted
+++ resolved
@@ -217,20 +217,14 @@
 true
 > exit
 ```
-
-<<<<<<< HEAD
-We also need to create a new network entry in `keep-core/contracts/solidity/truffle.js`
-pointing to our local node and its account. This account will pay gas for Keep
-=======
 In several versions of geth (1.9.0 and above) you might encounter an error while executing account
 unlock commands described above.
 If you get `Account unlock with HTTP access is forbidden` you should run
 Ethereum client (described in the previous section) with param:
 `--allow-insecure-unlock`
 
-We also need to create a new network entry in `keep-core/contracts/solidity/truffle.js` 
-pointing to our local node and its account. This account will pay gas for Keep 
->>>>>>> 520d0f24
+We also need to create a new network entry in `keep-core/contracts/solidity/truffle.js`
+pointing to our local node and its account. This account will pay gas for Keep
 contract deployment.
 
 ```
@@ -330,15 +324,9 @@
         KeyFile            = "/Users/piotr/ethereum/data/keystore/UTC--2018-10-31T13-28-13.525596422Z--3e208f39da1bc335464f40d85546ad6a1b66a9a4"
 ```
 
-<<<<<<< HEAD
 Update `[ethereum.ContractAddresses]` section to point to the previously
-deployed contract instances. Please use addresses of `KeepGroup` and
-`KeepRandomBeacon` contracts:
-=======
-Update `[ethereum.ContractAddresses]` section to point to the previously 
 deployed contract instances. Please use addresses of `KeepRandomBeaconOperator`,
 `KeepRandomBeaconService` and `TokenStaking` contracts:
->>>>>>> 520d0f24
 ```
 [ethereum.ContractAddresses]
         KeepRandomBeaconService = "0x15045ff30d6327345cc052cc4b8c28dbe974a74b"
