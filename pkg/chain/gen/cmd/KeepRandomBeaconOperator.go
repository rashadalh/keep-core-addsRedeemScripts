--- conflicted
+++ resolved
@@ -50,18 +50,31 @@
 		Usage:       `Provides access to the KeepRandomBeaconOperator contract.`,
 		Description: keepRandomBeaconOperatorDescription,
 		Subcommands: []cli.Command{{
-<<<<<<< HEAD
-			Name:      "dkg-gas-estimate",
-			Usage:     "Calls the constant method dkgGasEstimate on the KeepRandomBeaconOperator contract.",
-			ArgsUsage: "",
-			Action:    krboDkgGasEstimate,
-			Before:    cmd.ArgCountChecker(0),
-			Flags:     cmd.ConstFlags,
-		}, {
-			Name:      "entry-verification-gas-estimate",
-			Usage:     "Calls the constant method entryVerificationGasEstimate on the KeepRandomBeaconOperator contract.",
-			ArgsUsage: "",
-			Action:    krboEntryVerificationGasEstimate,
+			Name:      "current-entry-start-block",
+			Usage:     "Calls the constant method currentEntryStartBlock on the KeepRandomBeaconOperator contract.",
+			ArgsUsage: "",
+			Action:    krboCurrentEntryStartBlock,
+			Before:    cmd.ArgCountChecker(0),
+			Flags:     cmd.ConstFlags,
+		}, {
+			Name:      "group-profit-fee",
+			Usage:     "Calls the constant method groupProfitFee on the KeepRandomBeaconOperator contract.",
+			ArgsUsage: "",
+			Action:    krboGroupProfitFee,
+			Before:    cmd.ArgCountChecker(0),
+			Flags:     cmd.ConstFlags,
+		}, {
+			Name:      "result-publication-block-step",
+			Usage:     "Calls the constant method resultPublicationBlockStep on the KeepRandomBeaconOperator contract.",
+			ArgsUsage: "",
+			Action:    krboResultPublicationBlockStep,
+			Before:    cmd.ArgCountChecker(0),
+			Flags:     cmd.ConstFlags,
+		}, {
+			Name:      "gas-price-ceiling",
+			Usage:     "Calls the constant method gasPriceCeiling on the KeepRandomBeaconOperator contract.",
+			ArgsUsage: "",
+			Action:    krboGasPriceCeiling,
 			Before:    cmd.ArgCountChecker(0),
 			Flags:     cmd.ConstFlags,
 		}, {
@@ -70,44 +83,26 @@
 			ArgsUsage: "[groupIndex] ",
 			Action:    krboGetGroupPublicKey,
 			Before:    cmd.ArgCountChecker(1),
-=======
-			Name:      "current-entry-start-block",
-			Usage:     "Calls the constant method currentEntryStartBlock on the KeepRandomBeaconOperator contract.",
-			ArgsUsage: "",
-			Action:    krboCurrentEntryStartBlock,
-			Before:    cmd.ArgCountChecker(0),
->>>>>>> 0424e615
-			Flags:     cmd.ConstFlags,
-		}, {
-			Name:      "group-profit-fee",
-			Usage:     "Calls the constant method groupProfitFee on the KeepRandomBeaconOperator contract.",
-			ArgsUsage: "",
-			Action:    krboGroupProfitFee,
-<<<<<<< HEAD
-=======
-			Before:    cmd.ArgCountChecker(0),
-			Flags:     cmd.ConstFlags,
-		}, {
-			Name:      "result-publication-block-step",
-			Usage:     "Calls the constant method resultPublicationBlockStep on the KeepRandomBeaconOperator contract.",
-			ArgsUsage: "",
-			Action:    krboResultPublicationBlockStep,
->>>>>>> 0424e615
-			Before:    cmd.ArgCountChecker(0),
-			Flags:     cmd.ConstFlags,
-		}, {
-			Name:      "selected-participants",
-			Usage:     "Calls the constant method selectedParticipants on the KeepRandomBeaconOperator contract.",
-			ArgsUsage: "",
-			Action:    krboSelectedParticipants,
-			Before:    cmd.ArgCountChecker(0),
-			Flags:     cmd.ConstFlags,
-		}, {
-<<<<<<< HEAD
-			Name:      "dkg-submitter-reimbursement-fee",
-			Usage:     "Calls the constant method dkgSubmitterReimbursementFee on the KeepRandomBeaconOperator contract.",
-			ArgsUsage: "",
-			Action:    krboDkgSubmitterReimbursementFee,
+			Flags:     cmd.ConstFlags,
+		}, {
+			Name:      "group-threshold",
+			Usage:     "Calls the constant method groupThreshold on the KeepRandomBeaconOperator contract.",
+			ArgsUsage: "",
+			Action:    krboGroupThreshold,
+			Before:    cmd.ArgCountChecker(0),
+			Flags:     cmd.ConstFlags,
+		}, {
+			Name:      "group-selection-gas-estimate",
+			Usage:     "Calls the constant method groupSelectionGasEstimate on the KeepRandomBeaconOperator contract.",
+			ArgsUsage: "",
+			Action:    krboGroupSelectionGasEstimate,
+			Before:    cmd.ArgCountChecker(0),
+			Flags:     cmd.ConstFlags,
+		}, {
+			Name:      "current-request-previous-entry",
+			Usage:     "Calls the constant method currentRequestPreviousEntry on the KeepRandomBeaconOperator contract.",
+			ArgsUsage: "",
+			Action:    krboCurrentRequestPreviousEntry,
 			Before:    cmd.ArgCountChecker(0),
 			Flags:     cmd.ConstFlags,
 		}, {
@@ -118,311 +113,151 @@
 			Before:    cmd.ArgCountChecker(1),
 			Flags:     cmd.ConstFlags,
 		}, {
+			Name:      "is-group-selection-possible",
+			Usage:     "Calls the constant method isGroupSelectionPossible on the KeepRandomBeaconOperator contract.",
+			ArgsUsage: "",
+			Action:    krboIsGroupSelectionPossible,
+			Before:    cmd.ArgCountChecker(0),
+			Flags:     cmd.ConstFlags,
+		}, {
+			Name:      "relay-entry-timeout",
+			Usage:     "Calls the constant method relayEntryTimeout on the KeepRandomBeaconOperator contract.",
+			ArgsUsage: "",
+			Action:    krboRelayEntryTimeout,
+			Before:    cmd.ArgCountChecker(0),
+			Flags:     cmd.ConstFlags,
+		}, {
+			Name:      "submitted-tickets",
+			Usage:     "Calls the constant method submittedTickets on the KeepRandomBeaconOperator contract.",
+			ArgsUsage: "",
+			Action:    krboSubmittedTickets,
+			Before:    cmd.ArgCountChecker(0),
+			Flags:     cmd.ConstFlags,
+		}, {
+			Name:      "group-size",
+			Usage:     "Calls the constant method groupSize on the KeepRandomBeaconOperator contract.",
+			ArgsUsage: "",
+			Action:    krboGroupSize,
+			Before:    cmd.ArgCountChecker(0),
+			Flags:     cmd.ConstFlags,
+		}, {
+			Name:      "has-minimum-stake",
+			Usage:     "Calls the constant method hasMinimumStake on the KeepRandomBeaconOperator contract.",
+			ArgsUsage: "[staker] ",
+			Action:    krboHasMinimumStake,
+			Before:    cmd.ArgCountChecker(1),
+			Flags:     cmd.ConstFlags,
+		}, {
+			Name:      "is-group-registered",
+			Usage:     "Calls the constant method isGroupRegistered on the KeepRandomBeaconOperator contract.",
+			ArgsUsage: "[groupPubKey] ",
+			Action:    krboIsGroupRegistered,
+			Before:    cmd.ArgCountChecker(1),
+			Flags:     cmd.ConstFlags,
+		}, {
+			Name:      "ticket-submission-timeout",
+			Usage:     "Calls the constant method ticketSubmissionTimeout on the KeepRandomBeaconOperator contract.",
+			ArgsUsage: "",
+			Action:    krboTicketSubmissionTimeout,
+			Before:    cmd.ArgCountChecker(0),
+			Flags:     cmd.ConstFlags,
+		}, {
+			Name:      "entry-verification-fee",
+			Usage:     "Calls the constant method entryVerificationFee on the KeepRandomBeaconOperator contract.",
+			ArgsUsage: "",
+			Action:    krboEntryVerificationFee,
+			Before:    cmd.ArgCountChecker(0),
+			Flags:     cmd.ConstFlags,
+		}, {
+			Name:      "get-first-active-group-index",
+			Usage:     "Calls the constant method getFirstActiveGroupIndex on the KeepRandomBeaconOperator contract.",
+			ArgsUsage: "",
+			Action:    krboGetFirstActiveGroupIndex,
+			Before:    cmd.ArgCountChecker(0),
+			Flags:     cmd.ConstFlags,
+		}, {
+			Name:      "group-creation-fee",
+			Usage:     "Calls the constant method groupCreationFee on the KeepRandomBeaconOperator contract.",
+			ArgsUsage: "",
+			Action:    krboGroupCreationFee,
+			Before:    cmd.ArgCountChecker(0),
+			Flags:     cmd.ConstFlags,
+		}, {
+			Name:      "is-stale-group",
+			Usage:     "Calls the constant method isStaleGroup on the KeepRandomBeaconOperator contract.",
+			ArgsUsage: "[groupPubKey] ",
+			Action:    krboIsStaleGroup,
+			Before:    cmd.ArgCountChecker(1),
+			Flags:     cmd.ConstFlags,
+		}, {
+			Name:      "number-of-groups",
+			Usage:     "Calls the constant method numberOfGroups on the KeepRandomBeaconOperator contract.",
+			ArgsUsage: "",
+			Action:    krboNumberOfGroups,
+			Before:    cmd.ArgCountChecker(0),
+			Flags:     cmd.ConstFlags,
+		}, {
+			Name:      "dkg-submitter-reimbursement-fee",
+			Usage:     "Calls the constant method dkgSubmitterReimbursementFee on the KeepRandomBeaconOperator contract.",
+			ArgsUsage: "",
+			Action:    krboDkgSubmitterReimbursementFee,
+			Before:    cmd.ArgCountChecker(0),
+			Flags:     cmd.ConstFlags,
+		}, {
+			Name:      "is-entry-in-progress",
+			Usage:     "Calls the constant method isEntryInProgress on the KeepRandomBeaconOperator contract.",
+			ArgsUsage: "",
+			Action:    krboIsEntryInProgress,
+			Before:    cmd.ArgCountChecker(0),
+			Flags:     cmd.ConstFlags,
+		}, {
+			Name:      "selected-participants",
+			Usage:     "Calls the constant method selectedParticipants on the KeepRandomBeaconOperator contract.",
+			ArgsUsage: "",
+			Action:    krboSelectedParticipants,
+			Before:    cmd.ArgCountChecker(0),
+			Flags:     cmd.ConstFlags,
+		}, {
+			Name:      "current-request-group-index",
+			Usage:     "Calls the constant method currentRequestGroupIndex on the KeepRandomBeaconOperator contract.",
+			ArgsUsage: "",
+			Action:    krboCurrentRequestGroupIndex,
+			Before:    cmd.ArgCountChecker(0),
+			Flags:     cmd.ConstFlags,
+		}, {
+			Name:      "dkg-gas-estimate",
+			Usage:     "Calls the constant method dkgGasEstimate on the KeepRandomBeaconOperator contract.",
+			ArgsUsage: "",
+			Action:    krboDkgGasEstimate,
+			Before:    cmd.ArgCountChecker(0),
+			Flags:     cmd.ConstFlags,
+		}, {
+			Name:      "entry-verification-gas-estimate",
+			Usage:     "Calls the constant method entryVerificationGasEstimate on the KeepRandomBeaconOperator contract.",
+			ArgsUsage: "",
+			Action:    krboEntryVerificationGasEstimate,
+			Before:    cmd.ArgCountChecker(0),
+			Flags:     cmd.ConstFlags,
+		}, {
+			Name:      "get-group-members",
+			Usage:     "Calls the constant method getGroupMembers on the KeepRandomBeaconOperator contract.",
+			ArgsUsage: "[groupPubKey] ",
+			Action:    krboGetGroupMembers,
+			Before:    cmd.ArgCountChecker(1),
+			Flags:     cmd.ConstFlags,
+		}, {
+			Name:      "group-member-base-reward",
+			Usage:     "Calls the constant method groupMemberBaseReward on the KeepRandomBeaconOperator contract.",
+			ArgsUsage: "",
+			Action:    krboGroupMemberBaseReward,
+			Before:    cmd.ArgCountChecker(0),
+			Flags:     cmd.ConstFlags,
+		}, {
 			Name:      "has-withdrawn-rewards",
 			Usage:     "Calls the constant method hasWithdrawnRewards on the KeepRandomBeaconOperator contract.",
 			ArgsUsage: "[operator] [groupIndex] ",
 			Action:    krboHasWithdrawnRewards,
 			Before:    cmd.ArgCountChecker(2),
-			Flags:     cmd.ConstFlags,
-		}, {
-			Name:      "result-publication-block-step",
-			Usage:     "Calls the constant method resultPublicationBlockStep on the KeepRandomBeaconOperator contract.",
-			ArgsUsage: "",
-			Action:    krboResultPublicationBlockStep,
-			Before:    cmd.ArgCountChecker(0),
-			Flags:     cmd.ConstFlags,
-		}, {
-			Name:      "group-selection-gas-estimate",
-			Usage:     "Calls the constant method groupSelectionGasEstimate on the KeepRandomBeaconOperator contract.",
-			ArgsUsage: "",
-			Action:    krboGroupSelectionGasEstimate,
-			Before:    cmd.ArgCountChecker(0),
-			Flags:     cmd.ConstFlags,
-		}, {
-			Name:      "group-size",
-			Usage:     "Calls the constant method groupSize on the KeepRandomBeaconOperator contract.",
-=======
-			Name:      "get-group-public-key",
-			Usage:     "Calls the constant method getGroupPublicKey on the KeepRandomBeaconOperator contract.",
-			ArgsUsage: "[groupIndex] ",
-			Action:    krboGetGroupPublicKey,
-			Before:    cmd.ArgCountChecker(1),
-			Flags:     cmd.ConstFlags,
-		}, {
-			Name:      "group-threshold",
-			Usage:     "Calls the constant method groupThreshold on the KeepRandomBeaconOperator contract.",
-			ArgsUsage: "",
-			Action:    krboGroupThreshold,
-			Before:    cmd.ArgCountChecker(0),
-			Flags:     cmd.ConstFlags,
-		}, {
-			Name:      "group-selection-gas-estimate",
-			Usage:     "Calls the constant method groupSelectionGasEstimate on the KeepRandomBeaconOperator contract.",
-			ArgsUsage: "",
-			Action:    krboGroupSelectionGasEstimate,
-			Before:    cmd.ArgCountChecker(0),
-			Flags:     cmd.ConstFlags,
-		}, {
-			Name:      "current-request-previous-entry",
-			Usage:     "Calls the constant method currentRequestPreviousEntry on the KeepRandomBeaconOperator contract.",
-			ArgsUsage: "",
-			Action:    krboCurrentRequestPreviousEntry,
-			Before:    cmd.ArgCountChecker(0),
-			Flags:     cmd.ConstFlags,
-		}, {
-			Name:      "get-group-member-rewards",
-			Usage:     "Calls the constant method getGroupMemberRewards on the KeepRandomBeaconOperator contract.",
-			ArgsUsage: "[groupPubKey] ",
-			Action:    krboGetGroupMemberRewards,
-			Before:    cmd.ArgCountChecker(1),
-			Flags:     cmd.ConstFlags,
-		}, {
-			Name:      "is-group-selection-possible",
-			Usage:     "Calls the constant method isGroupSelectionPossible on the KeepRandomBeaconOperator contract.",
->>>>>>> 0424e615
-			ArgsUsage: "",
-			Action:    krboGroupSize,
-			Before:    cmd.ArgCountChecker(0),
-			Flags:     cmd.ConstFlags,
-		}, {
-			Name:      "relay-entry-timeout",
-			Usage:     "Calls the constant method relayEntryTimeout on the KeepRandomBeaconOperator contract.",
-			ArgsUsage: "",
-			Action:    krboRelayEntryTimeout,
-			Before:    cmd.ArgCountChecker(0),
-			Flags:     cmd.ConstFlags,
-		}, {
-<<<<<<< HEAD
-			Name:      "gas-price-ceiling",
-			Usage:     "Calls the constant method gasPriceCeiling on the KeepRandomBeaconOperator contract.",
-			ArgsUsage: "",
-			Action:    krboGasPriceCeiling,
-=======
-			Name:      "submitted-tickets",
-			Usage:     "Calls the constant method submittedTickets on the KeepRandomBeaconOperator contract.",
-			ArgsUsage: "",
-			Action:    krboSubmittedTickets,
-			Before:    cmd.ArgCountChecker(0),
-			Flags:     cmd.ConstFlags,
-		}, {
-			Name:      "group-size",
-			Usage:     "Calls the constant method groupSize on the KeepRandomBeaconOperator contract.",
-			ArgsUsage: "",
-			Action:    krboGroupSize,
->>>>>>> 0424e615
-			Before:    cmd.ArgCountChecker(0),
-			Flags:     cmd.ConstFlags,
-		}, {
-			Name:      "group-threshold",
-			Usage:     "Calls the constant method groupThreshold on the KeepRandomBeaconOperator contract.",
-			ArgsUsage: "",
-			Action:    krboGroupThreshold,
-			Before:    cmd.ArgCountChecker(0),
-			Flags:     cmd.ConstFlags,
-		}, {
-<<<<<<< HEAD
-			Name:      "number-of-groups",
-			Usage:     "Calls the constant method numberOfGroups on the KeepRandomBeaconOperator contract.",
-			ArgsUsage: "",
-			Action:    krboNumberOfGroups,
-			Before:    cmd.ArgCountChecker(0),
-			Flags:     cmd.ConstFlags,
-		}, {
-			Name:      "current-request-group-index",
-			Usage:     "Calls the constant method currentRequestGroupIndex on the KeepRandomBeaconOperator contract.",
-			ArgsUsage: "",
-			Action:    krboCurrentRequestGroupIndex,
-=======
-			Name:      "is-group-registered",
-			Usage:     "Calls the constant method isGroupRegistered on the KeepRandomBeaconOperator contract.",
-			ArgsUsage: "[groupPubKey] ",
-			Action:    krboIsGroupRegistered,
-			Before:    cmd.ArgCountChecker(1),
-			Flags:     cmd.ConstFlags,
-		}, {
-			Name:      "ticket-submission-timeout",
-			Usage:     "Calls the constant method ticketSubmissionTimeout on the KeepRandomBeaconOperator contract.",
-			ArgsUsage: "",
-			Action:    krboTicketSubmissionTimeout,
-			Before:    cmd.ArgCountChecker(0),
-			Flags:     cmd.ConstFlags,
-		}, {
-			Name:      "entry-verification-fee",
-			Usage:     "Calls the constant method entryVerificationFee on the KeepRandomBeaconOperator contract.",
-			ArgsUsage: "",
-			Action:    krboEntryVerificationFee,
-			Before:    cmd.ArgCountChecker(0),
-			Flags:     cmd.ConstFlags,
-		}, {
-			Name:      "get-first-active-group-index",
-			Usage:     "Calls the constant method getFirstActiveGroupIndex on the KeepRandomBeaconOperator contract.",
-			ArgsUsage: "",
-			Action:    krboGetFirstActiveGroupIndex,
->>>>>>> 0424e615
-			Before:    cmd.ArgCountChecker(0),
-			Flags:     cmd.ConstFlags,
-		}, {
-			Name:      "group-creation-fee",
-			Usage:     "Calls the constant method groupCreationFee on the KeepRandomBeaconOperator contract.",
-			ArgsUsage: "",
-			Action:    krboGroupCreationFee,
-			Before:    cmd.ArgCountChecker(0),
-			Flags:     cmd.ConstFlags,
-		}, {
-<<<<<<< HEAD
-			Name:      "has-minimum-stake",
-			Usage:     "Calls the constant method hasMinimumStake on the KeepRandomBeaconOperator contract.",
-			ArgsUsage: "[staker] ",
-			Action:    krboHasMinimumStake,
-			Before:    cmd.ArgCountChecker(1),
-			Flags:     cmd.ConstFlags,
-		}, {
-			Name:      "current-request-start-block",
-			Usage:     "Calls the constant method currentRequestStartBlock on the KeepRandomBeaconOperator contract.",
-			ArgsUsage: "",
-			Action:    krboCurrentRequestStartBlock,
-			Before:    cmd.ArgCountChecker(0),
-			Flags:     cmd.ConstFlags,
-		}, {
-			Name:      "get-first-active-group-index",
-			Usage:     "Calls the constant method getFirstActiveGroupIndex on the KeepRandomBeaconOperator contract.",
-			ArgsUsage: "",
-			Action:    krboGetFirstActiveGroupIndex,
-=======
-			Name:      "is-stale-group",
-			Usage:     "Calls the constant method isStaleGroup on the KeepRandomBeaconOperator contract.",
-			ArgsUsage: "[groupPubKey] ",
-			Action:    krboIsStaleGroup,
-			Before:    cmd.ArgCountChecker(1),
-			Flags:     cmd.ConstFlags,
-		}, {
-			Name:      "number-of-groups",
-			Usage:     "Calls the constant method numberOfGroups on the KeepRandomBeaconOperator contract.",
-			ArgsUsage: "",
-			Action:    krboNumberOfGroups,
-			Before:    cmd.ArgCountChecker(0),
-			Flags:     cmd.ConstFlags,
-		}, {
-			Name:      "dkg-submitter-reimbursement-fee",
-			Usage:     "Calls the constant method dkgSubmitterReimbursementFee on the KeepRandomBeaconOperator contract.",
-			ArgsUsage: "",
-			Action:    krboDkgSubmitterReimbursementFee,
->>>>>>> 0424e615
-			Before:    cmd.ArgCountChecker(0),
-			Flags:     cmd.ConstFlags,
-		}, {
-			Name:      "is-entry-in-progress",
-			Usage:     "Calls the constant method isEntryInProgress on the KeepRandomBeaconOperator contract.",
-			ArgsUsage: "",
-			Action:    krboIsEntryInProgress,
-			Before:    cmd.ArgCountChecker(0),
-			Flags:     cmd.ConstFlags,
-		}, {
-<<<<<<< HEAD
-			Name:      "submitted-tickets",
-			Usage:     "Calls the constant method submittedTickets on the KeepRandomBeaconOperator contract.",
-			ArgsUsage: "",
-			Action:    krboSubmittedTickets,
-			Before:    cmd.ArgCountChecker(0),
-			Flags:     cmd.ConstFlags,
-		}, {
-			Name:      "entry-verification-fee",
-			Usage:     "Calls the constant method entryVerificationFee on the KeepRandomBeaconOperator contract.",
-			ArgsUsage: "",
-			Action:    krboEntryVerificationFee,
-			Before:    cmd.ArgCountChecker(0),
-			Flags:     cmd.ConstFlags,
-		}, {
-			Name:      "is-group-selection-possible",
-			Usage:     "Calls the constant method isGroupSelectionPossible on the KeepRandomBeaconOperator contract.",
-			ArgsUsage: "",
-			Action:    krboIsGroupSelectionPossible,
-			Before:    cmd.ArgCountChecker(0),
-			Flags:     cmd.ConstFlags,
-		}, {
-			Name:      "is-group-registered",
-			Usage:     "Calls the constant method isGroupRegistered on the KeepRandomBeaconOperator contract.",
-			ArgsUsage: "[groupPubKey] ",
-			Action:    krboIsGroupRegistered,
-			Before:    cmd.ArgCountChecker(1),
-=======
-			Name:      "selected-participants",
-			Usage:     "Calls the constant method selectedParticipants on the KeepRandomBeaconOperator contract.",
-			ArgsUsage: "",
-			Action:    krboSelectedParticipants,
-			Before:    cmd.ArgCountChecker(0),
-			Flags:     cmd.ConstFlags,
-		}, {
-			Name:      "current-request-group-index",
-			Usage:     "Calls the constant method currentRequestGroupIndex on the KeepRandomBeaconOperator contract.",
-			ArgsUsage: "",
-			Action:    krboCurrentRequestGroupIndex,
-			Before:    cmd.ArgCountChecker(0),
-			Flags:     cmd.ConstFlags,
-		}, {
-			Name:      "dkg-gas-estimate",
-			Usage:     "Calls the constant method dkgGasEstimate on the KeepRandomBeaconOperator contract.",
-			ArgsUsage: "",
-			Action:    krboDkgGasEstimate,
-			Before:    cmd.ArgCountChecker(0),
-			Flags:     cmd.ConstFlags,
-		}, {
-			Name:      "entry-verification-gas-estimate",
-			Usage:     "Calls the constant method entryVerificationGasEstimate on the KeepRandomBeaconOperator contract.",
-			ArgsUsage: "",
-			Action:    krboEntryVerificationGasEstimate,
-			Before:    cmd.ArgCountChecker(0),
->>>>>>> 0424e615
-			Flags:     cmd.ConstFlags,
-		}, {
-			Name:      "is-stale-group",
-			Usage:     "Calls the constant method isStaleGroup on the KeepRandomBeaconOperator contract.",
-			ArgsUsage: "[groupPubKey] ",
-			Action:    krboIsStaleGroup,
-			Before:    cmd.ArgCountChecker(1),
-			Flags:     cmd.ConstFlags,
-		}, {
-<<<<<<< HEAD
-			Name:      "ticket-submission-timeout",
-			Usage:     "Calls the constant method ticketSubmissionTimeout on the KeepRandomBeaconOperator contract.",
-			ArgsUsage: "",
-			Action:    krboTicketSubmissionTimeout,
-			Before:    cmd.ArgCountChecker(0),
-			Flags:     cmd.ConstFlags,
-		}, {
-			Name:      "current-request-previous-entry",
-			Usage:     "Calls the constant method currentRequestPreviousEntry on the KeepRandomBeaconOperator contract.",
-			ArgsUsage: "",
-			Action:    krboCurrentRequestPreviousEntry,
-			Before:    cmd.ArgCountChecker(0),
-			Flags:     cmd.ConstFlags,
-		}, {
-			Name:      "get-group-members",
-			Usage:     "Calls the constant method getGroupMembers on the KeepRandomBeaconOperator contract.",
-			ArgsUsage: "[groupPubKey] ",
-			Action:    krboGetGroupMembers,
-			Before:    cmd.ArgCountChecker(1),
-			Flags:     cmd.ConstFlags,
-		}, {
-			Name:      "group-member-base-reward",
-			Usage:     "Calls the constant method groupMemberBaseReward on the KeepRandomBeaconOperator contract.",
-			ArgsUsage: "",
-			Action:    krboGroupMemberBaseReward,
-			Before:    cmd.ArgCountChecker(0),
-=======
-			Name:      "group-member-base-reward",
-			Usage:     "Calls the constant method groupMemberBaseReward on the KeepRandomBeaconOperator contract.",
-			ArgsUsage: "",
-			Action:    krboGroupMemberBaseReward,
-			Before:    cmd.ArgCountChecker(0),
-			Flags:     cmd.ConstFlags,
-		}, {
-			Name:      "has-withdrawn-rewards",
-			Usage:     "Calls the constant method hasWithdrawnRewards on the KeepRandomBeaconOperator contract.",
-			ArgsUsage: "[operator] [groupIndex] ",
-			Action:    krboHasWithdrawnRewards,
-			Before:    cmd.ArgCountChecker(2),
->>>>>>> 0424e615
 			Flags:     cmd.ConstFlags,
 		}, {
 			Name:      "remove-service-contract",
@@ -439,7 +274,20 @@
 			Before:    cli.BeforeFunc(cmd.NonConstArgsChecker.AndThen(cmd.ArgCountChecker(2))),
 			Flags:     cmd.NonConstFlags,
 		}, {
-<<<<<<< HEAD
+			Name:      "create-group",
+			Usage:     "Calls the payable method createGroup on the KeepRandomBeaconOperator contract.",
+			ArgsUsage: "[_newEntry] [submitter] ",
+			Action:    krboCreateGroup,
+			Before:    cli.BeforeFunc(cmd.PayableArgsChecker.AndThen(cmd.ArgCountChecker(2))),
+			Flags:     cmd.PayableFlags,
+		}, {
+			Name:      "relay-entry",
+			Usage:     "Calls the method relayEntry on the KeepRandomBeaconOperator contract.",
+			ArgsUsage: "[_groupSignature] ",
+			Action:    krboRelayEntry,
+			Before:    cli.BeforeFunc(cmd.NonConstArgsChecker.AndThen(cmd.ArgCountChecker(1))),
+			Flags:     cmd.NonConstFlags,
+		}, {
 			Name:      "genesis",
 			Usage:     "Calls the payable method genesis on the KeepRandomBeaconOperator contract.",
 			ArgsUsage: "",
@@ -453,39 +301,7 @@
 			Action:    krboWithdrawGroupMemberRewards,
 			Before:    cli.BeforeFunc(cmd.NonConstArgsChecker.AndThen(cmd.ArgCountChecker(2))),
 			Flags:     cmd.NonConstFlags,
-=======
-			Name:      "create-group",
-			Usage:     "Calls the payable method createGroup on the KeepRandomBeaconOperator contract.",
-			ArgsUsage: "[_newEntry] [submitter] ",
-			Action:    krboCreateGroup,
-			Before:    cli.BeforeFunc(cmd.PayableArgsChecker.AndThen(cmd.ArgCountChecker(2))),
-			Flags:     cmd.PayableFlags,
->>>>>>> 0424e615
-		}, {
-			Name:      "relay-entry",
-			Usage:     "Calls the method relayEntry on the KeepRandomBeaconOperator contract.",
-			ArgsUsage: "[_groupSignature] ",
-			Action:    krboRelayEntry,
-			Before:    cli.BeforeFunc(cmd.NonConstArgsChecker.AndThen(cmd.ArgCountChecker(1))),
-			Flags:     cmd.NonConstFlags,
-		}, {
-<<<<<<< HEAD
-=======
-			Name:      "genesis",
-			Usage:     "Calls the payable method genesis on the KeepRandomBeaconOperator contract.",
-			ArgsUsage: "",
-			Action:    krboGenesis,
-			Before:    cli.BeforeFunc(cmd.PayableArgsChecker.AndThen(cmd.ArgCountChecker(0))),
-			Flags:     cmd.PayableFlags,
-		}, {
-			Name:      "withdraw-group-member-rewards",
-			Usage:     "Calls the method withdrawGroupMemberRewards on the KeepRandomBeaconOperator contract.",
-			ArgsUsage: "[operator] [groupIndex] ",
-			Action:    krboWithdrawGroupMemberRewards,
-			Before:    cli.BeforeFunc(cmd.NonConstArgsChecker.AndThen(cmd.ArgCountChecker(2))),
-			Flags:     cmd.NonConstFlags,
-		}, {
->>>>>>> 0424e615
+		}, {
 			Name:      "add-service-contract",
 			Usage:     "Calls the method addServiceContract on the KeepRandomBeaconOperator contract.",
 			ArgsUsage: "[serviceContract] ",
@@ -493,19 +309,11 @@
 			Before:    cli.BeforeFunc(cmd.NonConstArgsChecker.AndThen(cmd.ArgCountChecker(1))),
 			Flags:     cmd.NonConstFlags,
 		}, {
-<<<<<<< HEAD
-			Name:      "relay-entry",
-			Usage:     "Calls the method relayEntry on the KeepRandomBeaconOperator contract.",
-			ArgsUsage: "[_groupSignature] ",
-			Action:    krboRelayEntry,
-			Before:    cli.BeforeFunc(cmd.NonConstArgsChecker.AndThen(cmd.ArgCountChecker(1))),
-=======
 			Name:      "report-relay-entry-timeout",
 			Usage:     "Calls the method reportRelayEntryTimeout on the KeepRandomBeaconOperator contract.",
 			ArgsUsage: "",
 			Action:    krboReportRelayEntryTimeout,
 			Before:    cli.BeforeFunc(cmd.NonConstArgsChecker.AndThen(cmd.ArgCountChecker(0))),
->>>>>>> 0424e615
 			Flags:     cmd.NonConstFlags,
 		}, {
 			Name:      "sign",
@@ -514,58 +322,79 @@
 			Action:    krboSign,
 			Before:    cli.BeforeFunc(cmd.PayableArgsChecker.AndThen(cmd.ArgCountChecker(2))),
 			Flags:     cmd.PayableFlags,
-<<<<<<< HEAD
-		}, {
-			Name:      "create-group",
-			Usage:     "Calls the payable method createGroup on the KeepRandomBeaconOperator contract.",
-			ArgsUsage: "[_newEntry] [submitter] ",
-			Action:    krboCreateGroup,
-			Before:    cli.BeforeFunc(cmd.PayableArgsChecker.AndThen(cmd.ArgCountChecker(2))),
-			Flags:     cmd.PayableFlags,
-=======
->>>>>>> 0424e615
 		}},
 	})
 }
 
 /// ------------------- Const methods -------------------
 
-<<<<<<< HEAD
-func krboDkgGasEstimate(c *cli.Context) error {
-=======
 func krboCurrentEntryStartBlock(c *cli.Context) error {
->>>>>>> 0424e615
-	contract, err := initializeKeepRandomBeaconOperator(c)
-	if err != nil {
-		return err
-	}
-
-<<<<<<< HEAD
-	result, err := contract.DkgGasEstimateAtBlock(
-=======
+	contract, err := initializeKeepRandomBeaconOperator(c)
+	if err != nil {
+		return err
+	}
+
 	result, err := contract.CurrentEntryStartBlockAtBlock(
->>>>>>> 0424e615
-
-		cmd.BlockFlagValue.Uint,
-	)
-
-<<<<<<< HEAD
-	if err != nil {
-		return err
-	}
-
-	cmd.PrintOutput(result)
-
-	return nil
-}
-
-func krboEntryVerificationGasEstimate(c *cli.Context) error {
-	contract, err := initializeKeepRandomBeaconOperator(c)
-	if err != nil {
-		return err
-	}
-
-	result, err := contract.EntryVerificationGasEstimateAtBlock(
+
+		cmd.BlockFlagValue.Uint,
+	)
+
+	if err != nil {
+		return err
+	}
+
+	cmd.PrintOutput(result)
+
+	return nil
+}
+
+func krboGroupProfitFee(c *cli.Context) error {
+	contract, err := initializeKeepRandomBeaconOperator(c)
+	if err != nil {
+		return err
+	}
+
+	result, err := contract.GroupProfitFeeAtBlock(
+
+		cmd.BlockFlagValue.Uint,
+	)
+
+	if err != nil {
+		return err
+	}
+
+	cmd.PrintOutput(result)
+
+	return nil
+}
+
+func krboResultPublicationBlockStep(c *cli.Context) error {
+	contract, err := initializeKeepRandomBeaconOperator(c)
+	if err != nil {
+		return err
+	}
+
+	result, err := contract.ResultPublicationBlockStepAtBlock(
+
+		cmd.BlockFlagValue.Uint,
+	)
+
+	if err != nil {
+		return err
+	}
+
+	cmd.PrintOutput(result)
+
+	return nil
+}
+
+func krboGasPriceCeiling(c *cli.Context) error {
+	contract, err := initializeKeepRandomBeaconOperator(c)
+	if err != nil {
+		return err
+	}
+
+	result, err := contract.GasPriceCeilingAtBlock(
 
 		cmd.BlockFlagValue.Uint,
 	)
@@ -594,126 +423,80 @@
 
 	result, err := contract.GetGroupPublicKeyAtBlock(
 		groupIndex,
-=======
-	if err != nil {
-		return err
-	}
-
-	cmd.PrintOutput(result)
-
-	return nil
-}
-
-func krboGroupProfitFee(c *cli.Context) error {
-	contract, err := initializeKeepRandomBeaconOperator(c)
-	if err != nil {
-		return err
-	}
-
-	result, err := contract.GroupProfitFeeAtBlock(
->>>>>>> 0424e615
-
-		cmd.BlockFlagValue.Uint,
-	)
-
-	if err != nil {
-		return err
-	}
-
-	cmd.PrintOutput(result)
-
-	return nil
-}
-
-<<<<<<< HEAD
-func krboGroupProfitFee(c *cli.Context) error {
-=======
-func krboResultPublicationBlockStep(c *cli.Context) error {
->>>>>>> 0424e615
-	contract, err := initializeKeepRandomBeaconOperator(c)
-	if err != nil {
-		return err
-	}
-
-<<<<<<< HEAD
-	result, err := contract.GroupProfitFeeAtBlock(
-=======
-	result, err := contract.ResultPublicationBlockStepAtBlock(
->>>>>>> 0424e615
-
-		cmd.BlockFlagValue.Uint,
-	)
-
-	if err != nil {
-		return err
-	}
-
-	cmd.PrintOutput(result)
-
-	return nil
-}
-
-func krboSelectedParticipants(c *cli.Context) error {
-	contract, err := initializeKeepRandomBeaconOperator(c)
-	if err != nil {
-		return err
-	}
-
-	result, err := contract.SelectedParticipantsAtBlock(
-
-		cmd.BlockFlagValue.Uint,
-	)
-
-	if err != nil {
-		return err
-	}
-
-	cmd.PrintOutput(result)
-
-	return nil
-}
-
-<<<<<<< HEAD
-func krboDkgSubmitterReimbursementFee(c *cli.Context) error {
-=======
-func krboGetGroupPublicKey(c *cli.Context) error {
->>>>>>> 0424e615
-	contract, err := initializeKeepRandomBeaconOperator(c)
-	if err != nil {
-		return err
-	}
-	groupIndex, err := hexutil.DecodeBig(c.Args()[0])
-	if err != nil {
-		return fmt.Errorf(
-			"couldn't parse parameter groupIndex, a uint256, from passed value %v",
-			c.Args()[0],
-		)
-	}
-
-<<<<<<< HEAD
-	result, err := contract.DkgSubmitterReimbursementFeeAtBlock(
-=======
-	result, err := contract.GetGroupPublicKeyAtBlock(
-		groupIndex,
->>>>>>> 0424e615
-
-		cmd.BlockFlagValue.Uint,
-	)
-
-	if err != nil {
-		return err
-	}
-
-	cmd.PrintOutput(result)
-
-	return nil
-}
-
-<<<<<<< HEAD
+
+		cmd.BlockFlagValue.Uint,
+	)
+
+	if err != nil {
+		return err
+	}
+
+	cmd.PrintOutput(result)
+
+	return nil
+}
+
+func krboGroupThreshold(c *cli.Context) error {
+	contract, err := initializeKeepRandomBeaconOperator(c)
+	if err != nil {
+		return err
+	}
+
+	result, err := contract.GroupThresholdAtBlock(
+
+		cmd.BlockFlagValue.Uint,
+	)
+
+	if err != nil {
+		return err
+	}
+
+	cmd.PrintOutput(result)
+
+	return nil
+}
+
+func krboGroupSelectionGasEstimate(c *cli.Context) error {
+	contract, err := initializeKeepRandomBeaconOperator(c)
+	if err != nil {
+		return err
+	}
+
+	result, err := contract.GroupSelectionGasEstimateAtBlock(
+
+		cmd.BlockFlagValue.Uint,
+	)
+
+	if err != nil {
+		return err
+	}
+
+	cmd.PrintOutput(result)
+
+	return nil
+}
+
+func krboCurrentRequestPreviousEntry(c *cli.Context) error {
+	contract, err := initializeKeepRandomBeaconOperator(c)
+	if err != nil {
+		return err
+	}
+
+	result, err := contract.CurrentRequestPreviousEntryAtBlock(
+
+		cmd.BlockFlagValue.Uint,
+	)
+
+	if err != nil {
+		return err
+	}
+
+	cmd.PrintOutput(result)
+
+	return nil
+}
+
 func krboGetGroupMemberRewards(c *cli.Context) error {
-=======
-func krboGroupThreshold(c *cli.Context) error {
->>>>>>> 0424e615
 	contract, err := initializeKeepRandomBeaconOperator(c)
 	if err != nil {
 		return err
@@ -726,30 +509,454 @@
 		)
 	}
 
-<<<<<<< HEAD
 	result, err := contract.GetGroupMemberRewardsAtBlock(
 		groupPubKey,
-=======
-	result, err := contract.GroupThresholdAtBlock(
->>>>>>> 0424e615
-
-		cmd.BlockFlagValue.Uint,
-	)
-
-	if err != nil {
-		return err
-	}
-
-	cmd.PrintOutput(result)
-
-	return nil
-}
-
-<<<<<<< HEAD
+
+		cmd.BlockFlagValue.Uint,
+	)
+
+	if err != nil {
+		return err
+	}
+
+	cmd.PrintOutput(result)
+
+	return nil
+}
+
+func krboIsGroupSelectionPossible(c *cli.Context) error {
+	contract, err := initializeKeepRandomBeaconOperator(c)
+	if err != nil {
+		return err
+	}
+
+	result, err := contract.IsGroupSelectionPossibleAtBlock(
+
+		cmd.BlockFlagValue.Uint,
+	)
+
+	if err != nil {
+		return err
+	}
+
+	cmd.PrintOutput(result)
+
+	return nil
+}
+
+func krboRelayEntryTimeout(c *cli.Context) error {
+	contract, err := initializeKeepRandomBeaconOperator(c)
+	if err != nil {
+		return err
+	}
+
+	result, err := contract.RelayEntryTimeoutAtBlock(
+
+		cmd.BlockFlagValue.Uint,
+	)
+
+	if err != nil {
+		return err
+	}
+
+	cmd.PrintOutput(result)
+
+	return nil
+}
+
+func krboSubmittedTickets(c *cli.Context) error {
+	contract, err := initializeKeepRandomBeaconOperator(c)
+	if err != nil {
+		return err
+	}
+
+	result, err := contract.SubmittedTicketsAtBlock(
+
+		cmd.BlockFlagValue.Uint,
+	)
+
+	if err != nil {
+		return err
+	}
+
+	cmd.PrintOutput(result)
+
+	return nil
+}
+
+func krboGroupSize(c *cli.Context) error {
+	contract, err := initializeKeepRandomBeaconOperator(c)
+	if err != nil {
+		return err
+	}
+
+	result, err := contract.GroupSizeAtBlock(
+
+		cmd.BlockFlagValue.Uint,
+	)
+
+	if err != nil {
+		return err
+	}
+
+	cmd.PrintOutput(result)
+
+	return nil
+}
+
+func krboHasMinimumStake(c *cli.Context) error {
+	contract, err := initializeKeepRandomBeaconOperator(c)
+	if err != nil {
+		return err
+	}
+	staker, err := ethutil.AddressFromHex(c.Args()[0])
+	if err != nil {
+		return fmt.Errorf(
+			"couldn't parse parameter staker, a address, from passed value %v",
+			c.Args()[0],
+		)
+	}
+
+	result, err := contract.HasMinimumStakeAtBlock(
+		staker,
+
+		cmd.BlockFlagValue.Uint,
+	)
+
+	if err != nil {
+		return err
+	}
+
+	cmd.PrintOutput(result)
+
+	return nil
+}
+
+func krboIsGroupRegistered(c *cli.Context) error {
+	contract, err := initializeKeepRandomBeaconOperator(c)
+	if err != nil {
+		return err
+	}
+	groupPubKey, err := hexutil.Decode(c.Args()[0])
+	if err != nil {
+		return fmt.Errorf(
+			"couldn't parse parameter groupPubKey, a bytes, from passed value %v",
+			c.Args()[0],
+		)
+	}
+
+	result, err := contract.IsGroupRegisteredAtBlock(
+		groupPubKey,
+
+		cmd.BlockFlagValue.Uint,
+	)
+
+	if err != nil {
+		return err
+	}
+
+	cmd.PrintOutput(result)
+
+	return nil
+}
+
+func krboTicketSubmissionTimeout(c *cli.Context) error {
+	contract, err := initializeKeepRandomBeaconOperator(c)
+	if err != nil {
+		return err
+	}
+
+	result, err := contract.TicketSubmissionTimeoutAtBlock(
+
+		cmd.BlockFlagValue.Uint,
+	)
+
+	if err != nil {
+		return err
+	}
+
+	cmd.PrintOutput(result)
+
+	return nil
+}
+
+func krboEntryVerificationFee(c *cli.Context) error {
+	contract, err := initializeKeepRandomBeaconOperator(c)
+	if err != nil {
+		return err
+	}
+
+	result, err := contract.EntryVerificationFeeAtBlock(
+
+		cmd.BlockFlagValue.Uint,
+	)
+
+	if err != nil {
+		return err
+	}
+
+	cmd.PrintOutput(result)
+
+	return nil
+}
+
+func krboGetFirstActiveGroupIndex(c *cli.Context) error {
+	contract, err := initializeKeepRandomBeaconOperator(c)
+	if err != nil {
+		return err
+	}
+
+	result, err := contract.GetFirstActiveGroupIndexAtBlock(
+
+		cmd.BlockFlagValue.Uint,
+	)
+
+	if err != nil {
+		return err
+	}
+
+	cmd.PrintOutput(result)
+
+	return nil
+}
+
+func krboGroupCreationFee(c *cli.Context) error {
+	contract, err := initializeKeepRandomBeaconOperator(c)
+	if err != nil {
+		return err
+	}
+
+	result, err := contract.GroupCreationFeeAtBlock(
+
+		cmd.BlockFlagValue.Uint,
+	)
+
+	if err != nil {
+		return err
+	}
+
+	cmd.PrintOutput(result)
+
+	return nil
+}
+
+func krboIsStaleGroup(c *cli.Context) error {
+	contract, err := initializeKeepRandomBeaconOperator(c)
+	if err != nil {
+		return err
+	}
+	groupPubKey, err := hexutil.Decode(c.Args()[0])
+	if err != nil {
+		return fmt.Errorf(
+			"couldn't parse parameter groupPubKey, a bytes, from passed value %v",
+			c.Args()[0],
+		)
+	}
+
+	result, err := contract.IsStaleGroupAtBlock(
+		groupPubKey,
+
+		cmd.BlockFlagValue.Uint,
+	)
+
+	if err != nil {
+		return err
+	}
+
+	cmd.PrintOutput(result)
+
+	return nil
+}
+
+func krboNumberOfGroups(c *cli.Context) error {
+	contract, err := initializeKeepRandomBeaconOperator(c)
+	if err != nil {
+		return err
+	}
+
+	result, err := contract.NumberOfGroupsAtBlock(
+
+		cmd.BlockFlagValue.Uint,
+	)
+
+	if err != nil {
+		return err
+	}
+
+	cmd.PrintOutput(result)
+
+	return nil
+}
+
+func krboDkgSubmitterReimbursementFee(c *cli.Context) error {
+	contract, err := initializeKeepRandomBeaconOperator(c)
+	if err != nil {
+		return err
+	}
+
+	result, err := contract.DkgSubmitterReimbursementFeeAtBlock(
+
+		cmd.BlockFlagValue.Uint,
+	)
+
+	if err != nil {
+		return err
+	}
+
+	cmd.PrintOutput(result)
+
+	return nil
+}
+
+func krboIsEntryInProgress(c *cli.Context) error {
+	contract, err := initializeKeepRandomBeaconOperator(c)
+	if err != nil {
+		return err
+	}
+
+	result, err := contract.IsEntryInProgressAtBlock(
+
+		cmd.BlockFlagValue.Uint,
+	)
+
+	if err != nil {
+		return err
+	}
+
+	cmd.PrintOutput(result)
+
+	return nil
+}
+
+func krboSelectedParticipants(c *cli.Context) error {
+	contract, err := initializeKeepRandomBeaconOperator(c)
+	if err != nil {
+		return err
+	}
+
+	result, err := contract.SelectedParticipantsAtBlock(
+
+		cmd.BlockFlagValue.Uint,
+	)
+
+	if err != nil {
+		return err
+	}
+
+	cmd.PrintOutput(result)
+
+	return nil
+}
+
+func krboCurrentRequestGroupIndex(c *cli.Context) error {
+	contract, err := initializeKeepRandomBeaconOperator(c)
+	if err != nil {
+		return err
+	}
+
+	result, err := contract.CurrentRequestGroupIndexAtBlock(
+
+		cmd.BlockFlagValue.Uint,
+	)
+
+	if err != nil {
+		return err
+	}
+
+	cmd.PrintOutput(result)
+
+	return nil
+}
+
+func krboDkgGasEstimate(c *cli.Context) error {
+	contract, err := initializeKeepRandomBeaconOperator(c)
+	if err != nil {
+		return err
+	}
+
+	result, err := contract.DkgGasEstimateAtBlock(
+
+		cmd.BlockFlagValue.Uint,
+	)
+
+	if err != nil {
+		return err
+	}
+
+	cmd.PrintOutput(result)
+
+	return nil
+}
+
+func krboEntryVerificationGasEstimate(c *cli.Context) error {
+	contract, err := initializeKeepRandomBeaconOperator(c)
+	if err != nil {
+		return err
+	}
+
+	result, err := contract.EntryVerificationGasEstimateAtBlock(
+
+		cmd.BlockFlagValue.Uint,
+	)
+
+	if err != nil {
+		return err
+	}
+
+	cmd.PrintOutput(result)
+
+	return nil
+}
+
+func krboGetGroupMembers(c *cli.Context) error {
+	contract, err := initializeKeepRandomBeaconOperator(c)
+	if err != nil {
+		return err
+	}
+	groupPubKey, err := hexutil.Decode(c.Args()[0])
+	if err != nil {
+		return fmt.Errorf(
+			"couldn't parse parameter groupPubKey, a bytes, from passed value %v",
+			c.Args()[0],
+		)
+	}
+
+	result, err := contract.GetGroupMembersAtBlock(
+		groupPubKey,
+
+		cmd.BlockFlagValue.Uint,
+	)
+
+	if err != nil {
+		return err
+	}
+
+	cmd.PrintOutput(result)
+
+	return nil
+}
+
+func krboGroupMemberBaseReward(c *cli.Context) error {
+	contract, err := initializeKeepRandomBeaconOperator(c)
+	if err != nil {
+		return err
+	}
+
+	result, err := contract.GroupMemberBaseRewardAtBlock(
+
+		cmd.BlockFlagValue.Uint,
+	)
+
+	if err != nil {
+		return err
+	}
+
+	cmd.PrintOutput(result)
+
+	return nil
+}
+
 func krboHasWithdrawnRewards(c *cli.Context) error {
-=======
-func krboGroupSelectionGasEstimate(c *cli.Context) error {
->>>>>>> 0424e615
 	contract, err := initializeKeepRandomBeaconOperator(c)
 	if err != nil {
 		return err
@@ -762,7 +969,6 @@
 		)
 	}
 
-<<<<<<< HEAD
 	groupIndex, err := hexutil.DecodeBig(c.Args()[1])
 	if err != nil {
 		return fmt.Errorf(
@@ -774,698 +980,6 @@
 	result, err := contract.HasWithdrawnRewardsAtBlock(
 		operator,
 		groupIndex,
-=======
-	result, err := contract.GroupSelectionGasEstimateAtBlock(
-
-		cmd.BlockFlagValue.Uint,
-	)
-
-	if err != nil {
-		return err
-	}
-
-	cmd.PrintOutput(result)
-
-	return nil
-}
-
-func krboCurrentRequestPreviousEntry(c *cli.Context) error {
-	contract, err := initializeKeepRandomBeaconOperator(c)
-	if err != nil {
-		return err
-	}
-
-	result, err := contract.CurrentRequestPreviousEntryAtBlock(
-
-		cmd.BlockFlagValue.Uint,
-	)
-
-	if err != nil {
-		return err
-	}
-
-	cmd.PrintOutput(result)
-
-	return nil
-}
-
-func krboGetGroupMemberRewards(c *cli.Context) error {
-	contract, err := initializeKeepRandomBeaconOperator(c)
-	if err != nil {
-		return err
-	}
-	groupPubKey, err := hexutil.Decode(c.Args()[0])
-	if err != nil {
-		return fmt.Errorf(
-			"couldn't parse parameter groupPubKey, a bytes, from passed value %v",
-			c.Args()[0],
-		)
-	}
-
-	result, err := contract.GetGroupMemberRewardsAtBlock(
-		groupPubKey,
->>>>>>> 0424e615
-
-		cmd.BlockFlagValue.Uint,
-	)
-
-	if err != nil {
-		return err
-	}
-
-	cmd.PrintOutput(result)
-
-	return nil
-}
-
-func krboResultPublicationBlockStep(c *cli.Context) error {
-	contract, err := initializeKeepRandomBeaconOperator(c)
-	if err != nil {
-		return err
-	}
-
-	result, err := contract.ResultPublicationBlockStepAtBlock(
-
-		cmd.BlockFlagValue.Uint,
-	)
-
-	if err != nil {
-		return err
-	}
-
-	cmd.PrintOutput(result)
-
-	return nil
-}
-
-func krboGroupSelectionGasEstimate(c *cli.Context) error {
-	contract, err := initializeKeepRandomBeaconOperator(c)
-	if err != nil {
-		return err
-	}
-
-	result, err := contract.GroupSelectionGasEstimateAtBlock(
-
-		cmd.BlockFlagValue.Uint,
-	)
-
-	if err != nil {
-		return err
-	}
-
-	cmd.PrintOutput(result)
-
-	return nil
-}
-
-<<<<<<< HEAD
-func krboGroupSize(c *cli.Context) error {
-=======
-func krboSubmittedTickets(c *cli.Context) error {
->>>>>>> 0424e615
-	contract, err := initializeKeepRandomBeaconOperator(c)
-	if err != nil {
-		return err
-	}
-
-<<<<<<< HEAD
-=======
-	result, err := contract.SubmittedTicketsAtBlock(
-
-		cmd.BlockFlagValue.Uint,
-	)
-
-	if err != nil {
-		return err
-	}
-
-	cmd.PrintOutput(result)
-
-	return nil
-}
-
-func krboGroupSize(c *cli.Context) error {
-	contract, err := initializeKeepRandomBeaconOperator(c)
-	if err != nil {
-		return err
-	}
-
->>>>>>> 0424e615
-	result, err := contract.GroupSizeAtBlock(
-
-		cmd.BlockFlagValue.Uint,
-	)
-
-	if err != nil {
-		return err
-	}
-
-	cmd.PrintOutput(result)
-
-	return nil
-}
-
-func krboRelayEntryTimeout(c *cli.Context) error {
-	contract, err := initializeKeepRandomBeaconOperator(c)
-	if err != nil {
-		return err
-	}
-
-	result, err := contract.RelayEntryTimeoutAtBlock(
-
-		cmd.BlockFlagValue.Uint,
-	)
-
-	if err != nil {
-		return err
-	}
-
-	cmd.PrintOutput(result)
-
-	return nil
-}
-
-func krboGasPriceCeiling(c *cli.Context) error {
-	contract, err := initializeKeepRandomBeaconOperator(c)
-	if err != nil {
-		return err
-	}
-
-	result, err := contract.GasPriceCeilingAtBlock(
-
-		cmd.BlockFlagValue.Uint,
-	)
-
-	if err != nil {
-		return err
-	}
-
-	cmd.PrintOutput(result)
-
-	return nil
-}
-
-<<<<<<< HEAD
-func krboGroupThreshold(c *cli.Context) error {
-	contract, err := initializeKeepRandomBeaconOperator(c)
-	if err != nil {
-		return err
-	}
-
-	result, err := contract.GroupThresholdAtBlock(
-
-		cmd.BlockFlagValue.Uint,
-	)
-
-	if err != nil {
-		return err
-	}
-
-	cmd.PrintOutput(result)
-
-	return nil
-}
-
-func krboNumberOfGroups(c *cli.Context) error {
-=======
-func krboIsGroupRegistered(c *cli.Context) error {
->>>>>>> 0424e615
-	contract, err := initializeKeepRandomBeaconOperator(c)
-	if err != nil {
-		return err
-	}
-
-<<<<<<< HEAD
-	result, err := contract.NumberOfGroupsAtBlock(
-=======
-	result, err := contract.IsGroupRegisteredAtBlock(
-		groupPubKey,
->>>>>>> 0424e615
-
-		cmd.BlockFlagValue.Uint,
-	)
-
-	if err != nil {
-		return err
-	}
-
-	cmd.PrintOutput(result)
-
-	return nil
-}
-
-<<<<<<< HEAD
-func krboCurrentRequestGroupIndex(c *cli.Context) error {
-=======
-func krboTicketSubmissionTimeout(c *cli.Context) error {
->>>>>>> 0424e615
-	contract, err := initializeKeepRandomBeaconOperator(c)
-	if err != nil {
-		return err
-	}
-
-<<<<<<< HEAD
-	result, err := contract.CurrentRequestGroupIndexAtBlock(
-=======
-	result, err := contract.TicketSubmissionTimeoutAtBlock(
->>>>>>> 0424e615
-
-		cmd.BlockFlagValue.Uint,
-	)
-
-	if err != nil {
-		return err
-	}
-
-	cmd.PrintOutput(result)
-
-	return nil
-}
-
-func krboEntryVerificationFee(c *cli.Context) error {
-	contract, err := initializeKeepRandomBeaconOperator(c)
-	if err != nil {
-		return err
-	}
-
-	result, err := contract.EntryVerificationFeeAtBlock(
-
-		cmd.BlockFlagValue.Uint,
-	)
-
-	if err != nil {
-		return err
-	}
-
-	cmd.PrintOutput(result)
-
-	return nil
-}
-
-<<<<<<< HEAD
-func krboHasMinimumStake(c *cli.Context) error {
-	contract, err := initializeKeepRandomBeaconOperator(c)
-	if err != nil {
-		return err
-	}
-	staker, err := ethutil.AddressFromHex(c.Args()[0])
-	if err != nil {
-		return fmt.Errorf(
-			"couldn't parse parameter staker, a address, from passed value %v",
-			c.Args()[0],
-		)
-	}
-
-	result, err := contract.HasMinimumStakeAtBlock(
-		staker,
-=======
-func krboGetFirstActiveGroupIndex(c *cli.Context) error {
-	contract, err := initializeKeepRandomBeaconOperator(c)
-	if err != nil {
-		return err
-	}
-
-	result, err := contract.GetFirstActiveGroupIndexAtBlock(
->>>>>>> 0424e615
-
-		cmd.BlockFlagValue.Uint,
-	)
-
-	if err != nil {
-		return err
-	}
-
-	cmd.PrintOutput(result)
-
-	return nil
-}
-
-<<<<<<< HEAD
-func krboCurrentRequestStartBlock(c *cli.Context) error {
-=======
-func krboGroupCreationFee(c *cli.Context) error {
->>>>>>> 0424e615
-	contract, err := initializeKeepRandomBeaconOperator(c)
-	if err != nil {
-		return err
-	}
-
-<<<<<<< HEAD
-	result, err := contract.CurrentRequestStartBlockAtBlock(
-=======
-	result, err := contract.GroupCreationFeeAtBlock(
->>>>>>> 0424e615
-
-		cmd.BlockFlagValue.Uint,
-	)
-
-	if err != nil {
-		return err
-	}
-
-	cmd.PrintOutput(result)
-
-	return nil
-}
-
-<<<<<<< HEAD
-func krboGetFirstActiveGroupIndex(c *cli.Context) error {
-=======
-func krboIsStaleGroup(c *cli.Context) error {
->>>>>>> 0424e615
-	contract, err := initializeKeepRandomBeaconOperator(c)
-	if err != nil {
-		return err
-	}
-	groupPubKey, err := hexutil.Decode(c.Args()[0])
-	if err != nil {
-		return fmt.Errorf(
-			"couldn't parse parameter groupPubKey, a bytes, from passed value %v",
-			c.Args()[0],
-		)
-	}
-
-<<<<<<< HEAD
-	result, err := contract.GetFirstActiveGroupIndexAtBlock(
-=======
-	result, err := contract.IsStaleGroupAtBlock(
-		groupPubKey,
->>>>>>> 0424e615
-
-		cmd.BlockFlagValue.Uint,
-	)
-
-	if err != nil {
-		return err
-	}
-
-	cmd.PrintOutput(result)
-
-	return nil
-}
-
-<<<<<<< HEAD
-func krboIsEntryInProgress(c *cli.Context) error {
-=======
-func krboNumberOfGroups(c *cli.Context) error {
->>>>>>> 0424e615
-	contract, err := initializeKeepRandomBeaconOperator(c)
-	if err != nil {
-		return err
-	}
-
-<<<<<<< HEAD
-	result, err := contract.IsEntryInProgressAtBlock(
-=======
-	result, err := contract.NumberOfGroupsAtBlock(
->>>>>>> 0424e615
-
-		cmd.BlockFlagValue.Uint,
-	)
-
-	if err != nil {
-		return err
-	}
-
-	cmd.PrintOutput(result)
-
-	return nil
-}
-
-<<<<<<< HEAD
-func krboSubmittedTickets(c *cli.Context) error {
-=======
-func krboDkgSubmitterReimbursementFee(c *cli.Context) error {
->>>>>>> 0424e615
-	contract, err := initializeKeepRandomBeaconOperator(c)
-	if err != nil {
-		return err
-	}
-
-<<<<<<< HEAD
-	result, err := contract.SubmittedTicketsAtBlock(
-=======
-	result, err := contract.DkgSubmitterReimbursementFeeAtBlock(
->>>>>>> 0424e615
-
-		cmd.BlockFlagValue.Uint,
-	)
-
-	if err != nil {
-		return err
-	}
-
-	cmd.PrintOutput(result)
-
-	return nil
-}
-
-<<<<<<< HEAD
-func krboEntryVerificationFee(c *cli.Context) error {
-=======
-func krboIsEntryInProgress(c *cli.Context) error {
->>>>>>> 0424e615
-	contract, err := initializeKeepRandomBeaconOperator(c)
-	if err != nil {
-		return err
-	}
-
-<<<<<<< HEAD
-	result, err := contract.EntryVerificationFeeAtBlock(
-=======
-	result, err := contract.IsEntryInProgressAtBlock(
->>>>>>> 0424e615
-
-		cmd.BlockFlagValue.Uint,
-	)
-
-	if err != nil {
-		return err
-	}
-
-	cmd.PrintOutput(result)
-
-	return nil
-}
-
-func krboIsGroupSelectionPossible(c *cli.Context) error {
-	contract, err := initializeKeepRandomBeaconOperator(c)
-	if err != nil {
-		return err
-	}
-
-	result, err := contract.IsGroupSelectionPossibleAtBlock(
-
-		cmd.BlockFlagValue.Uint,
-	)
-
-	if err != nil {
-		return err
-	}
-
-	cmd.PrintOutput(result)
-
-	return nil
-}
-
-<<<<<<< HEAD
-func krboIsGroupRegistered(c *cli.Context) error {
-=======
-func krboCurrentRequestGroupIndex(c *cli.Context) error {
->>>>>>> 0424e615
-	contract, err := initializeKeepRandomBeaconOperator(c)
-	if err != nil {
-		return err
-	}
-<<<<<<< HEAD
-	groupPubKey, err := hexutil.Decode(c.Args()[0])
-	if err != nil {
-		return fmt.Errorf(
-			"couldn't parse parameter groupPubKey, a bytes, from passed value %v",
-			c.Args()[0],
-		)
-	}
-
-	result, err := contract.IsGroupRegisteredAtBlock(
-		groupPubKey,
-=======
-
-	result, err := contract.CurrentRequestGroupIndexAtBlock(
->>>>>>> 0424e615
-
-		cmd.BlockFlagValue.Uint,
-	)
-
-	if err != nil {
-		return err
-	}
-
-	cmd.PrintOutput(result)
-
-	return nil
-}
-
-<<<<<<< HEAD
-func krboIsStaleGroup(c *cli.Context) error {
-=======
-func krboDkgGasEstimate(c *cli.Context) error {
->>>>>>> 0424e615
-	contract, err := initializeKeepRandomBeaconOperator(c)
-	if err != nil {
-		return err
-	}
-
-<<<<<<< HEAD
-	result, err := contract.IsStaleGroupAtBlock(
-		groupPubKey,
-=======
-	result, err := contract.DkgGasEstimateAtBlock(
->>>>>>> 0424e615
-
-		cmd.BlockFlagValue.Uint,
-	)
-
-	if err != nil {
-		return err
-	}
-
-	cmd.PrintOutput(result)
-
-	return nil
-}
-
-<<<<<<< HEAD
-func krboTicketSubmissionTimeout(c *cli.Context) error {
-=======
-func krboEntryVerificationGasEstimate(c *cli.Context) error {
->>>>>>> 0424e615
-	contract, err := initializeKeepRandomBeaconOperator(c)
-	if err != nil {
-		return err
-	}
-
-<<<<<<< HEAD
-	result, err := contract.TicketSubmissionTimeoutAtBlock(
-=======
-	result, err := contract.EntryVerificationGasEstimateAtBlock(
->>>>>>> 0424e615
-
-		cmd.BlockFlagValue.Uint,
-	)
-
-	if err != nil {
-		return err
-	}
-
-	cmd.PrintOutput(result)
-
-	return nil
-}
-
-<<<<<<< HEAD
-func krboCurrentRequestPreviousEntry(c *cli.Context) error {
-=======
-func krboGetGroupMembers(c *cli.Context) error {
->>>>>>> 0424e615
-	contract, err := initializeKeepRandomBeaconOperator(c)
-	if err != nil {
-		return err
-	}
-	groupPubKey, err := hexutil.Decode(c.Args()[0])
-	if err != nil {
-		return fmt.Errorf(
-			"couldn't parse parameter groupPubKey, a bytes, from passed value %v",
-			c.Args()[0],
-		)
-	}
-
-<<<<<<< HEAD
-	result, err := contract.CurrentRequestPreviousEntryAtBlock(
-=======
-	result, err := contract.GetGroupMembersAtBlock(
-		groupPubKey,
->>>>>>> 0424e615
-
-		cmd.BlockFlagValue.Uint,
-	)
-
-	if err != nil {
-		return err
-	}
-
-	cmd.PrintOutput(result)
-
-	return nil
-}
-
-<<<<<<< HEAD
-func krboGetGroupMembers(c *cli.Context) error {
-=======
-func krboGroupMemberBaseReward(c *cli.Context) error {
->>>>>>> 0424e615
-	contract, err := initializeKeepRandomBeaconOperator(c)
-	if err != nil {
-		return err
-	}
-	groupPubKey, err := hexutil.Decode(c.Args()[0])
-	if err != nil {
-		return fmt.Errorf(
-			"couldn't parse parameter groupPubKey, a bytes, from passed value %v",
-			c.Args()[0],
-		)
-	}
-
-<<<<<<< HEAD
-	result, err := contract.GetGroupMembersAtBlock(
-		groupPubKey,
-=======
-	result, err := contract.GroupMemberBaseRewardAtBlock(
->>>>>>> 0424e615
-
-		cmd.BlockFlagValue.Uint,
-	)
-
-	if err != nil {
-		return err
-	}
-
-	cmd.PrintOutput(result)
-
-	return nil
-}
-
-<<<<<<< HEAD
-func krboGroupMemberBaseReward(c *cli.Context) error {
-=======
-func krboHasWithdrawnRewards(c *cli.Context) error {
->>>>>>> 0424e615
-	contract, err := initializeKeepRandomBeaconOperator(c)
-	if err != nil {
-		return err
-	}
-	operator, err := ethutil.AddressFromHex(c.Args()[0])
-	if err != nil {
-		return fmt.Errorf(
-			"couldn't parse parameter operator, a address, from passed value %v",
-			c.Args()[0],
-		)
-	}
-
-<<<<<<< HEAD
-	result, err := contract.GroupMemberBaseRewardAtBlock(
-=======
-	groupIndex, err := hexutil.DecodeBig(c.Args()[1])
-	if err != nil {
-		return fmt.Errorf(
-			"couldn't parse parameter groupIndex, a uint256, from passed value %v",
-			c.Args()[1],
-		)
-	}
-
-	result, err := contract.HasWithdrawnRewardsAtBlock(
-		operator,
-		groupIndex,
->>>>>>> 0424e615
 
 		cmd.BlockFlagValue.Uint,
 	)
@@ -1579,18 +1093,12 @@
 	return nil
 }
 
-<<<<<<< HEAD
-func krboGenesis(c *cli.Context) error {
-=======
 func krboCreateGroup(c *cli.Context) error {
->>>>>>> 0424e615
-	contract, err := initializeKeepRandomBeaconOperator(c)
-	if err != nil {
-		return err
-	}
-
-<<<<<<< HEAD
-=======
+	contract, err := initializeKeepRandomBeaconOperator(c)
+	if err != nil {
+		return err
+	}
+
 	_newEntry, err := hexutil.DecodeBig(c.Args()[0])
 	if err != nil {
 		return fmt.Errorf(
@@ -1607,20 +1115,15 @@
 		)
 	}
 
->>>>>>> 0424e615
 	var (
 		transaction *types.Transaction
 	)
 
 	if c.Bool(cmd.SubmitFlag) {
 		// Do a regular submission. Take payable into account.
-<<<<<<< HEAD
-		transaction, err = contract.Genesis(
-=======
 		transaction, err = contract.CreateGroup(
 			_newEntry,
 			submitter,
->>>>>>> 0424e615
 			cmd.ValueFlagValue.Uint)
 		if err != nil {
 			return err
@@ -1629,204 +1132,10 @@
 		cmd.PrintOutput(transaction.Hash)
 	} else {
 		// Do a call.
-<<<<<<< HEAD
-		err = contract.CallGenesis(
-=======
 		err = contract.CallCreateGroup(
 			_newEntry,
 			submitter,
->>>>>>> 0424e615
 			cmd.ValueFlagValue.Uint, cmd.BlockFlagValue.Uint,
-		)
-		if err != nil {
-			return err
-		}
-
-		cmd.PrintOutput(nil)
-	}
-
-	return nil
-}
-
-<<<<<<< HEAD
-func krboWithdrawGroupMemberRewards(c *cli.Context) error {
-=======
-func krboRelayEntry(c *cli.Context) error {
->>>>>>> 0424e615
-	contract, err := initializeKeepRandomBeaconOperator(c)
-	if err != nil {
-		return err
-	}
-
-<<<<<<< HEAD
-	operator, err := ethutil.AddressFromHex(c.Args()[0])
-	if err != nil {
-		return fmt.Errorf(
-			"couldn't parse parameter operator, a address, from passed value %v",
-=======
-	_groupSignature, err := hexutil.Decode(c.Args()[0])
-	if err != nil {
-		return fmt.Errorf(
-			"couldn't parse parameter _groupSignature, a bytes, from passed value %v",
->>>>>>> 0424e615
-			c.Args()[0],
-		)
-	}
-
-<<<<<<< HEAD
-	groupIndex, err := hexutil.DecodeBig(c.Args()[1])
-	if err != nil {
-		return fmt.Errorf(
-			"couldn't parse parameter groupIndex, a uint256, from passed value %v",
-			c.Args()[1],
-		)
-	}
-
-=======
->>>>>>> 0424e615
-	var (
-		transaction *types.Transaction
-	)
-
-	if c.Bool(cmd.SubmitFlag) {
-		// Do a regular submission. Take payable into account.
-<<<<<<< HEAD
-		transaction, err = contract.WithdrawGroupMemberRewards(
-			operator,
-			groupIndex,
-=======
-		transaction, err = contract.RelayEntry(
-			_groupSignature,
->>>>>>> 0424e615
-		)
-		if err != nil {
-			return err
-		}
-
-		cmd.PrintOutput(transaction.Hash)
-	} else {
-		// Do a call.
-<<<<<<< HEAD
-		err = contract.CallWithdrawGroupMemberRewards(
-			operator,
-			groupIndex,
-=======
-		err = contract.CallRelayEntry(
-			_groupSignature,
->>>>>>> 0424e615
-			cmd.BlockFlagValue.Uint,
-		)
-		if err != nil {
-			return err
-		}
-
-		cmd.PrintOutput(nil)
-	}
-
-	return nil
-}
-
-func krboGenesis(c *cli.Context) error {
-	contract, err := initializeKeepRandomBeaconOperator(c)
-	if err != nil {
-		return err
-	}
-
-	var (
-		transaction *types.Transaction
-	)
-
-	if c.Bool(cmd.SubmitFlag) {
-		// Do a regular submission. Take payable into account.
-		transaction, err = contract.Genesis(
-			cmd.ValueFlagValue.Uint)
-		if err != nil {
-			return err
-		}
-
-		cmd.PrintOutput(transaction.Hash)
-	} else {
-		// Do a call.
-		err = contract.CallGenesis(
-			cmd.ValueFlagValue.Uint, cmd.BlockFlagValue.Uint,
-		)
-		if err != nil {
-			return err
-		}
-
-		cmd.PrintOutput(nil)
-	}
-
-	return nil
-}
-
-<<<<<<< HEAD
-func krboAddServiceContract(c *cli.Context) error {
-=======
-func krboWithdrawGroupMemberRewards(c *cli.Context) error {
->>>>>>> 0424e615
-	contract, err := initializeKeepRandomBeaconOperator(c)
-	if err != nil {
-		return err
-	}
-
-<<<<<<< HEAD
-	serviceContract, err := ethutil.AddressFromHex(c.Args()[0])
-	if err != nil {
-		return fmt.Errorf(
-			"couldn't parse parameter serviceContract, a address, from passed value %v",
-=======
-	operator, err := ethutil.AddressFromHex(c.Args()[0])
-	if err != nil {
-		return fmt.Errorf(
-			"couldn't parse parameter operator, a address, from passed value %v",
->>>>>>> 0424e615
-			c.Args()[0],
-		)
-	}
-
-<<<<<<< HEAD
-=======
-	groupIndex, err := hexutil.DecodeBig(c.Args()[1])
-	if err != nil {
-		return fmt.Errorf(
-			"couldn't parse parameter groupIndex, a uint256, from passed value %v",
-			c.Args()[1],
-		)
-	}
-
->>>>>>> 0424e615
-	var (
-		transaction *types.Transaction
-	)
-
-	if c.Bool(cmd.SubmitFlag) {
-		// Do a regular submission. Take payable into account.
-<<<<<<< HEAD
-		transaction, err = contract.AddServiceContract(
-			serviceContract,
-=======
-		transaction, err = contract.WithdrawGroupMemberRewards(
-			operator,
-			groupIndex,
->>>>>>> 0424e615
-		)
-		if err != nil {
-			return err
-		}
-
-		cmd.PrintOutput(transaction.Hash)
-	} else {
-		// Do a call.
-<<<<<<< HEAD
-		err = contract.CallAddServiceContract(
-			serviceContract,
-=======
-		err = contract.CallWithdrawGroupMemberRewards(
-			operator,
-			groupIndex,
->>>>>>> 0424e615
-			cmd.BlockFlagValue.Uint,
 		)
 		if err != nil {
 			return err
@@ -1882,18 +1191,144 @@
 	return nil
 }
 
-<<<<<<< HEAD
-func krboSign(c *cli.Context) error {
-=======
+func krboGenesis(c *cli.Context) error {
+	contract, err := initializeKeepRandomBeaconOperator(c)
+	if err != nil {
+		return err
+	}
+
+	var (
+		transaction *types.Transaction
+	)
+
+	if c.Bool(cmd.SubmitFlag) {
+		// Do a regular submission. Take payable into account.
+		transaction, err = contract.Genesis(
+			cmd.ValueFlagValue.Uint)
+		if err != nil {
+			return err
+		}
+
+		cmd.PrintOutput(transaction.Hash)
+	} else {
+		// Do a call.
+		err = contract.CallGenesis(
+			cmd.ValueFlagValue.Uint, cmd.BlockFlagValue.Uint,
+		)
+		if err != nil {
+			return err
+		}
+
+		cmd.PrintOutput(nil)
+	}
+
+	return nil
+}
+
+func krboWithdrawGroupMemberRewards(c *cli.Context) error {
+	contract, err := initializeKeepRandomBeaconOperator(c)
+	if err != nil {
+		return err
+	}
+
+	operator, err := ethutil.AddressFromHex(c.Args()[0])
+	if err != nil {
+		return fmt.Errorf(
+			"couldn't parse parameter operator, a address, from passed value %v",
+			c.Args()[0],
+		)
+	}
+
+	groupIndex, err := hexutil.DecodeBig(c.Args()[1])
+	if err != nil {
+		return fmt.Errorf(
+			"couldn't parse parameter groupIndex, a uint256, from passed value %v",
+			c.Args()[1],
+		)
+	}
+
+	var (
+		transaction *types.Transaction
+	)
+
+	if c.Bool(cmd.SubmitFlag) {
+		// Do a regular submission. Take payable into account.
+		transaction, err = contract.WithdrawGroupMemberRewards(
+			operator,
+			groupIndex,
+		)
+		if err != nil {
+			return err
+		}
+
+		cmd.PrintOutput(transaction.Hash)
+	} else {
+		// Do a call.
+		err = contract.CallWithdrawGroupMemberRewards(
+			operator,
+			groupIndex,
+			cmd.BlockFlagValue.Uint,
+		)
+		if err != nil {
+			return err
+		}
+
+		cmd.PrintOutput(nil)
+	}
+
+	return nil
+}
+
+func krboAddServiceContract(c *cli.Context) error {
+	contract, err := initializeKeepRandomBeaconOperator(c)
+	if err != nil {
+		return err
+	}
+
+	serviceContract, err := ethutil.AddressFromHex(c.Args()[0])
+	if err != nil {
+		return fmt.Errorf(
+			"couldn't parse parameter serviceContract, a address, from passed value %v",
+			c.Args()[0],
+		)
+	}
+
+	var (
+		transaction *types.Transaction
+	)
+
+	if c.Bool(cmd.SubmitFlag) {
+		// Do a regular submission. Take payable into account.
+		transaction, err = contract.AddServiceContract(
+			serviceContract,
+		)
+		if err != nil {
+			return err
+		}
+
+		cmd.PrintOutput(transaction.Hash)
+	} else {
+		// Do a call.
+		err = contract.CallAddServiceContract(
+			serviceContract,
+			cmd.BlockFlagValue.Uint,
+		)
+		if err != nil {
+			return err
+		}
+
+		cmd.PrintOutput(nil)
+	}
+
+	return nil
+}
+
 func krboReportRelayEntryTimeout(c *cli.Context) error {
->>>>>>> 0424e615
-	contract, err := initializeKeepRandomBeaconOperator(c)
-	if err != nil {
-		return err
-	}
-
-<<<<<<< HEAD
-=======
+	contract, err := initializeKeepRandomBeaconOperator(c)
+	if err != nil {
+		return err
+	}
+
 	var (
 		transaction *types.Transaction
 	)
@@ -1927,7 +1362,6 @@
 		return err
 	}
 
->>>>>>> 0424e615
 	requestId, err := hexutil.DecodeBig(c.Args()[0])
 	if err != nil {
 		return fmt.Errorf(
@@ -1954,7 +1388,6 @@
 			requestId,
 			previousEntry,
 			cmd.ValueFlagValue.Uint)
-<<<<<<< HEAD
 		if err != nil {
 			return err
 		}
@@ -1977,68 +1410,6 @@
 	return nil
 }
 
-func krboCreateGroup(c *cli.Context) error {
-	contract, err := initializeKeepRandomBeaconOperator(c)
-	if err != nil {
-		return err
-	}
-
-	_newEntry, err := hexutil.DecodeBig(c.Args()[0])
-	if err != nil {
-		return fmt.Errorf(
-			"couldn't parse parameter _newEntry, a uint256, from passed value %v",
-			c.Args()[0],
-		)
-	}
-
-	submitter, err := ethutil.AddressFromHex(c.Args()[1])
-	if err != nil {
-		return fmt.Errorf(
-			"couldn't parse parameter submitter, a address, from passed value %v",
-			c.Args()[1],
-		)
-	}
-
-	var (
-		transaction *types.Transaction
-	)
-
-	if c.Bool(cmd.SubmitFlag) {
-		// Do a regular submission. Take payable into account.
-		transaction, err = contract.CreateGroup(
-			_newEntry,
-			submitter,
-			cmd.ValueFlagValue.Uint)
-=======
->>>>>>> 0424e615
-		if err != nil {
-			return err
-		}
-
-		cmd.PrintOutput(transaction.Hash)
-	} else {
-		// Do a call.
-<<<<<<< HEAD
-		err = contract.CallCreateGroup(
-			_newEntry,
-			submitter,
-=======
-		err = contract.CallSign(
-			requestId,
-			previousEntry,
->>>>>>> 0424e615
-			cmd.ValueFlagValue.Uint, cmd.BlockFlagValue.Uint,
-		)
-		if err != nil {
-			return err
-		}
-
-		cmd.PrintOutput(nil)
-	}
-
-	return nil
-}
-
 /// ------------------- Initialization -------------------
 
 func initializeKeepRandomBeaconOperator(c *cli.Context) (*contract.KeepRandomBeaconOperator, error) {
