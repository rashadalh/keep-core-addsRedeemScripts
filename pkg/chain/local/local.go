package local

import (
	"fmt"
	"math/big"
	"os"
	"sync"
	"time"

<<<<<<< HEAD
	"github.com/keep-network/keep-core/pkg/beacon/chaintype"
=======
	"github.com/keep-network/keep-core/pkg/beacon/entry"
	"github.com/keep-network/keep-core/pkg/beacon/relay"
>>>>>>> e050b1f2
	relaychain "github.com/keep-network/keep-core/pkg/beacon/relay/chain"
	relayconfig "github.com/keep-network/keep-core/pkg/beacon/relay/config"
	"github.com/keep-network/keep-core/pkg/beacon/relay/entry"
	"github.com/keep-network/keep-core/pkg/chain"
	"github.com/keep-network/keep-core/pkg/gen/async"
)

type localChain struct {
	relayConfig relayconfig.Chain

	groupRegistrationsMutex sync.Mutex
	groupRegistrations      map[string][96]byte

	groupRelayEntriesMutex sync.Mutex
	groupRelayEntries      map[int64][32]byte

<<<<<<< HEAD
	handlerMutex         sync.Mutex
	relayEntryHandlers   []func(entry entry.Entry)
	relayRequestHandlers []func(request entry.Request)
=======
	handlerMutex            sync.Mutex
	relayEntryHandlers      []func(entry *relay.Entry)
	relayRequestHandlers    []func(request *entry.Request)
	groupRegisteredHandlers []func(key *relay.GroupRegistration)
>>>>>>> e050b1f2

	simulatedHeight int64
	blockCounter    chain.BlockCounter
}

func (c *localChain) BlockCounter() (chain.BlockCounter, error) {
	return c.blockCounter, nil
}

func (c *localChain) GetConfig() (relayconfig.Chain, error) {
	return c.relayConfig, nil
}

func (c *localChain) SubmitGroupPublicKey(
	groupID string,
	key [96]byte,
) *async.GroupRegistrationPromise {
	groupRegistrationPromise := &async.GroupRegistrationPromise{}
	c.groupRegistrationsMutex.Lock()
	defer c.groupRegistrationsMutex.Unlock()
	if existing, exists := c.groupRegistrations[groupID]; exists && existing != key {
		fmt.Fprintf(
			os.Stderr,
			"mismatched public key for [%s], submission failed; \n"+
				"[%v] vs [%v]\n",
			groupID,
			existing,
			key,
		)
		return groupRegistrationPromise
	}
	c.groupRegistrations[groupID] = key
	c.simulatedHeight++

	groupRegistrationPromise.Fulfill(&relay.GroupRegistration{
		GroupPublicKey:        []byte(groupID),
		RequestID:             big.NewInt(c.simulatedHeight),
		ActivationBlockHeight: big.NewInt(c.simulatedHeight),
	})

	return groupRegistrationPromise
}

func (c *localChain) SubmitRelayEntry(entry *entry.Entry) *async.RelayEntryPromise {
	relayEntryPromise := &async.RelayEntryPromise{}

	c.groupRelayEntriesMutex.Lock()
	defer c.groupRelayEntriesMutex.Unlock()

	existing, exists := c.groupRelayEntries[entry.GroupID.Int64()]
	if exists && existing != entry.Value {
		err := fmt.Errorf(
			"mismatched signature for [%v], submission failed; \n"+
				"[%v] vs [%v]\n",
			entry.GroupID,
			existing,
			entry.Value,
		)

		relayEntryPromise.Fail(err)

		return relayEntryPromise
	}
	c.groupRelayEntries[entry.GroupID.Int64()] = entry.Value

	relayEntryPromise.Fulfill(&entry.Entry{
		RequestID:     entry.RequestID,
		Value:         entry.Value,
		GroupID:       entry.GroupID,
		PreviousEntry: entry.PreviousEntry,
		Timestamp:     time.Now().UTC(),
	})

	return relayEntryPromise
}

<<<<<<< HEAD
func (c *localChain) OnRelayEntryGenerated(handler func(entry entry.Entry)) {
=======
func (c *localChain) OnRelayEntryGenerated(handler func(entry *relay.Entry)) {
>>>>>>> e050b1f2
	c.handlerMutex.Lock()
	c.relayEntryHandlers = append(
		c.relayEntryHandlers,
		handler,
	)
	c.handlerMutex.Unlock()
}

func (c *localChain) OnRelayEntryRequested(handler func(request *entry.Request)) {
	c.handlerMutex.Lock()
	c.relayRequestHandlers = append(
		c.relayRequestHandlers,
		handler,
	)
	c.handlerMutex.Unlock()
}

func (c *localChain) OnGroupRegistered(handler func(key *relay.GroupRegistration)) {
	c.handlerMutex.Lock()
	c.groupRegisteredHandlers = append(
		c.groupRegisteredHandlers,
		handler,
	)
	c.handlerMutex.Unlock()
}

func (c *localChain) ThresholdRelay() relaychain.Interface {
	return relaychain.Interface(c)
}

// Connect initializes a local stub implementation of the chain interfaces
// for testing.
func Connect(groupSize int, threshold int) chain.Handle {
	bc, _ := blockCounter()

	return &localChain{
		relayConfig: relayconfig.Chain{
			GroupSize: groupSize,
			Threshold: threshold,
		},
		groupRegistrationsMutex: sync.Mutex{},
		groupRelayEntries:       make(map[int64][32]byte),
		groupRegistrations:      make(map[string][96]byte),
		blockCounter:            bc,
	}
}<|MERGE_RESOLUTION|>--- conflicted
+++ resolved
@@ -7,12 +7,7 @@
 	"sync"
 	"time"
 
-<<<<<<< HEAD
-	"github.com/keep-network/keep-core/pkg/beacon/chaintype"
-=======
-	"github.com/keep-network/keep-core/pkg/beacon/entry"
 	"github.com/keep-network/keep-core/pkg/beacon/relay"
->>>>>>> e050b1f2
 	relaychain "github.com/keep-network/keep-core/pkg/beacon/relay/chain"
 	relayconfig "github.com/keep-network/keep-core/pkg/beacon/relay/config"
 	"github.com/keep-network/keep-core/pkg/beacon/relay/entry"
@@ -29,16 +24,10 @@
 	groupRelayEntriesMutex sync.Mutex
 	groupRelayEntries      map[int64][32]byte
 
-<<<<<<< HEAD
-	handlerMutex         sync.Mutex
-	relayEntryHandlers   []func(entry entry.Entry)
-	relayRequestHandlers []func(request entry.Request)
-=======
 	handlerMutex            sync.Mutex
-	relayEntryHandlers      []func(entry *relay.Entry)
+	relayEntryHandlers      []func(entry *entry.Entry)
 	relayRequestHandlers    []func(request *entry.Request)
 	groupRegisteredHandlers []func(key *relay.GroupRegistration)
->>>>>>> e050b1f2
 
 	simulatedHeight int64
 	blockCounter    chain.BlockCounter
@@ -82,44 +71,40 @@
 	return groupRegistrationPromise
 }
 
-func (c *localChain) SubmitRelayEntry(entry *entry.Entry) *async.RelayEntryPromise {
+func (c *localChain) SubmitRelayEntry(newEntry *entry.Entry) *async.RelayEntryPromise {
 	relayEntryPromise := &async.RelayEntryPromise{}
 
 	c.groupRelayEntriesMutex.Lock()
 	defer c.groupRelayEntriesMutex.Unlock()
 
-	existing, exists := c.groupRelayEntries[entry.GroupID.Int64()]
-	if exists && existing != entry.Value {
+	existing, exists := c.groupRelayEntries[newEntry.GroupID.Int64()]
+	if exists && existing != newEntry.Value {
 		err := fmt.Errorf(
 			"mismatched signature for [%v], submission failed; \n"+
 				"[%v] vs [%v]\n",
-			entry.GroupID,
+			newEntry.GroupID,
 			existing,
-			entry.Value,
+			newEntry.Value,
 		)
 
 		relayEntryPromise.Fail(err)
 
 		return relayEntryPromise
 	}
-	c.groupRelayEntries[entry.GroupID.Int64()] = entry.Value
+	c.groupRelayEntries[newEntry.GroupID.Int64()] = newEntry.Value
 
 	relayEntryPromise.Fulfill(&entry.Entry{
-		RequestID:     entry.RequestID,
-		Value:         entry.Value,
-		GroupID:       entry.GroupID,
-		PreviousEntry: entry.PreviousEntry,
+		RequestID:     newEntry.RequestID,
+		Value:         newEntry.Value,
+		GroupID:       newEntry.GroupID,
+		PreviousEntry: newEntry.PreviousEntry,
 		Timestamp:     time.Now().UTC(),
 	})
 
 	return relayEntryPromise
 }
 
-<<<<<<< HEAD
-func (c *localChain) OnRelayEntryGenerated(handler func(entry entry.Entry)) {
-=======
-func (c *localChain) OnRelayEntryGenerated(handler func(entry *relay.Entry)) {
->>>>>>> e050b1f2
+func (c *localChain) OnRelayEntryGenerated(handler func(entry *entry.Entry)) {
 	c.handlerMutex.Lock()
 	c.relayEntryHandlers = append(
 		c.relayEntryHandlers,
