package ethereum

import (
	"crypto/ecdsa"
	"crypto/elliptic"
	"encoding/binary"
	"fmt"
	"math/big"
	"reflect"
	"sort"
	"time"

	"github.com/keep-network/keep-common/pkg/chain/ethereum/ethutil"
	"github.com/keep-network/keep-core/pkg/bitcoin"
	"github.com/keep-network/keep-core/pkg/coordinator"

	"github.com/ethereum/go-ethereum/accounts/abi"
	"github.com/ethereum/go-ethereum/common"
	"github.com/ethereum/go-ethereum/crypto"

	"github.com/keep-network/keep-common/pkg/chain/ethereum"
	"github.com/keep-network/keep-core/pkg/chain"
	ecdsaabi "github.com/keep-network/keep-core/pkg/chain/ethereum/ecdsa/gen/abi"
	ecdsacontract "github.com/keep-network/keep-core/pkg/chain/ethereum/ecdsa/gen/contract"
	tbtcabi "github.com/keep-network/keep-core/pkg/chain/ethereum/tbtc/gen/abi"
	tbtccontract "github.com/keep-network/keep-core/pkg/chain/ethereum/tbtc/gen/contract"
	"github.com/keep-network/keep-core/pkg/internal/byteutils"
	"github.com/keep-network/keep-core/pkg/operator"
	"github.com/keep-network/keep-core/pkg/protocol/group"
	"github.com/keep-network/keep-core/pkg/subscription"
	"github.com/keep-network/keep-core/pkg/tbtc"
	"github.com/keep-network/keep-core/pkg/tecdsa/dkg"
)

// Definitions of contract names.
const (
	// TODO: The WalletRegistry address is taken from the Bridge contract.
	//       Remove the possibility of passing it through the config.
	WalletRegistryContractName    = "WalletRegistry"
	BridgeContractName            = "Bridge"
	MaintainerProxyContractName   = "MaintainerProxy"
	WalletCoordinatorContractName = "WalletCoordinator"
)

// TbtcChain represents a TBTC-specific chain handle.
type TbtcChain struct {
	*baseChain

	bridge            *tbtccontract.Bridge
	maintainerProxy   *tbtccontract.MaintainerProxy
	walletRegistry    *ecdsacontract.WalletRegistry
	sortitionPool     *ecdsacontract.EcdsaSortitionPool
	walletCoordinator *tbtccontract.WalletCoordinator
}

// NewTbtcChain construct a new instance of the TBTC-specific Ethereum
// chain handle.
func newTbtcChain(
	config ethereum.Config,
	baseChain *baseChain,
) (*TbtcChain, error) {
	bridgeAddress, err := config.ContractAddress(BridgeContractName)
	if err != nil {
		return nil, fmt.Errorf(
			"failed to resolve %s contract address: [%v]",
			BridgeContractName,
			err,
		)
	}

	bridge, err :=
		tbtccontract.NewBridge(
			bridgeAddress,
			baseChain.chainID,
			baseChain.key,
			baseChain.client,
			baseChain.nonceManager,
			baseChain.miningWaiter,
			baseChain.blockCounter,
			baseChain.transactionMutex,
		)
	if err != nil {
		return nil, fmt.Errorf(
			"failed to attach to Bridge contract: [%v]",
			err,
		)
	}

	maintainerProxyAddress, err := config.ContractAddress(MaintainerProxyContractName)
	if err != nil {
		return nil, fmt.Errorf(
			"failed to resolve %s contract address: [%v]",
			MaintainerProxyContractName,
			err,
		)
	}

	maintainerProxy, err :=
		tbtccontract.NewMaintainerProxy(
			maintainerProxyAddress,
			baseChain.chainID,
			baseChain.key,
			baseChain.client,
			baseChain.nonceManager,
			baseChain.miningWaiter,
			baseChain.blockCounter,
			baseChain.transactionMutex,
		)
	if err != nil {
		return nil, fmt.Errorf(
			"failed to attach to MaintainerProxy contract: [%v]",
			err,
		)
	}

	references, err := bridge.ContractReferences()
	if err != nil {
		return nil, fmt.Errorf(
			"failed to get contract references from Bridge: [%v]",
			err,
		)
	}

	walletRegistryAddress := references.EcdsaWalletRegistry

	walletRegistry, err :=
		ecdsacontract.NewWalletRegistry(
			walletRegistryAddress,
			baseChain.chainID,
			baseChain.key,
			baseChain.client,
			baseChain.nonceManager,
			baseChain.miningWaiter,
			baseChain.blockCounter,
			baseChain.transactionMutex,
		)
	if err != nil {
		return nil, fmt.Errorf(
			"failed to attach to WalletRegistry contract: [%v]",
			err,
		)
	}

	sortitionPoolAddress, err := walletRegistry.SortitionPool()
	if err != nil {
		return nil, fmt.Errorf(
			"failed to get sortition pool address: [%v]",
			err,
		)
	}

	sortitionPool, err :=
		ecdsacontract.NewEcdsaSortitionPool(
			sortitionPoolAddress,
			baseChain.chainID,
			baseChain.key,
			baseChain.client,
			baseChain.nonceManager,
			baseChain.miningWaiter,
			baseChain.blockCounter,
			baseChain.transactionMutex,
		)
	if err != nil {
		return nil, fmt.Errorf(
			"failed to attach to EcdsaSortitionPool contract: [%v]",
			err,
		)
	}

	walletCoordinatorAddress, err := config.ContractAddress(
		WalletCoordinatorContractName,
	)
	if err != nil {
		return nil, fmt.Errorf(
			"failed to resolve %s contract address: [%v]",
			WalletCoordinatorContractName,
			err,
		)
	}

	walletCoordinator, err :=
		tbtccontract.NewWalletCoordinator(
			walletCoordinatorAddress,
			baseChain.chainID,
			baseChain.key,
			baseChain.client,
			baseChain.nonceManager,
			baseChain.miningWaiter,
			baseChain.blockCounter,
			baseChain.transactionMutex,
		)
	if err != nil {
		return nil, fmt.Errorf(
			"failed to attach to WalletCoordinator contract: [%v]",
			err,
		)
	}

	return &TbtcChain{
		baseChain:         baseChain,
		bridge:            bridge,
		maintainerProxy:   maintainerProxy,
		walletRegistry:    walletRegistry,
		sortitionPool:     sortitionPool,
		walletCoordinator: walletCoordinator,
	}, nil
}

// Staking returns address of the TokenStaking contract the WalletRegistry is
// connected to.
func (tc *TbtcChain) Staking() (chain.Address, error) {
	stakingContractAddress, err := tc.walletRegistry.Staking()
	if err != nil {
		return "", fmt.Errorf(
			"failed to get the token staking address: [%w]",
			err,
		)
	}

	return chain.Address(stakingContractAddress.String()), nil
}

// IsRecognized checks whether the given operator is recognized by the TbtcChain
// as eligible to join the network. If the operator has a stake delegation or
// had a stake delegation in the past, it will be recognized.
func (tc *TbtcChain) IsRecognized(operatorPublicKey *operator.PublicKey) (bool, error) {
	operatorAddress, err := operatorPublicKeyToChainAddress(operatorPublicKey)
	if err != nil {
		return false, fmt.Errorf(
			"cannot convert from operator key to chain address: [%v]",
			err,
		)
	}

	stakingProvider, err := tc.walletRegistry.OperatorToStakingProvider(
		operatorAddress,
	)
	if err != nil {
		return false, fmt.Errorf(
			"failed to map operator [%v] to a staking provider: [%v]",
			operatorAddress,
			err,
		)
	}

	if (stakingProvider == common.Address{}) {
		return false, nil
	}

	// Check if the staking provider has an owner. This check ensures that there
	// is/was a stake delegation for the given staking provider.
	_, _, _, hasStakeDelegation, err := tc.baseChain.RolesOf(
		chain.Address(stakingProvider.Hex()),
	)
	if err != nil {
		return false, fmt.Errorf(
			"failed to check stake delegation for staking provider [%v]: [%v]",
			stakingProvider,
			err,
		)
	}

	if !hasStakeDelegation {
		return false, nil
	}

	return true, nil
}

// OperatorToStakingProvider returns the staking provider address for the
// operator. If the staking provider has not been registered for the
// operator, the returned address is empty and the boolean flag is set to
// false. If the staking provider has been registered, the address is not
// empty and the boolean flag indicates true.
func (tc *TbtcChain) OperatorToStakingProvider() (chain.Address, bool, error) {
	stakingProvider, err := tc.walletRegistry.OperatorToStakingProvider(tc.key.Address)
	if err != nil {
		return "", false, fmt.Errorf(
			"failed to map operator [%v] to a staking provider: [%v]",
			tc.key.Address,
			err,
		)
	}

	if (stakingProvider == common.Address{}) {
		return "", false, nil
	}

	return chain.Address(stakingProvider.Hex()), true, nil
}

// EligibleStake returns the current value of the staking provider's
// eligible stake. Eligible stake is defined as the currently authorized
// stake minus the pending authorization decrease. Eligible stake
// is what is used for operator's weight in the sortition pool.
// If the authorized stake minus the pending authorization decrease
// is below the minimum authorization, eligible stake is 0.
func (tc *TbtcChain) EligibleStake(stakingProvider chain.Address) (*big.Int, error) {
	eligibleStake, err := tc.walletRegistry.EligibleStake(
		common.HexToAddress(stakingProvider.String()),
	)
	if err != nil {
		return nil, fmt.Errorf(
			"failed to get eligible stake for staking provider %s: [%w]",
			stakingProvider,
			err,
		)
	}

	return eligibleStake, nil
}

// IsPoolLocked returns true if the sortition pool is locked and no state
// changes are allowed.
func (tc *TbtcChain) IsPoolLocked() (bool, error) {
	return tc.sortitionPool.IsLocked()
}

// IsOperatorInPool returns true if the operator is registered in
// the sortition pool.
func (tc *TbtcChain) IsOperatorInPool() (bool, error) {
	return tc.walletRegistry.IsOperatorInPool(tc.key.Address)
}

// IsOperatorUpToDate checks if the operator's authorized stake is in sync
// with operator's weight in the sortition pool.
// If the operator's authorized stake is not in sync with sortition pool
// weight, function returns false.
// If the operator is not in the sortition pool and their authorized stake
// is non-zero, function returns false.
func (tc *TbtcChain) IsOperatorUpToDate() (bool, error) {
	return tc.walletRegistry.IsOperatorUpToDate(tc.key.Address)
}

// JoinSortitionPool executes a transaction to have the operator join the
// sortition pool.
func (tc *TbtcChain) JoinSortitionPool() error {
	_, err := tc.walletRegistry.JoinSortitionPool()
	return err
}

// UpdateOperatorStatus executes a transaction to update the operator's
// state in the sortition pool.
func (tc *TbtcChain) UpdateOperatorStatus() error {
	_, err := tc.walletRegistry.UpdateOperatorStatus(tc.key.Address)
	return err
}

// IsEligibleForRewards checks whether the operator is eligible for rewards
// or not.
func (tc *TbtcChain) IsEligibleForRewards() (bool, error) {
	return tc.sortitionPool.IsEligibleForRewards(tc.key.Address)
}

// Checks whether the operator is able to restore their eligibility for
// rewards right away.
func (tc *TbtcChain) CanRestoreRewardEligibility() (bool, error) {
	return tc.sortitionPool.CanRestoreRewardEligibility(tc.key.Address)
}

// Restores reward eligibility for the operator.
func (tc *TbtcChain) RestoreRewardEligibility() error {
	_, err := tc.sortitionPool.RestoreRewardEligibility(tc.key.Address)
	return err
}

// Returns true if the chaosnet phase is active, false otherwise.
func (tc *TbtcChain) IsChaosnetActive() (bool, error) {
	return tc.sortitionPool.IsChaosnetActive()
}

// Returns true if operator is a beta operator, false otherwise.
// Chaosnet status does not matter.
func (tc *TbtcChain) IsBetaOperator() (bool, error) {
	return tc.sortitionPool.IsBetaOperator(tc.key.Address)
}

// GetOperatorID returns the ID number of the given operator address. An ID
// number of 0 means the operator has not been allocated an ID number yet.
func (tc *TbtcChain) GetOperatorID(
	operatorAddress chain.Address,
) (chain.OperatorID, error) {
	return tc.sortitionPool.GetOperatorID(
		common.HexToAddress(operatorAddress.String()),
	)
}

// SelectGroup returns the group members selected for the current group
// selection. The function returns an error if the chain's state does not allow
// for group selection at the moment.
func (tc *TbtcChain) SelectGroup() (*tbtc.GroupSelectionResult, error) {
	operatorsIDs, err := tc.walletRegistry.SelectGroup()
	if err != nil {
		return nil, fmt.Errorf(
			"cannot select group in the sortition pool: [%v]",
			err,
		)
	}

	operatorsAddresses, err := tc.sortitionPool.GetIDOperators(operatorsIDs)
	if err != nil {
		return nil, fmt.Errorf(
			"cannot convert operators' IDs to addresses: [%v]",
			err,
		)
	}

	// Should not happen as this is guaranteed by the contract but, just in case.
	if len(operatorsIDs) != len(operatorsAddresses) {
		return nil, fmt.Errorf("operators IDs and addresses mismatch")
	}

	ids := make([]chain.OperatorID, len(operatorsIDs))
	addresses := make([]chain.Address, len(operatorsIDs))
	for i := range ids {
		ids[i] = operatorsIDs[i]
		addresses[i] = chain.Address(operatorsAddresses[i].String())
	}

	return &tbtc.GroupSelectionResult{
		OperatorsIDs:       ids,
		OperatorsAddresses: addresses,
	}, nil
}

func (tc *TbtcChain) OnDKGStarted(
	handler func(event *tbtc.DKGStartedEvent),
) subscription.EventSubscription {
	onEvent := func(
		seed *big.Int,
		blockNumber uint64,
	) {
		handler(&tbtc.DKGStartedEvent{
			Seed:        seed,
			BlockNumber: blockNumber,
		})
	}

	return tc.walletRegistry.DkgStartedEvent(nil, nil).OnEvent(onEvent)
}

func (tc *TbtcChain) PastDKGStartedEvents(
	filter *tbtc.DKGStartedEventFilter,
) ([]*tbtc.DKGStartedEvent, error) {
	var startBlock uint64
	var endBlock *uint64
	var seed []*big.Int

	if filter != nil {
		startBlock = filter.StartBlock
		endBlock = filter.EndBlock
		seed = filter.Seed
	}

	events, err := tc.walletRegistry.PastDkgStartedEvents(
		startBlock,
		endBlock,
		seed,
	)
	if err != nil {
		return nil, err
	}

	dkgStartedEvents := make([]*tbtc.DKGStartedEvent, len(events))
	for i, event := range events {
		dkgStartedEvents[i] = &tbtc.DKGStartedEvent{
			Seed:        event.Seed,
			BlockNumber: event.Raw.BlockNumber,
		}
	}

	sort.SliceStable(dkgStartedEvents, func(i, j int) bool {
		return dkgStartedEvents[i].BlockNumber < dkgStartedEvents[j].BlockNumber
	})

	return dkgStartedEvents, err
}

func (tc *TbtcChain) OnDKGResultSubmitted(
	handler func(event *tbtc.DKGResultSubmittedEvent),
) subscription.EventSubscription {
	onEvent := func(
		resultHash [32]byte,
		seed *big.Int,
		result ecdsaabi.EcdsaDkgResult,
		blockNumber uint64,
	) {
		tbtcResult, err := convertDkgResultFromAbiType(result)
		if err != nil {
			logger.Errorf(
				"unexpected DKG result in DKGResultSubmitted event: [%v]",
				err,
			)
			return
		}

		handler(&tbtc.DKGResultSubmittedEvent{
			Seed:        seed,
			ResultHash:  resultHash,
			Result:      tbtcResult,
			BlockNumber: blockNumber,
		})
	}

	return tc.walletRegistry.
		DkgResultSubmittedEvent(nil, nil, nil).
		OnEvent(onEvent)
}

// convertDkgResultFromAbiType converts the WalletRegistry-specific DKG
// result to the format applicable for the TBTC application.
func convertDkgResultFromAbiType(
	result ecdsaabi.EcdsaDkgResult,
) (*tbtc.DKGChainResult, error) {
	if err := validateMemberIndex(result.SubmitterMemberIndex); err != nil {
		return nil, fmt.Errorf(
			"unexpected submitter member index: [%v]",
			err,
		)
	}

	signingMembersIndexes := make(
		[]group.MemberIndex,
		len(result.SigningMembersIndices),
	)
	for i, memberIndex := range result.SigningMembersIndices {
		if err := validateMemberIndex(memberIndex); err != nil {
			return nil, fmt.Errorf(
				"unexpected signing member index: [%v]",
				err,
			)
		}

		signingMembersIndexes[i] = group.MemberIndex(memberIndex.Uint64())
	}

	return &tbtc.DKGChainResult{
		SubmitterMemberIndex:     group.MemberIndex(result.SubmitterMemberIndex.Uint64()),
		GroupPublicKey:           result.GroupPubKey,
		MisbehavedMembersIndexes: result.MisbehavedMembersIndices,
		Signatures:               result.Signatures,
		SigningMembersIndexes:    signingMembersIndexes,
		Members:                  result.Members,
		MembersHash:              result.MembersHash,
	}, nil
}

// convertDkgResultToAbiType converts the TBTC-specific DKG result to
// the format applicable for the WalletRegistry ABI.
func convertDkgResultToAbiType(
	result *tbtc.DKGChainResult,
) ecdsaabi.EcdsaDkgResult {
	signingMembersIndices := make([]*big.Int, len(result.SigningMembersIndexes))
	for i, memberIndex := range result.SigningMembersIndexes {
		signingMembersIndices[i] = big.NewInt(int64(memberIndex))
	}

	return ecdsaabi.EcdsaDkgResult{
		SubmitterMemberIndex:     big.NewInt(int64(result.SubmitterMemberIndex)),
		GroupPubKey:              result.GroupPublicKey,
		MisbehavedMembersIndices: result.MisbehavedMembersIndexes,
		Signatures:               result.Signatures,
		SigningMembersIndices:    signingMembersIndices,
		Members:                  result.Members,
		MembersHash:              result.MembersHash,
	}
}

func validateMemberIndex(chainMemberIndex *big.Int) error {
	maxMemberIndex := big.NewInt(group.MaxMemberIndex)
	if chainMemberIndex.Cmp(maxMemberIndex) > 0 {
		return fmt.Errorf("invalid member index value: [%v]", chainMemberIndex)
	}

	return nil
}

func (tc *TbtcChain) OnDKGResultChallenged(
	handler func(event *tbtc.DKGResultChallengedEvent),
) subscription.EventSubscription {
	onEvent := func(
		resultHash [32]byte,
		challenger common.Address,
		reason string,
		blockNumber uint64,
	) {
		handler(&tbtc.DKGResultChallengedEvent{
			ResultHash:  resultHash,
			Challenger:  chain.Address(challenger.Hex()),
			Reason:      reason,
			BlockNumber: blockNumber,
		})
	}

	return tc.walletRegistry.
		DkgResultChallengedEvent(nil, nil, nil).
		OnEvent(onEvent)
}

func (tc *TbtcChain) OnDKGResultApproved(
	handler func(event *tbtc.DKGResultApprovedEvent),
) subscription.EventSubscription {
	onEvent := func(
		resultHash [32]byte,
		approver common.Address,
		blockNumber uint64,
	) {
		handler(&tbtc.DKGResultApprovedEvent{
			ResultHash:  resultHash,
			Approver:    chain.Address(approver.Hex()),
			BlockNumber: blockNumber,
		})
	}

	return tc.walletRegistry.
		DkgResultApprovedEvent(nil, nil, nil).
		OnEvent(onEvent)
}

// AssembleDKGResult assembles the DKG chain result according to the rules
// expected by the given chain.
func (tc *TbtcChain) AssembleDKGResult(
	submitterMemberIndex group.MemberIndex,
	groupPublicKey *ecdsa.PublicKey,
	operatingMembersIndexes []group.MemberIndex,
	misbehavedMembersIndexes []group.MemberIndex,
	signatures map[group.MemberIndex][]byte,
	groupSelectionResult *tbtc.GroupSelectionResult,
) (*tbtc.DKGChainResult, error) {
	serializedGroupPublicKey, err := convertPubKeyToChainFormat(groupPublicKey)
	if err != nil {
		return nil, fmt.Errorf(
			"could not convert group public key to chain format: [%v]",
			err,
		)
	}

	// Sort misbehavedMembersIndexes slice in ascending order as expected
	// by the on-chain contract.
	sort.Slice(misbehavedMembersIndexes[:], func(i, j int) bool {
		return misbehavedMembersIndexes[i] < misbehavedMembersIndexes[j]
	})

	signingMemberIndices, signatureBytes, err := convertSignaturesToChainFormat(
		signatures,
	)
	if err != nil {
		return nil, fmt.Errorf(
			"could not convert signatures to chain format: [%v]",
			err,
		)
	}

	// Sort operatingOperatorsIDs slice in ascending order as the slice
	// holding the operators IDs used to compute the members hash is
	// expected to be sorted in the same way.
	sort.Slice(operatingMembersIndexes[:], func(i, j int) bool {
		return operatingMembersIndexes[i] < operatingMembersIndexes[j]
	})

	operatingOperatorsIDs := make([]chain.OperatorID, len(operatingMembersIndexes))
	for i, operatingMemberIndex := range operatingMembersIndexes {
		operatingOperatorsIDs[i] =
			groupSelectionResult.OperatorsIDs[operatingMemberIndex-1]
	}

	membersHash, err := computeOperatorsIDsHash(operatingOperatorsIDs)
	if err != nil {
		return nil, fmt.Errorf("could not compute members hash: [%v]", err)
	}

	return &tbtc.DKGChainResult{
		SubmitterMemberIndex:     submitterMemberIndex,
		GroupPublicKey:           serializedGroupPublicKey[:],
		MisbehavedMembersIndexes: misbehavedMembersIndexes,
		Signatures:               signatureBytes,
		SigningMembersIndexes:    signingMemberIndices,
		Members:                  groupSelectionResult.OperatorsIDs,
		MembersHash:              membersHash,
	}, nil
}

func (tc *TbtcChain) SubmitDKGResult(
	dkgResult *tbtc.DKGChainResult,
) error {
	_, err := tc.walletRegistry.SubmitDkgResult(
		convertDkgResultToAbiType(dkgResult),
	)

	return err
}

// computeOperatorsIDsHash computes the keccak256 hash for the given list
// of operators IDs.
func computeOperatorsIDsHash(operatorsIDs chain.OperatorIDs) ([32]byte, error) {
	uint32SliceType, err := abi.NewType("uint32[]", "uint32[]", nil)
	if err != nil {
		return [32]byte{}, err
	}

	bytes, err := abi.Arguments{{Type: uint32SliceType}}.Pack(operatorsIDs)
	if err != nil {
		return [32]byte{}, err
	}

	return crypto.Keccak256Hash(bytes), nil
}

// convertSignaturesToChainFormat converts signatures map to two slices. The
// first slice contains indices of members from the map, sorted in ascending order
// as required by the contract. The second slice is a slice of concatenated
// signatures. Signatures and member indices are returned in the matching order.
// It requires each signature to be exactly 65-byte long.
func convertSignaturesToChainFormat(
	signatures map[group.MemberIndex][]byte,
) ([]group.MemberIndex, []byte, error) {
	membersIndexes := make([]group.MemberIndex, 0)
	for memberIndex := range signatures {
		membersIndexes = append(membersIndexes, memberIndex)
	}

	sort.Slice(membersIndexes, func(i, j int) bool {
		return membersIndexes[i] < membersIndexes[j]
	})

	signatureSize := 65

	var signaturesSlice []byte

	for _, memberIndex := range membersIndexes {
		signature := signatures[memberIndex]

		if len(signature) != signatureSize {
			return nil, nil, fmt.Errorf(
				"invalid signature size for member [%v] got [%d] bytes but [%d] bytes required",
				memberIndex,
				len(signature),
				signatureSize,
			)
		}

		signaturesSlice = append(signaturesSlice, signature...)
	}

	return membersIndexes, signaturesSlice, nil
}

// convertPubKeyToChainFormat takes X and Y coordinates of a signer's public key
// and concatenates it to a 64-byte long array. If any of coordinates is shorter
// than 32-byte it is preceded with zeros.
func convertPubKeyToChainFormat(publicKey *ecdsa.PublicKey) ([64]byte, error) {
	var serialized [64]byte

	x, err := byteutils.LeftPadTo32Bytes(publicKey.X.Bytes())
	if err != nil {
		return serialized, err
	}

	y, err := byteutils.LeftPadTo32Bytes(publicKey.Y.Bytes())
	if err != nil {
		return serialized, err
	}

	serializedBytes := append(x, y...)

	copy(serialized[:], serializedBytes)

	return serialized, nil
}

func (tc *TbtcChain) GetDKGState() (tbtc.DKGState, error) {
	walletCreationState, err := tc.walletRegistry.GetWalletCreationState()
	if err != nil {
		return 0, err
	}

	var state tbtc.DKGState

	switch walletCreationState {
	case 0:
		state = tbtc.Idle
	case 1:
		state = tbtc.AwaitingSeed
	case 2:
		state = tbtc.AwaitingResult
	case 3:
		state = tbtc.Challenge
	default:
		err = fmt.Errorf(
			"unexpected wallet creation state: [%v]",
			walletCreationState,
		)
	}

	return state, err
}

// CalculateDKGResultSignatureHash calculates a 32-byte hash that is used
// to produce a signature supporting the given groupPublicKey computed
// as result of the given DKG process. The misbehavedMembersIndexes parameter
// should contain indexes of members that were considered as misbehaved
// during the DKG process. The startBlock argument is the block at which
// the given DKG process started.
func (tc *TbtcChain) CalculateDKGResultSignatureHash(
	groupPublicKey *ecdsa.PublicKey,
	misbehavedMembersIndexes []group.MemberIndex,
	startBlock uint64,
) (dkg.ResultSignatureHash, error) {
	groupPublicKeyBytes := elliptic.Marshal(
		groupPublicKey.Curve,
		groupPublicKey.X,
		groupPublicKey.Y,
	)
	// Crop the 04 prefix as the calculateDKGResultSignatureHash function
	// expects an unprefixed 64-byte public key,
	unprefixedGroupPublicKeyBytes := groupPublicKeyBytes[1:]

	// Sort misbehavedMembersIndexes slice in ascending order as expected
	// by the calculateDKGResultSignatureHash function.
	sort.Slice(misbehavedMembersIndexes[:], func(i, j int) bool {
		return misbehavedMembersIndexes[i] < misbehavedMembersIndexes[j]
	})

	return calculateDKGResultSignatureHash(
		tc.chainID,
		unprefixedGroupPublicKeyBytes,
		misbehavedMembersIndexes,
		big.NewInt(int64(startBlock)),
	)
}

// calculateDKGResultSignatureHash computes the keccak256 hash for the given DKG
// result parameters. It expects that the groupPublicKey is a 64-byte uncompressed
// public key without the 04 prefix and misbehavedMembersIndexes slice is
// sorted in ascending order. Those expectations are forced by the contract.
func calculateDKGResultSignatureHash(
	chainID *big.Int,
	groupPublicKey []byte,
	misbehavedMembersIndexes []group.MemberIndex,
	startBlock *big.Int,
) (dkg.ResultSignatureHash, error) {
	publicKeySize := 64

	if len(groupPublicKey) != publicKeySize {
		return dkg.ResultSignatureHash{}, fmt.Errorf(
			"wrong group public key length",
		)
	}

	uint256Type, err := abi.NewType("uint256", "uint256", nil)
	if err != nil {
		return dkg.ResultSignatureHash{}, err
	}
	bytesType, err := abi.NewType("bytes", "bytes", nil)
	if err != nil {
		return dkg.ResultSignatureHash{}, err
	}
	uint8SliceType, err := abi.NewType("uint8[]", "uint8[]", nil)
	if err != nil {
		return dkg.ResultSignatureHash{}, err
	}

	bytes, err := abi.Arguments{
		{Type: uint256Type},
		{Type: bytesType},
		{Type: uint8SliceType},
		{Type: uint256Type},
	}.Pack(
		chainID,
		groupPublicKey,
		misbehavedMembersIndexes,
		startBlock,
	)
	if err != nil {
		return dkg.ResultSignatureHash{}, err
	}

	return dkg.ResultSignatureHash(crypto.Keccak256Hash(bytes)), nil
}

func (tc *TbtcChain) IsDKGResultValid(
	dkgResult *tbtc.DKGChainResult,
) (bool, error) {
	outcome, err := tc.walletRegistry.IsDkgResultValid(
		convertDkgResultToAbiType(dkgResult),
	)
	if err != nil {
		return false, fmt.Errorf("cannot check result validity: [%v]", err)
	}

	return parseDkgResultValidationOutcome(&outcome)
}

// parseDkgResultValidationOutcome parses the DKG validation outcome and returns
// a boolean indicating whether the result is valid or not. The outcome parameter
// must be a pointer to a struct containing a boolean flag as the first field.
//
// TODO: Find a better way to get the validity flag. This would require changes
// in the contracts binding generator.
func parseDkgResultValidationOutcome(
	outcome interface{},
) (bool, error) {
	value := reflect.ValueOf(outcome)
	switch value.Kind() {
	case reflect.Pointer:
	default:
		return false, fmt.Errorf("result validation outcome is not a pointer")
	}

	field := value.Elem().Field(0)
	switch field.Kind() {
	case reflect.Bool:
		return field.Bool(), nil
	default:
		return false, fmt.Errorf("cannot parse result validation outcome")
	}
}

func (tc *TbtcChain) ChallengeDKGResult(dkgResult *tbtc.DKGChainResult) error {
	_, err := tc.walletRegistry.ChallengeDkgResult(
		convertDkgResultToAbiType(dkgResult),
	)

	return err
}

func (tc *TbtcChain) ApproveDKGResult(dkgResult *tbtc.DKGChainResult) error {
	result := convertDkgResultToAbiType(dkgResult)

	gasEstimate, err := tc.walletRegistry.ApproveDkgResultGasEstimate(result)
	if err != nil {
		return err
	}

	// The original estimate for this contract call turned out to be too low.
	// Here we add a 20% margin to overcome the gas problems.
	gasEstimateWithMargin := float64(gasEstimate) * float64(1.2)

	_, err = tc.walletRegistry.ApproveDkgResult(
		result,
		ethutil.TransactionOptions{
			GasLimit: uint64(gasEstimateWithMargin),
		},
	)

	return err
}

func (tc *TbtcChain) DKGParameters() (*tbtc.DKGParameters, error) {
	parameters, err := tc.walletRegistry.DkgParameters()
	if err != nil {
		return nil, err
	}

	return &tbtc.DKGParameters{
		SubmissionTimeoutBlocks:       parameters.ResultSubmissionTimeout.Uint64(),
		ChallengePeriodBlocks:         parameters.ResultChallengePeriodLength.Uint64(),
		ApprovePrecedencePeriodBlocks: parameters.SubmitterPrecedencePeriodLength.Uint64(),
	}, nil
}

func (tc *TbtcChain) PastDepositRevealedEvents(
	filter *tbtc.DepositRevealedEventFilter,
) ([]*tbtc.DepositRevealedEvent, error) {
	var startBlock uint64
	var endBlock *uint64
	var depositor []common.Address
	var walletPublicKeyHash [][20]byte

	if filter != nil {
		startBlock = filter.StartBlock
		endBlock = filter.EndBlock

		for _, d := range filter.Depositor {
			depositor = append(depositor, common.HexToAddress(d.String()))
		}

		walletPublicKeyHash = filter.WalletPublicKeyHash
	}

	events, err := tc.bridge.PastDepositRevealedEvents(
		startBlock,
		endBlock,
		depositor,
		walletPublicKeyHash,
	)
	if err != nil {
		return nil, err
	}

	convertedEvents := make([]*tbtc.DepositRevealedEvent, 0)
	for _, event := range events {
		var vault *chain.Address
		if event.Vault != [20]byte{} {
			v := chain.Address(event.Vault.Hex())
			vault = &v
		}

		convertedEvent := &tbtc.DepositRevealedEvent{
			// We can map the event.FundingTxHash field directly to the
			// bitcoin.Hash type. This is because event.FundingTxHash is
			// a [32]byte type representing a hash in the bitcoin.InternalByteOrder,
			// just as bitcoin.Hash assumes.
			FundingTxHash:       event.FundingTxHash,
			FundingOutputIndex:  event.FundingOutputIndex,
			Depositor:           chain.Address(event.Depositor.Hex()),
			Amount:              event.Amount,
			BlindingFactor:      event.BlindingFactor,
			WalletPublicKeyHash: event.WalletPubKeyHash,
			RefundPublicKeyHash: event.RefundPubKeyHash,
			RefundLocktime:      event.RefundLocktime,
			Vault:               vault,
			BlockNumber:         event.Raw.BlockNumber,
		}

		convertedEvents = append(convertedEvents, convertedEvent)
	}

	sort.SliceStable(
		convertedEvents,
		func(i, j int) bool {
			return convertedEvents[i].BlockNumber < convertedEvents[j].BlockNumber
		},
	)

	return convertedEvents, err
}

func (tc *TbtcChain) PastRedemptionRequestedEvents(
	filter *coordinator.RedemptionRequestedEventFilter,
) ([]*coordinator.RedemptionRequestedEvent, error) {
	var startBlock uint64
	var endBlock *uint64
	var redeemers []common.Address
	var walletPublicKeyHash [][20]byte

	if filter != nil {
		startBlock = filter.StartBlock
		endBlock = filter.EndBlock

		for _, r := range filter.Redeemer {
			redeemers = append(redeemers, common.HexToAddress(r.String()))
		}

		walletPublicKeyHash = filter.WalletPublicKeyHash
	}

	events, err := tc.bridge.PastRedemptionRequestedEvents(
		startBlock,
		endBlock,
		walletPublicKeyHash,
		redeemers,
	)
	if err != nil {
		return nil, err
	}

	convertedEvents := make([]*coordinator.RedemptionRequestedEvent, 0)
	for _, event := range events {
		convertedEvent := &coordinator.RedemptionRequestedEvent{
			WalletPublicKeyHash:  event.WalletPubKeyHash,
			RedeemerOutputScript: event.RedeemerOutputScript,
			Redeemer:             chain.Address(event.Redeemer.Hex()),
			RequestedAmount:      event.RequestedAmount,
			TreasuryFee:          event.TreasuryFee,
			TxMaxFee:             event.TreasuryFee,
			BlockNumber:          event.Raw.BlockNumber,
		}

		convertedEvents = append(convertedEvents, convertedEvent)
	}

	sort.SliceStable(
		convertedEvents,
		func(i, j int) bool {
			return convertedEvents[i].BlockNumber < convertedEvents[j].BlockNumber
		},
	)

	return convertedEvents, err
}

func (tc *TbtcChain) GetDepositRequest(
	fundingTxHash bitcoin.Hash,
	fundingOutputIndex uint32,
) (*tbtc.DepositChainRequest, error) {
	depositKey := buildDepositKey(fundingTxHash, fundingOutputIndex)

	depositRequest, err := tc.bridge.Deposits(depositKey)
	if err != nil {
		return nil, fmt.Errorf(
			"cannot get deposit request for key [0x%x]: [%v]",
			depositKey.Text(16),
			err,
		)
	}

	// Deposit not found.
	if depositRequest.RevealedAt == 0 {
		return nil, fmt.Errorf(
			"no deposit request for key [0x%x]",
			depositKey.Text(16),
		)
	}

	var vault *chain.Address
	if depositRequest.Vault != [20]byte{} {
		v := chain.Address(depositRequest.Vault.Hex())
		vault = &v
	}

	return &tbtc.DepositChainRequest{
		Depositor:   chain.Address(depositRequest.Depositor.Hex()),
		Amount:      depositRequest.Amount,
		RevealedAt:  time.Unix(int64(depositRequest.RevealedAt), 0),
		Vault:       vault,
		TreasuryFee: depositRequest.TreasuryFee,
		SweptAt:     time.Unix(int64(depositRequest.SweptAt), 0),
	}, nil
}

func (tc *TbtcChain) GetPendingRedemptionRequest(
	redeemerOutputScript []byte,
	walletPublicKeyHash [20]byte,
) (*coordinator.RedemptionChainRequest, error) {
	redemptionKey := buildRedemptionKey(redeemerOutputScript, walletPublicKeyHash)

	redemptionRequest, err := tc.bridge.PendingRedemptions(redemptionKey)
	if err != nil {
		return nil, fmt.Errorf(
			"cannot get deposit request for key [0x%x]: [%v]",
			redemptionKey.Text(16),
			err,
		)
	}

	// Pending redemption not found.
	if redemptionRequest.RequestedAt == 0 {
		return nil, coordinator.ErrPendingRedemptionRequestNotFound
	}

	return &coordinator.RedemptionChainRequest{
		Redeemer:        chain.Address(redemptionRequest.Redeemer.Hex()),
		RequestedAmount: redemptionRequest.RequestedAmount,
		TreasuryFee:     redemptionRequest.TreasuryFee,
		TxMaxFee:        redemptionRequest.TxMaxFee,
		RequestedAt:     time.Unix(int64(redemptionRequest.RequestedAt), 0),
	}, nil
}

func (tc *TbtcChain) PastNewWalletRegisteredEvents(
	filter *tbtc.NewWalletRegisteredEventFilter,
) ([]*tbtc.NewWalletRegisteredEvent, error) {
	var startBlock uint64
	var endBlock *uint64
	var ecdsaWalletID [][32]byte
	var walletPublicKeyHash [][20]byte

	if filter != nil {
		startBlock = filter.StartBlock
		endBlock = filter.EndBlock
		ecdsaWalletID = filter.EcdsaWalletID
		walletPublicKeyHash = filter.WalletPublicKeyHash
	}

	events, err := tc.bridge.PastNewWalletRegisteredEvents(
		startBlock,
		endBlock,
		ecdsaWalletID,
		walletPublicKeyHash,
	)
	if err != nil {
		return nil, err
	}

	convertedEvents := make([]*tbtc.NewWalletRegisteredEvent, 0)
	for _, event := range events {
		convertedEvent := &tbtc.NewWalletRegisteredEvent{
			EcdsaWalletID:       event.EcdsaWalletID,
			WalletPublicKeyHash: event.WalletPubKeyHash,
			BlockNumber:         event.Raw.BlockNumber,
		}

		convertedEvents = append(convertedEvents, convertedEvent)
	}

	sort.SliceStable(
		convertedEvents,
		func(i, j int) bool {
			return convertedEvents[i].BlockNumber < convertedEvents[j].BlockNumber
		},
	)

	return convertedEvents, err
}

func (tc *TbtcChain) GetWallet(
	walletPublicKeyHash [20]byte,
) (*tbtc.WalletChainData, error) {
	wallet, err := tc.bridge.Wallets(walletPublicKeyHash)
	if err != nil {
		return nil, fmt.Errorf(
			"cannot get wallet for public key hash [0x%x]: [%v]",
			walletPublicKeyHash,
			err,
		)
	}

	// Wallet not found.
	if wallet.CreatedAt == 0 {
		return nil, fmt.Errorf(
			"no wallet for public key hash [0x%x]",
			wallet,
		)
	}

	return &tbtc.WalletChainData{
		EcdsaWalletID:                          wallet.EcdsaWalletID,
		MainUtxoHash:                           wallet.MainUtxoHash,
		PendingRedemptionsValue:                wallet.PendingRedemptionsValue,
		CreatedAt:                              time.Unix(int64(wallet.CreatedAt), 0),
		MovingFundsRequestedAt:                 time.Unix(int64(wallet.MovingFundsRequestedAt), 0),
		ClosingStartedAt:                       time.Unix(int64(wallet.ClosingStartedAt), 0),
		PendingMovedFundsSweepRequestsCount:    wallet.PendingMovedFundsSweepRequestsCount,
		State:                                  wallet.State,
		MovingFundsTargetWalletsCommitmentHash: wallet.MovingFundsTargetWalletsCommitmentHash,
	}, nil
}

func (tc *TbtcChain) ComputeMainUtxoHash(
	mainUtxo *bitcoin.UnspentTransactionOutput,
) [32]byte {
	return computeMainUtxoHash(mainUtxo)
}

func computeMainUtxoHash(mainUtxo *bitcoin.UnspentTransactionOutput) [32]byte {
	outputIndexBytes := make([]byte, 4)
	binary.BigEndian.PutUint32(outputIndexBytes, mainUtxo.Outpoint.OutputIndex)

	valueBytes := make([]byte, 8)
	binary.BigEndian.PutUint64(valueBytes, uint64(mainUtxo.Value))

	mainUtxoHash := crypto.Keccak256Hash(
		append(
			append(
				mainUtxo.Outpoint.TransactionHash[:],
				outputIndexBytes...,
			), valueBytes...,
		),
	)

	return mainUtxoHash
}

func (tc *TbtcChain) BuildDepositKey(
	fundingTxHash bitcoin.Hash,
	fundingOutputIndex uint32,
) *big.Int {
	return buildDepositKey(fundingTxHash, fundingOutputIndex)
}

func (tc *TbtcChain) BuildRedemptionKey(
	redeemerOutputScript []byte,
	walletPublicKeyHash [20]byte,
) *big.Int {
	return buildRedemptionKey(redeemerOutputScript, walletPublicKeyHash)
}

func (tc *TbtcChain) GetDepositParameters() (
	dustThreshold uint64,
	treasuryFeeDivisor uint64,
	txMaxFee uint64,
	revealAheadPeriod uint32,
	err error,
) {
	parameters, callErr := tc.bridge.DepositParameters()
	if callErr != nil {
		err = callErr
		return
	}

	dustThreshold = parameters.DepositDustThreshold
	treasuryFeeDivisor = parameters.DepositTreasuryFeeDivisor
	txMaxFee = parameters.DepositTxMaxFee
	revealAheadPeriod = parameters.DepositRevealAheadPeriod

	return
}

<<<<<<< HEAD
func (tc *TbtcChain) GetRedemptionParameters() (
	dustThreshold uint64,
	treasuryFeeDivisor uint64,
	txMaxFee uint64,
	txMaxTotalFee uint64,
	timeout uint32,
	timeoutSlashingAmount *big.Int,
	timeoutNotifierRewardMultiplier uint32,
	err error,
) {
	parameters, callErr := tc.bridge.RedemptionParameters()
	if callErr != nil {
		err = callErr
		return
	}

	dustThreshold = parameters.RedemptionDustThreshold
	treasuryFeeDivisor = parameters.RedemptionTreasuryFeeDivisor
	txMaxFee = parameters.RedemptionTxMaxFee
	txMaxTotalFee = parameters.RedemptionTxMaxTotalFee
	timeout = parameters.RedemptionTimeout
	timeoutSlashingAmount = parameters.RedemptionTimeoutSlashingAmount
	timeoutNotifierRewardMultiplier = parameters.RedemptionTimeoutNotifierRewardMultiplier

	return
=======
func (tc *TbtcChain) GetPendingRedemptionRequest(
	walletPublicKeyHash [20]byte,
	redeemerOutputScript bitcoin.Script,
) (*tbtc.RedemptionRequest, error) {
	redemptionKey, err := buildRedemptionKey(walletPublicKeyHash, redeemerOutputScript)
	if err != nil {
		return nil, fmt.Errorf("cannot build redemption key: [%v]", err)
	}

	redemptionRequest, err := tc.bridge.PendingRedemptions(redemptionKey)
	if err != nil {
		return nil, fmt.Errorf(
			"cannot get pending redemption request for key [0x%x]: [%v]",
			redemptionKey.Text(16),
			err,
		)
	}

	// Redemption not found.
	if redemptionRequest.RequestedAt == 0 {
		return nil, fmt.Errorf(
			"no pending redemption request for key [0x%x]",
			redemptionKey.Text(16),
		)
	}

	return &tbtc.RedemptionRequest{
		Redeemer:             chain.Address(redemptionRequest.Redeemer.Hex()),
		RedeemerOutputScript: redeemerOutputScript,
		RequestedAmount:      redemptionRequest.RequestedAmount,
		TreasuryFee:          redemptionRequest.TreasuryFee,
		TxMaxFee:             redemptionRequest.TxMaxFee,
		RequestedAt:          time.Unix(int64(redemptionRequest.RequestedAt), 0),
	}, nil
}

func buildRedemptionKey(
	walletPublicKeyHash [20]byte,
	redeemerOutputScript bitcoin.Script,
) (*big.Int, error) {
	// The Bridge contract builds the redemption key using the length-prefixed
	// redeemer output script.
	prefixedRedeemerOutputScript, err := redeemerOutputScript.ToVarLenData()
	if err != nil {
		return nil, fmt.Errorf("cannot build prefixed redeemer output script: [%v]", err)
	}

	redeemerOutputScriptHash := crypto.Keccak256Hash(prefixedRedeemerOutputScript)

	redemptionKey := crypto.Keccak256Hash(
		append(redeemerOutputScriptHash[:], walletPublicKeyHash[:]...),
	)

	return redemptionKey.Big(), nil
}

func (tc *TbtcChain) TxProofDifficultyFactor() (*big.Int, error) {
	return tc.bridge.TxProofDifficultyFactor()
}

func (tc *TbtcChain) SubmitDepositSweepProofWithReimbursement(
	transaction *bitcoin.Transaction,
	proof *bitcoin.SpvProof,
	mainUTXO bitcoin.UnspentTransactionOutput,
	vault common.Address,
) error {
	bitcoinTxInfo := tbtcabi.BitcoinTxInfo3{
		Version:      transaction.SerializeVersion(),
		InputVector:  transaction.SerializeInputs(),
		OutputVector: transaction.SerializeOutputs(),
		Locktime:     transaction.SerializeLocktime(),
	}
	sweepProof := tbtcabi.BitcoinTxProof2{
		MerkleProof:    proof.MerkleProof,
		TxIndexInBlock: big.NewInt(int64(proof.TxIndexInBlock)),
		BitcoinHeaders: proof.BitcoinHeaders,
	}
	utxo := tbtcabi.BitcoinTxUTXO2{
		TxHash:        mainUTXO.Outpoint.TransactionHash,
		TxOutputIndex: mainUTXO.Outpoint.OutputIndex,
		TxOutputValue: uint64(mainUTXO.Value),
	}

	gasEstimate, err := tc.maintainerProxy.SubmitDepositSweepProofGasEstimate(
		bitcoinTxInfo,
		sweepProof,
		utxo,
		vault,
	)
	if err != nil {
		return err
	}

	// The original estimate for this contract call is too low and the call
	// fails on reimbursing the submitter. Example:
	// 0xe27a92883e0e64da8a3a54a15a260ea2f4d3d48470129ac5c09bfe9637d7e114
	// Here we add a 20% margin to overcome the gas problems.
	gasEstimateWithMargin := float64(gasEstimate) * float64(1.2)

	_, err = tc.maintainerProxy.SubmitDepositSweepProof(
		bitcoinTxInfo,
		sweepProof,
		utxo,
		vault,
		ethutil.TransactionOptions{
			GasLimit: uint64(gasEstimateWithMargin),
		},
	)

	return err
>>>>>>> 55c0fbc8
}

func buildDepositKey(
	fundingTxHash bitcoin.Hash,
	fundingOutputIndex uint32,
) *big.Int {
	fundingOutputIndexBytes := make([]byte, 4)
	binary.BigEndian.PutUint32(fundingOutputIndexBytes, fundingOutputIndex)

	depositKey := crypto.Keccak256Hash(
		append(fundingTxHash[:], fundingOutputIndexBytes...),
	)

	return depositKey.Big()
}

func buildRedemptionKey(
	redeemerOutputScript []byte,
	walletPublicKeyHash [20]byte,
) *big.Int {
	depositKey := crypto.Keccak256Hash(
		crypto.Keccak256Hash(redeemerOutputScript).Bytes(),
		walletPublicKeyHash[:],
	)

	return depositKey.Big()
}

func (tc *TbtcChain) OnHeartbeatRequestSubmitted(
	handler func(event *tbtc.HeartbeatRequestSubmittedEvent),
) subscription.EventSubscription {
	onEvent := func(
		walletPubKeyHash [20]byte,
		message []byte,
		coordinator common.Address,
		blockNumber uint64,
	) {
		handler(&tbtc.HeartbeatRequestSubmittedEvent{
			WalletPublicKeyHash: walletPubKeyHash,
			Message:             message,
			Coordinator:         chain.Address(coordinator.Hex()),
			BlockNumber:         blockNumber,
		})
	}

	return tc.walletCoordinator.HeartbeatRequestSubmittedEvent(nil, nil).OnEvent(onEvent)
}

func (tc *TbtcChain) OnDepositSweepProposalSubmitted(
	handler func(event *tbtc.DepositSweepProposalSubmittedEvent),
) subscription.EventSubscription {
	onEvent := func(
		proposal tbtcabi.WalletCoordinatorDepositSweepProposal,
		coordinator common.Address,
		blockNumber uint64,
	) {
		handler(&tbtc.DepositSweepProposalSubmittedEvent{
			Proposal:    convertDepositSweepProposalFromAbiType(proposal),
			Coordinator: chain.Address(coordinator.Hex()),
			BlockNumber: blockNumber,
		})
	}

	return tc.walletCoordinator.
		DepositSweepProposalSubmittedEvent(nil, nil).
		OnEvent(onEvent)
}

func (tc *TbtcChain) PastDepositSweepProposalSubmittedEvents(
	filter *tbtc.DepositSweepProposalSubmittedEventFilter,
) ([]*tbtc.DepositSweepProposalSubmittedEvent, error) {
	var startBlock uint64
	var endBlock *uint64
	var coordinator []common.Address
	var walletPublicKeyHash [20]byte

	if filter != nil {
		startBlock = filter.StartBlock
		endBlock = filter.EndBlock

		for _, ps := range filter.Coordinator {
			coordinator = append(
				coordinator,
				common.HexToAddress(ps.String()),
			)
		}

		walletPublicKeyHash = filter.WalletPublicKeyHash
	}

	events, err := tc.walletCoordinator.PastDepositSweepProposalSubmittedEvents(
		startBlock,
		endBlock,
		coordinator,
	)
	if err != nil {
		return nil, err
	}

	convertedEvents := make([]*tbtc.DepositSweepProposalSubmittedEvent, 0)
	for _, event := range events {
		// If the wallet PKH filter is set, omit all events that target
		// different wallets.
		if walletPublicKeyHash != [20]byte{} {
			if event.Proposal.WalletPubKeyHash != walletPublicKeyHash {
				continue
			}
		}

		convertedEvent := &tbtc.DepositSweepProposalSubmittedEvent{
			Proposal:    convertDepositSweepProposalFromAbiType(event.Proposal),
			Coordinator: chain.Address(event.Coordinator.Hex()),
			BlockNumber: event.Raw.BlockNumber,
		}

		convertedEvents = append(convertedEvents, convertedEvent)
	}

	sort.SliceStable(
		convertedEvents,
		func(i, j int) bool {
			return convertedEvents[i].BlockNumber < convertedEvents[j].BlockNumber
		},
	)

	return convertedEvents, err
}

func convertDepositSweepProposalFromAbiType(
	proposal tbtcabi.WalletCoordinatorDepositSweepProposal,
) *tbtc.DepositSweepProposal {
	depositsKeys := make(
		[]struct {
			FundingTxHash      bitcoin.Hash
			FundingOutputIndex uint32
		},
		len(proposal.DepositsKeys),
	)

	for i, depositKey := range proposal.DepositsKeys {
		// We can map the depositKey.FundingTxHash field directly to the
		// bitcoin.Hash type. This is because depositKey.FundingTxHash is
		// a [32]byte type representing a hash in the bitcoin.InternalByteOrder,
		// just as bitcoin.Hash assumes.
		depositsKeys[i] = struct {
			FundingTxHash      bitcoin.Hash
			FundingOutputIndex uint32
		}{
			FundingTxHash:      depositKey.FundingTxHash,
			FundingOutputIndex: depositKey.FundingOutputIndex,
		}
	}

	return &tbtc.DepositSweepProposal{
		WalletPublicKeyHash:  proposal.WalletPubKeyHash,
		DepositsKeys:         depositsKeys,
		SweepTxFee:           proposal.SweepTxFee,
		DepositsRevealBlocks: proposal.DepositsRevealBlocks,
	}
}

func convertDepositSweepProposalToAbiType(
	proposal *tbtc.DepositSweepProposal,
) tbtcabi.WalletCoordinatorDepositSweepProposal {
	depositsKeys := make(
		[]tbtcabi.WalletCoordinatorDepositKey,
		len(proposal.DepositsKeys),
	)

	for i, depositKey := range proposal.DepositsKeys {
		// We can map the depositKey.FundingTxHash field directly to the
		// [32]byte type. This is because depositKey.FundingTxHash is
		// a bitcoin.Hash type representing a hash in the
		// bitcoin.InternalByteOrder, just as the on-chain contract assumes.
		depositsKeys[i] = tbtcabi.WalletCoordinatorDepositKey{
			FundingTxHash:      depositKey.FundingTxHash,
			FundingOutputIndex: depositKey.FundingOutputIndex,
		}
	}

	return tbtcabi.WalletCoordinatorDepositSweepProposal{
		WalletPubKeyHash:     proposal.WalletPublicKeyHash,
		DepositsKeys:         depositsKeys,
		SweepTxFee:           proposal.SweepTxFee,
		DepositsRevealBlocks: proposal.DepositsRevealBlocks,
	}
}

func convertRedemptionProposalToAbiType(
	proposal *coordinator.RedemptionProposal,
) tbtcabi.WalletCoordinatorRedemptionProposal {
	return tbtcabi.WalletCoordinatorRedemptionProposal{
		WalletPubKeyHash:       proposal.WalletPublicKeyHash,
		RedeemersOutputScripts: proposal.RedeemersOutputScripts,
		RedemptionTxFee:        proposal.RedemptionTxFee,
	}
}

func (tc *TbtcChain) GetWalletLock(
	walletPublicKeyHash [20]byte,
) (time.Time, tbtc.WalletActionType, error) {
	lock, err := tc.walletCoordinator.WalletLock(walletPublicKeyHash)
	if err != nil {
		return time.Time{}, 0, fmt.Errorf("cannot get wallet lock from chain: [%v]", err)
	}

	cause, err := parseWalletActionType(lock.Cause)
	if err != nil {
		return time.Time{}, 0, fmt.Errorf("cannot parse wallet lock cause: [%v]", err)
	}

	return time.Unix(int64(lock.ExpiresAt), 0), cause, nil
}

func parseWalletActionType(value uint8) (tbtc.WalletActionType, error) {
	switch value {
	case 0:
		return tbtc.Noop, nil
	case 1:
		return tbtc.Heartbeat, nil
	case 2:
		return tbtc.DepositSweep, nil
	case 3:
		return tbtc.Redemption, nil
	case 4:
		return tbtc.MovingFunds, nil
	case 5:
		return tbtc.MovedFundsSweep, nil
	default:
		return 0, fmt.Errorf("unexpected wallet action value: [%v]", value)
	}
}

func (tc *TbtcChain) ValidateDepositSweepProposal(
	proposal *tbtc.DepositSweepProposal,
	depositsExtraInfo []struct {
		*tbtc.Deposit
		FundingTx *bitcoin.Transaction
	},
) error {
	dei := make([]tbtcabi.WalletCoordinatorDepositExtraInfo, len(depositsExtraInfo))
	for i, depositExtraInfo := range depositsExtraInfo {
		fundingTx := tbtcabi.BitcoinTxInfo2{
			Version:      depositExtraInfo.FundingTx.SerializeVersion(),
			InputVector:  depositExtraInfo.FundingTx.SerializeInputs(),
			OutputVector: depositExtraInfo.FundingTx.SerializeOutputs(),
			Locktime:     depositExtraInfo.FundingTx.SerializeLocktime(),
		}

		dei[i] = tbtcabi.WalletCoordinatorDepositExtraInfo{
			FundingTx:        fundingTx,
			BlindingFactor:   depositExtraInfo.Deposit.BlindingFactor,
			WalletPubKeyHash: depositExtraInfo.Deposit.WalletPublicKeyHash,
			RefundPubKeyHash: depositExtraInfo.Deposit.RefundPublicKeyHash,
			RefundLocktime:   depositExtraInfo.Deposit.RefundLocktime,
		}
	}

	valid, err := tc.walletCoordinator.ValidateDepositSweepProposal(
		convertDepositSweepProposalToAbiType(proposal),
		dei,
	)
	if err != nil {
		return fmt.Errorf("validation failed: [%v]", err)
	}

	// Should never happen because `validateDepositSweepProposal` returns true
	// or reverts (returns an error) but do the check just in case.
	if !valid {
		return fmt.Errorf("unexpected validation result")
	}

	return nil
}

func (tc *TbtcChain) ValidateRedemptionProposal(proposal *coordinator.RedemptionProposal) error {
	valid, err := tc.walletCoordinator.ValidateRedemptionProposal(
		convertRedemptionProposalToAbiType(proposal),
	)
	if err != nil {
		return fmt.Errorf("validation failed: [%v]", err)
	}

	// Should never happen because `validateDepositSweepProposal` returns true
	// or reverts (returns an error) but do the check just in case.
	if !valid {
		return fmt.Errorf("unexpected validation result")
	}

	return nil
}

func (tc *TbtcChain) SubmitDepositSweepProposalWithReimbursement(
	proposal *tbtc.DepositSweepProposal,
) error {
	gasEstimate, err := tc.walletCoordinator.SubmitDepositSweepProposalWithReimbursementGasEstimate(
		convertDepositSweepProposalToAbiType(proposal),
	)
	if err != nil {
		return err
	}

	// The original estimate for this contract call is too low and the call
	// fails on reimbursing the submitter. Examples:
	// 0x5711df32d785140ca6b5b12c87f818a6c5d75d10445a12a7d3d75caadb40c0ac
	// 0xf9a8c0b0ecceb673e19eed7af7c9963cdd929468fb3818e9a8c3b8c59dc6ef85
	// Here we add a 20% margin to overcome the gas problems.
	gasEstimateWithMargin := float64(gasEstimate) * float64(1.2)

	_, err = tc.walletCoordinator.SubmitDepositSweepProposalWithReimbursement(
		convertDepositSweepProposalToAbiType(proposal),
		ethutil.TransactionOptions{
			GasLimit: uint64(gasEstimateWithMargin),
		},
	)

	return err
}

func (tc *TbtcChain) SubmitRedemptionProposalWithReimbursement(
	proposal *coordinator.RedemptionProposal,
) error {
	_, err := tc.walletCoordinator.SubmitRedemptionProposalWithReimbursement(
		convertRedemptionProposalToAbiType(proposal),
	)

	return err
}

func (tc *TbtcChain) GetDepositSweepMaxSize() (uint16, error) {
	return tc.walletCoordinator.DepositSweepMaxSize()
}

<<<<<<< HEAD
func (tc *TbtcChain) GetRedemptionMaxSize() (uint16, error) {
	return tc.walletCoordinator.RedemptionMaxSize()
}

func (tc *TbtcChain) GetRedemptionRequestMinAge() (uint32, error) {
	return tc.walletCoordinator.RedemptionRequestMinAge()
=======
func (tc *TbtcChain) OnRedemptionProposalSubmitted(
	handler func(event *tbtc.RedemptionProposalSubmittedEvent),
) subscription.EventSubscription {
	onEvent := func(
		proposal tbtcabi.WalletCoordinatorRedemptionProposal,
		coordinator common.Address,
		blockNumber uint64,
	) {
		tbtcProposal, err := convertRedemptionProposalFromAbiType(proposal)
		if err != nil {
			logger.Errorf(
				"unexpected proposal in RedemptionProposalSubmitted event: [%v]",
				err,
			)
			return
		}

		handler(&tbtc.RedemptionProposalSubmittedEvent{
			Proposal:    tbtcProposal,
			Coordinator: chain.Address(coordinator.Hex()),
			BlockNumber: blockNumber,
		})
	}

	return tc.walletCoordinator.
		RedemptionProposalSubmittedEvent(nil, nil).
		OnEvent(onEvent)
}

func (tc *TbtcChain) ValidateRedemptionProposal(
	proposal *tbtc.RedemptionProposal,
) error {
	abiProposal, err := convertRedemptionProposalToAbiType(proposal)
	if err != nil {
		return fmt.Errorf("cannot convert proposal to abi type: [%v]", err)
	}

	valid, err := tc.walletCoordinator.ValidateRedemptionProposal(
		abiProposal,
	)
	if err != nil {
		return fmt.Errorf("validation failed: [%v]", err)
	}

	// Should never happen because `validateRedemptionProposal` returns true
	// or reverts (returns an error) but do the check just in case.
	if !valid {
		return fmt.Errorf("unexpected validation result")
	}

	return nil
}

func convertRedemptionProposalFromAbiType(
	proposal tbtcabi.WalletCoordinatorRedemptionProposal,
) (*tbtc.RedemptionProposal, error) {
	redeemersOutputScripts := make(
		[]bitcoin.Script,
		len(proposal.RedeemersOutputScripts),
	)

	for i, script := range proposal.RedeemersOutputScripts {
		// The on-chain script representation is prepended with the script's
		// byte-length while bitcoin.Script is not. We need to remove the
		// length prefix.
		unprefixedScript, err := bitcoin.NewScriptFromVarLenData(script)
		if err != nil {
			return nil, fmt.Errorf("cannot convert redeemer output script: [%v]", err)
		}

		redeemersOutputScripts[i] = unprefixedScript
	}

	return &tbtc.RedemptionProposal{
		WalletPublicKeyHash:    proposal.WalletPubKeyHash,
		RedeemersOutputScripts: redeemersOutputScripts,
		RedemptionTxFee:        proposal.RedemptionTxFee,
	}, nil
}

func convertRedemptionProposalToAbiType(
	proposal *tbtc.RedemptionProposal,
) (tbtcabi.WalletCoordinatorRedemptionProposal, error) {
	redeemersOutputScripts := make(
		[][]byte,
		len(proposal.RedeemersOutputScripts),
	)

	for i, script := range proposal.RedeemersOutputScripts {
		// The on-chain script representation must be prepended with the script's
		// byte-length while bitcoin.Script is not. We need to add the
		// length prefix.
		prefixedScript, err := script.ToVarLenData()
		if err != nil {
			return tbtcabi.WalletCoordinatorRedemptionProposal{}, fmt.Errorf(
				"cannot convert redeemer output script: [%v]",
				err,
			)
		}

		redeemersOutputScripts[i] = prefixedScript
	}

	return tbtcabi.WalletCoordinatorRedemptionProposal{
		WalletPubKeyHash:       proposal.WalletPublicKeyHash,
		RedeemersOutputScripts: redeemersOutputScripts,
		RedemptionTxFee:        proposal.RedemptionTxFee,
	}, nil
>>>>>>> 55c0fbc8
}<|MERGE_RESOLUTION|>--- conflicted
+++ resolved
@@ -1119,35 +1119,6 @@
 	}, nil
 }
 
-func (tc *TbtcChain) GetPendingRedemptionRequest(
-	redeemerOutputScript []byte,
-	walletPublicKeyHash [20]byte,
-) (*coordinator.RedemptionChainRequest, error) {
-	redemptionKey := buildRedemptionKey(redeemerOutputScript, walletPublicKeyHash)
-
-	redemptionRequest, err := tc.bridge.PendingRedemptions(redemptionKey)
-	if err != nil {
-		return nil, fmt.Errorf(
-			"cannot get deposit request for key [0x%x]: [%v]",
-			redemptionKey.Text(16),
-			err,
-		)
-	}
-
-	// Pending redemption not found.
-	if redemptionRequest.RequestedAt == 0 {
-		return nil, coordinator.ErrPendingRedemptionRequestNotFound
-	}
-
-	return &coordinator.RedemptionChainRequest{
-		Redeemer:        chain.Address(redemptionRequest.Redeemer.Hex()),
-		RequestedAmount: redemptionRequest.RequestedAmount,
-		TreasuryFee:     redemptionRequest.TreasuryFee,
-		TxMaxFee:        redemptionRequest.TxMaxFee,
-		RequestedAt:     time.Unix(int64(redemptionRequest.RequestedAt), 0),
-	}, nil
-}
-
 func (tc *TbtcChain) PastNewWalletRegisteredEvents(
 	filter *tbtc.NewWalletRegisteredEventFilter,
 ) ([]*tbtc.NewWalletRegisteredEvent, error) {
@@ -1287,7 +1258,118 @@
 	return
 }
 
-<<<<<<< HEAD
+func (tc *TbtcChain) GetPendingRedemptionRequest(
+	walletPublicKeyHash [20]byte,
+	redeemerOutputScript bitcoin.Script,
+) (*tbtc.RedemptionRequest, error) {
+	redemptionKey, err := buildRedemptionKey(walletPublicKeyHash, redeemerOutputScript)
+	if err != nil {
+		return nil, fmt.Errorf("cannot build redemption key: [%v]", err)
+	}
+
+	redemptionRequest, err := tc.bridge.PendingRedemptions(redemptionKey)
+	if err != nil {
+		return nil, fmt.Errorf(
+			"cannot get pending redemption request for key [0x%x]: [%v]",
+			redemptionKey.Text(16),
+			err,
+		)
+	}
+
+	// Redemption not found.
+	if redemptionRequest.RequestedAt == 0 {
+		return nil, fmt.Errorf(
+			"no pending redemption request for key [0x%x]",
+			redemptionKey.Text(16),
+		)
+	}
+
+	return &tbtc.RedemptionRequest{
+		Redeemer:             chain.Address(redemptionRequest.Redeemer.Hex()),
+		RedeemerOutputScript: redeemerOutputScript,
+		RequestedAmount:      redemptionRequest.RequestedAmount,
+		TreasuryFee:          redemptionRequest.TreasuryFee,
+		TxMaxFee:             redemptionRequest.TxMaxFee,
+		RequestedAt:          time.Unix(int64(redemptionRequest.RequestedAt), 0),
+	}, nil
+}
+
+func buildRedemptionKey(
+	walletPublicKeyHash [20]byte,
+	redeemerOutputScript bitcoin.Script,
+) (*big.Int, error) {
+	// The Bridge contract builds the redemption key using the length-prefixed
+	// redeemer output script.
+	prefixedRedeemerOutputScript, err := redeemerOutputScript.ToVarLenData()
+	if err != nil {
+		return nil, fmt.Errorf("cannot build prefixed redeemer output script: [%v]", err)
+	}
+
+	redeemerOutputScriptHash := crypto.Keccak256Hash(prefixedRedeemerOutputScript)
+
+	redemptionKey := crypto.Keccak256Hash(
+		append(redeemerOutputScriptHash[:], walletPublicKeyHash[:]...),
+	)
+
+	return redemptionKey.Big(), nil
+}
+
+func (tc *TbtcChain) TxProofDifficultyFactor() (*big.Int, error) {
+	return tc.bridge.TxProofDifficultyFactor()
+}
+
+func (tc *TbtcChain) SubmitDepositSweepProofWithReimbursement(
+	transaction *bitcoin.Transaction,
+	proof *bitcoin.SpvProof,
+	mainUTXO bitcoin.UnspentTransactionOutput,
+	vault common.Address,
+) error {
+	bitcoinTxInfo := tbtcabi.BitcoinTxInfo3{
+		Version:      transaction.SerializeVersion(),
+		InputVector:  transaction.SerializeInputs(),
+		OutputVector: transaction.SerializeOutputs(),
+		Locktime:     transaction.SerializeLocktime(),
+	}
+	sweepProof := tbtcabi.BitcoinTxProof2{
+		MerkleProof:    proof.MerkleProof,
+		TxIndexInBlock: big.NewInt(int64(proof.TxIndexInBlock)),
+		BitcoinHeaders: proof.BitcoinHeaders,
+	}
+	utxo := tbtcabi.BitcoinTxUTXO2{
+		TxHash:        mainUTXO.Outpoint.TransactionHash,
+		TxOutputIndex: mainUTXO.Outpoint.OutputIndex,
+		TxOutputValue: uint64(mainUTXO.Value),
+	}
+
+	gasEstimate, err := tc.maintainerProxy.SubmitDepositSweepProofGasEstimate(
+		bitcoinTxInfo,
+		sweepProof,
+		utxo,
+		vault,
+	)
+	if err != nil {
+		return err
+	}
+
+	// The original estimate for this contract call is too low and the call
+	// fails on reimbursing the submitter. Example:
+	// 0xe27a92883e0e64da8a3a54a15a260ea2f4d3d48470129ac5c09bfe9637d7e114
+	// Here we add a 20% margin to overcome the gas problems.
+	gasEstimateWithMargin := float64(gasEstimate) * float64(1.2)
+
+	_, err = tc.maintainerProxy.SubmitDepositSweepProof(
+		bitcoinTxInfo,
+		sweepProof,
+		utxo,
+		vault,
+		ethutil.TransactionOptions{
+			GasLimit: uint64(gasEstimateWithMargin),
+		},
+	)
+
+	return err
+}
+
 func (tc *TbtcChain) GetRedemptionParameters() (
 	dustThreshold uint64,
 	treasuryFeeDivisor uint64,
@@ -1313,118 +1395,6 @@
 	timeoutNotifierRewardMultiplier = parameters.RedemptionTimeoutNotifierRewardMultiplier
 
 	return
-=======
-func (tc *TbtcChain) GetPendingRedemptionRequest(
-	walletPublicKeyHash [20]byte,
-	redeemerOutputScript bitcoin.Script,
-) (*tbtc.RedemptionRequest, error) {
-	redemptionKey, err := buildRedemptionKey(walletPublicKeyHash, redeemerOutputScript)
-	if err != nil {
-		return nil, fmt.Errorf("cannot build redemption key: [%v]", err)
-	}
-
-	redemptionRequest, err := tc.bridge.PendingRedemptions(redemptionKey)
-	if err != nil {
-		return nil, fmt.Errorf(
-			"cannot get pending redemption request for key [0x%x]: [%v]",
-			redemptionKey.Text(16),
-			err,
-		)
-	}
-
-	// Redemption not found.
-	if redemptionRequest.RequestedAt == 0 {
-		return nil, fmt.Errorf(
-			"no pending redemption request for key [0x%x]",
-			redemptionKey.Text(16),
-		)
-	}
-
-	return &tbtc.RedemptionRequest{
-		Redeemer:             chain.Address(redemptionRequest.Redeemer.Hex()),
-		RedeemerOutputScript: redeemerOutputScript,
-		RequestedAmount:      redemptionRequest.RequestedAmount,
-		TreasuryFee:          redemptionRequest.TreasuryFee,
-		TxMaxFee:             redemptionRequest.TxMaxFee,
-		RequestedAt:          time.Unix(int64(redemptionRequest.RequestedAt), 0),
-	}, nil
-}
-
-func buildRedemptionKey(
-	walletPublicKeyHash [20]byte,
-	redeemerOutputScript bitcoin.Script,
-) (*big.Int, error) {
-	// The Bridge contract builds the redemption key using the length-prefixed
-	// redeemer output script.
-	prefixedRedeemerOutputScript, err := redeemerOutputScript.ToVarLenData()
-	if err != nil {
-		return nil, fmt.Errorf("cannot build prefixed redeemer output script: [%v]", err)
-	}
-
-	redeemerOutputScriptHash := crypto.Keccak256Hash(prefixedRedeemerOutputScript)
-
-	redemptionKey := crypto.Keccak256Hash(
-		append(redeemerOutputScriptHash[:], walletPublicKeyHash[:]...),
-	)
-
-	return redemptionKey.Big(), nil
-}
-
-func (tc *TbtcChain) TxProofDifficultyFactor() (*big.Int, error) {
-	return tc.bridge.TxProofDifficultyFactor()
-}
-
-func (tc *TbtcChain) SubmitDepositSweepProofWithReimbursement(
-	transaction *bitcoin.Transaction,
-	proof *bitcoin.SpvProof,
-	mainUTXO bitcoin.UnspentTransactionOutput,
-	vault common.Address,
-) error {
-	bitcoinTxInfo := tbtcabi.BitcoinTxInfo3{
-		Version:      transaction.SerializeVersion(),
-		InputVector:  transaction.SerializeInputs(),
-		OutputVector: transaction.SerializeOutputs(),
-		Locktime:     transaction.SerializeLocktime(),
-	}
-	sweepProof := tbtcabi.BitcoinTxProof2{
-		MerkleProof:    proof.MerkleProof,
-		TxIndexInBlock: big.NewInt(int64(proof.TxIndexInBlock)),
-		BitcoinHeaders: proof.BitcoinHeaders,
-	}
-	utxo := tbtcabi.BitcoinTxUTXO2{
-		TxHash:        mainUTXO.Outpoint.TransactionHash,
-		TxOutputIndex: mainUTXO.Outpoint.OutputIndex,
-		TxOutputValue: uint64(mainUTXO.Value),
-	}
-
-	gasEstimate, err := tc.maintainerProxy.SubmitDepositSweepProofGasEstimate(
-		bitcoinTxInfo,
-		sweepProof,
-		utxo,
-		vault,
-	)
-	if err != nil {
-		return err
-	}
-
-	// The original estimate for this contract call is too low and the call
-	// fails on reimbursing the submitter. Example:
-	// 0xe27a92883e0e64da8a3a54a15a260ea2f4d3d48470129ac5c09bfe9637d7e114
-	// Here we add a 20% margin to overcome the gas problems.
-	gasEstimateWithMargin := float64(gasEstimate) * float64(1.2)
-
-	_, err = tc.maintainerProxy.SubmitDepositSweepProof(
-		bitcoinTxInfo,
-		sweepProof,
-		utxo,
-		vault,
-		ethutil.TransactionOptions{
-			GasLimit: uint64(gasEstimateWithMargin),
-		},
-	)
-
-	return err
->>>>>>> 55c0fbc8
 }
 
 func buildDepositKey(
@@ -1436,18 +1406,6 @@
 
 	depositKey := crypto.Keccak256Hash(
 		append(fundingTxHash[:], fundingOutputIndexBytes...),
-	)
-
-	return depositKey.Big()
-}
-
-func buildRedemptionKey(
-	redeemerOutputScript []byte,
-	walletPublicKeyHash [20]byte,
-) *big.Int {
-	depositKey := crypto.Keccak256Hash(
-		crypto.Keccak256Hash(redeemerOutputScript).Bytes(),
-		walletPublicKeyHash[:],
 	)
 
 	return depositKey.Big()
@@ -1610,16 +1568,6 @@
 		DepositsKeys:         depositsKeys,
 		SweepTxFee:           proposal.SweepTxFee,
 		DepositsRevealBlocks: proposal.DepositsRevealBlocks,
-	}
-}
-
-func convertRedemptionProposalToAbiType(
-	proposal *coordinator.RedemptionProposal,
-) tbtcabi.WalletCoordinatorRedemptionProposal {
-	return tbtcabi.WalletCoordinatorRedemptionProposal{
-		WalletPubKeyHash:       proposal.WalletPublicKeyHash,
-		RedeemersOutputScripts: proposal.RedeemersOutputScripts,
-		RedemptionTxFee:        proposal.RedemptionTxFee,
 	}
 }
 
@@ -1758,14 +1706,6 @@
 	return tc.walletCoordinator.DepositSweepMaxSize()
 }
 
-<<<<<<< HEAD
-func (tc *TbtcChain) GetRedemptionMaxSize() (uint16, error) {
-	return tc.walletCoordinator.RedemptionMaxSize()
-}
-
-func (tc *TbtcChain) GetRedemptionRequestMinAge() (uint32, error) {
-	return tc.walletCoordinator.RedemptionRequestMinAge()
-=======
 func (tc *TbtcChain) OnRedemptionProposalSubmitted(
 	handler func(event *tbtc.RedemptionProposalSubmittedEvent),
 ) subscription.EventSubscription {
@@ -1874,5 +1814,12 @@
 		RedeemersOutputScripts: redeemersOutputScripts,
 		RedemptionTxFee:        proposal.RedemptionTxFee,
 	}, nil
->>>>>>> 55c0fbc8
+}
+
+func (tc *TbtcChain) GetRedemptionMaxSize() (uint16, error) {
+	return tc.walletCoordinator.RedemptionMaxSize()
+}
+
+func (tc *TbtcChain) GetRedemptionRequestMinAge() (uint32, error) {
+	return tc.walletCoordinator.RedemptionRequestMinAge()
 }