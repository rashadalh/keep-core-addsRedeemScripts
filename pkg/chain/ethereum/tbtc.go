package ethereum

import (
	"context"
	"encoding/binary"
	"fmt"
	"github.com/ethereum/go-ethereum/common"
	"github.com/ethereum/go-ethereum/crypto"
	"github.com/keep-network/keep-common/pkg/chain/ethereum"
	"github.com/keep-network/keep-core/pkg/chain"
	"github.com/keep-network/keep-core/pkg/chain/ethereum/ecdsa/gen/contract"
	"github.com/keep-network/keep-core/pkg/operator"
	"github.com/keep-network/keep-core/pkg/subscription"
	"github.com/keep-network/keep-core/pkg/tbtc"
	"math/big"
)

// Definitions of contract names.
const (
	WalletRegistryContractName = "WalletRegistry"
)

// TbtcChain represents a TBTC-specific chain handle.
type TbtcChain struct {
	*Chain

	walletRegistry *contract.WalletRegistry

	mockWalletRegistry *mockWalletRegistry
	sortitionPool      *contract.EcdsaSortitionPool
}

// NewTbtcChain construct a new instance of the TBTC-specific Ethereum
// chain handle.
func newTbtcChain(
	config ethereum.Config,
	baseChain *Chain,
) (*TbtcChain, error) {
	walletRegistryAddress, err := config.ContractAddress(WalletRegistryContractName)
	if err != nil {
		return nil, fmt.Errorf(
			"failed to resolve %s contract address: [%v]",
			WalletRegistryContractName,
			err,
		)
	}

	walletRegistry, err :=
		contract.NewWalletRegistry(
			walletRegistryAddress,
			baseChain.chainID,
			baseChain.key,
			baseChain.client,
			baseChain.nonceManager,
			baseChain.miningWaiter,
			baseChain.blockCounter,
			baseChain.transactionMutex,
		)
	if err != nil {
		return nil, fmt.Errorf(
			"failed to attach to WalletRegistry contract: [%v]",
			err,
		)
	}

	sortitionPoolAddress, err := walletRegistry.SortitionPool()
	if err != nil {
		return nil, fmt.Errorf(
			"failed to get sortition pool address: [%v]",
			err,
		)
	}

	sortitionPool, err :=
		contract.NewEcdsaSortitionPool(
			sortitionPoolAddress,
			baseChain.chainID,
			baseChain.key,
			baseChain.client,
			baseChain.nonceManager,
			baseChain.miningWaiter,
			baseChain.blockCounter,
			baseChain.transactionMutex,
		)
	if err != nil {
		return nil, fmt.Errorf(
			"failed to attach to EcdsaSortitionPool contract: [%v]",
			err,
		)
	}

	return &TbtcChain{
		Chain:              baseChain,
		walletRegistry:     walletRegistry,
		mockWalletRegistry: newMockWalletRegistry(baseChain.blockCounter),
		sortitionPool:      sortitionPool,
	}, nil
}

// GetConfig returns the expected configuration of the TBTC module.
func (tc *TbtcChain) GetConfig() *tbtc.ChainConfig {
	groupSize := 100
	honestThreshold := 51

	return &tbtc.ChainConfig{
		GroupSize:       groupSize,
		HonestThreshold: honestThreshold,
	}
}

// OperatorToStakingProvider returns the staking provider address for the
// operator. If the staking provider has not been registered for the
// operator, the returned address is empty and the boolean flag is set to
// false. If the staking provider has been registered, the address is not
// empty and the boolean flag indicates true.
func (tc *TbtcChain) OperatorToStakingProvider() (chain.Address, bool, error) {
	stakingProvider, err := tc.walletRegistry.OperatorToStakingProvider(tc.key.Address)
	if err != nil {
		return "", false, fmt.Errorf(
			"failed to map operator [%v] to a staking provider: [%v]",
			tc.key.Address,
			err,
		)
	}

	if (stakingProvider == common.Address{}) {
		return "", false, nil
	}

	return chain.Address(stakingProvider.Hex()), true, nil
}

// EligibleStake returns the current value of the staking provider's
// eligible stake. Eligible stake is defined as the currently authorized
// stake minus the pending authorization decrease. Eligible stake
// is what is used for operator's weight in the sortition pool.
// If the authorized stake minus the pending authorization decrease
// is below the minimum authorization, eligible stake is 0.
func (tc *TbtcChain) EligibleStake(stakingProvider chain.Address) (*big.Int, error) {
	eligibleStake, err := tc.walletRegistry.EligibleStake(
		common.HexToAddress(stakingProvider.String()),
	)
	if err != nil {
		return nil, fmt.Errorf(
			"failed to get eligible stake for staking provider %s: [%w]",
			stakingProvider,
			err,
		)
	}

	return eligibleStake, nil
}

// IsPoolLocked returns true if the sortition pool is locked and no state
// changes are allowed.
func (tc *TbtcChain) IsPoolLocked() (bool, error) {
	return tc.sortitionPool.IsLocked()
}

// IsOperatorInPool returns true if the operator is registered in
// the sortition pool.
func (tc *TbtcChain) IsOperatorInPool() (bool, error) {
	return tc.walletRegistry.IsOperatorInPool(tc.key.Address)
}

// IsOperatorUpToDate checks if the operator's authorized stake is in sync
// with operator's weight in the sortition pool.
// If the operator's authorized stake is not in sync with sortition pool
// weight, function returns false.
// If the operator is not in the sortition pool and their authorized stake
// is non-zero, function returns false.
func (tc *TbtcChain) IsOperatorUpToDate() (bool, error) {
	return tc.walletRegistry.IsOperatorUpToDate(tc.key.Address)
}

// JoinSortitionPool executes a transaction to have the operator join the
// sortition pool.
func (tc *TbtcChain) JoinSortitionPool() error {
	_, err := tc.walletRegistry.JoinSortitionPool()
	return err
}

// UpdateOperatorStatus executes a transaction to update the operator's
// state in the sortition pool.
func (tc *TbtcChain) UpdateOperatorStatus() error {
	_, err := tc.walletRegistry.UpdateOperatorStatus(tc.key.Address)
	return err
}

// IsRecognized checks whether the given operator is recognized by the TbtcChain
// as eligible to join the network. If the operator has a stake delegation or
// had a stake delegation in the past, it will be recognized.
func (tc *TbtcChain) IsRecognized(operatorPublicKey *operator.PublicKey) (bool, error) {
	operatorAddress, err := operatorPublicKeyToChainAddress(operatorPublicKey)
	if err != nil {
		return false, fmt.Errorf(
			"cannot convert from operator key to chain address: [%v]",
			err,
		)
	}

	stakingProvider, err := tc.walletRegistry.OperatorToStakingProvider(
		operatorAddress,
	)
	if err != nil {
		return false, fmt.Errorf(
			"failed to map operator [%v] to a staking provider: [%v]",
			operatorAddress,
			err,
		)
	}

	if (stakingProvider == common.Address{}) {
		return false, nil
	}

	// Check if the staking provider has an owner. This check ensures that there
	// is/was a stake delegation for the given staking provider.
	_, _, _, hasStakeDelegation, err := tc.Chain.RolesOf(
		chain.Address(stakingProvider.Hex()),
	)
	if err != nil {
		return false, fmt.Errorf(
			"failed to check stake delegation for staking provider [%v]: [%v]",
			stakingProvider,
			err,
		)
	}

	if !hasStakeDelegation {
		return false, nil
	}

	return true, nil
}

<<<<<<< HEAD
=======
func (tc *TbtcChain) OperatorToStakingProvider() (chain.Address, bool, error) {
	//TODO: Implementation.
	panic("not implemented yet")
}

func (tc *TbtcChain) EligibleStake(stakingProvider chain.Address) (*big.Int, error) {
	//TODO: Implementation.
	panic("not implemented yet")
}

func (tc *TbtcChain) IsPoolLocked() (bool, error) {
	//TODO: Implementation.
	panic("not implemented yet")
}

func (tc *TbtcChain) IsOperatorInPool() (bool, error) {
	//TODO: Implementation.
	panic("not implemented yet")
}

func (tc *TbtcChain) IsOperatorUpToDate() (bool, error) {
	//TODO: Implementation.
	panic("not implemented yet")
}

func (tc *TbtcChain) JoinSortitionPool() error {
	//TODO: Implementation.
	panic("not implemented yet")
}

func (tc *TbtcChain) UpdateOperatorStatus() error {
	//TODO: Implementation.
	panic("not implemented yet")
}

func (tc *TbtcChain) IsEligibleForRewards() (bool, error) {
	//TODO: Implementation.
	panic("not implemented yet")
}

func (tc *TbtcChain) CanRestoreRewardEligibility() (bool, error) {
	//TODO: Implementation.
	panic("not implemented yet")
}

func (tc *TbtcChain) RestoreRewardEligibility() error {
	//TODO: Implementation.
	panic("not implemented yet")
}

>>>>>>> 9ef4b227
// TODO: Implement a real SelectGroup function.
func (tc *TbtcChain) SelectGroup(seed *big.Int) ([]chain.Address, error) {
	_, operatorPublicKey, err := tc.OperatorKeyPair()
	if err != nil {
		return nil, err
	}

	operatorAddress, err := tc.Signing().PublicKeyToAddress(operatorPublicKey)
	if err != nil {
		return nil, err
	}

	groupOperators := make([]chain.Address, tc.GetConfig().GroupSize)
	for i := range groupOperators {
		groupOperators[i] = operatorAddress
	}

	return groupOperators, nil
}

// TODO: Implement a real OnDKGStarted function.
func (tc *TbtcChain) OnDKGStarted(
	handler func(event *tbtc.DKGStartedEvent),
) subscription.EventSubscription {
	return tc.mockWalletRegistry.OnDKGStarted(handler)
}

// TODO: Temporary mock that simulates the behavior of the WalletRegistry
//       contract. Should be removed eventually.
type mockWalletRegistry struct {
	blockCounter chain.BlockCounter
}

func newMockWalletRegistry(blockCounter chain.BlockCounter) *mockWalletRegistry {
	return &mockWalletRegistry{blockCounter: blockCounter}
}

func (mwr *mockWalletRegistry) OnDKGStarted(
	handler func(event *tbtc.DKGStartedEvent),
) subscription.EventSubscription {
	ctx, cancelCtx := context.WithCancel(context.Background())
	blocksChan := mwr.blockCounter.WatchBlocks(ctx)

	go func() {
		for {
			select {
			case block := <-blocksChan:
				// Generate an event every 500th block.
				if block%500 == 0 {
					// The seed is keccak256(block).
					blockBytes := make([]byte, 8)
					binary.BigEndian.PutUint64(blockBytes, block)
					seedBytes := crypto.Keccak256(blockBytes)
					seed := new(big.Int).SetBytes(seedBytes)

					go handler(&tbtc.DKGStartedEvent{
						Seed:        seed,
						BlockNumber: block,
					})
				}
			case <-ctx.Done():
				return
			}
		}
	}()

	return subscription.NewEventSubscription(func() {
		cancelCtx()
	})
}<|MERGE_RESOLUTION|>--- conflicted
+++ resolved
@@ -108,6 +108,53 @@
 	}
 }
 
+// IsRecognized checks whether the given operator is recognized by the TbtcChain
+// as eligible to join the network. If the operator has a stake delegation or
+// had a stake delegation in the past, it will be recognized.
+func (tc *TbtcChain) IsRecognized(operatorPublicKey *operator.PublicKey) (bool, error) {
+	operatorAddress, err := operatorPublicKeyToChainAddress(operatorPublicKey)
+	if err != nil {
+		return false, fmt.Errorf(
+			"cannot convert from operator key to chain address: [%v]",
+			err,
+		)
+	}
+
+	stakingProvider, err := tc.walletRegistry.OperatorToStakingProvider(
+		operatorAddress,
+	)
+	if err != nil {
+		return false, fmt.Errorf(
+			"failed to map operator [%v] to a staking provider: [%v]",
+			operatorAddress,
+			err,
+		)
+	}
+
+	if (stakingProvider == common.Address{}) {
+		return false, nil
+	}
+
+	// Check if the staking provider has an owner. This check ensures that there
+	// is/was a stake delegation for the given staking provider.
+	_, _, _, hasStakeDelegation, err := tc.Chain.RolesOf(
+		chain.Address(stakingProvider.Hex()),
+	)
+	if err != nil {
+		return false, fmt.Errorf(
+			"failed to check stake delegation for staking provider [%v]: [%v]",
+			stakingProvider,
+			err,
+		)
+	}
+
+	if !hasStakeDelegation {
+		return false, nil
+	}
+
+	return true, nil
+}
+
 // OperatorToStakingProvider returns the staking provider address for the
 // operator. If the staking provider has not been registered for the
 // operator, the returned address is empty and the boolean flag is set to
@@ -187,106 +234,24 @@
 	return err
 }
 
-// IsRecognized checks whether the given operator is recognized by the TbtcChain
-// as eligible to join the network. If the operator has a stake delegation or
-// had a stake delegation in the past, it will be recognized.
-func (tc *TbtcChain) IsRecognized(operatorPublicKey *operator.PublicKey) (bool, error) {
-	operatorAddress, err := operatorPublicKeyToChainAddress(operatorPublicKey)
-	if err != nil {
-		return false, fmt.Errorf(
-			"cannot convert from operator key to chain address: [%v]",
-			err,
-		)
-	}
-
-	stakingProvider, err := tc.walletRegistry.OperatorToStakingProvider(
-		operatorAddress,
-	)
-	if err != nil {
-		return false, fmt.Errorf(
-			"failed to map operator [%v] to a staking provider: [%v]",
-			operatorAddress,
-			err,
-		)
-	}
-
-	if (stakingProvider == common.Address{}) {
-		return false, nil
-	}
-
-	// Check if the staking provider has an owner. This check ensures that there
-	// is/was a stake delegation for the given staking provider.
-	_, _, _, hasStakeDelegation, err := tc.Chain.RolesOf(
-		chain.Address(stakingProvider.Hex()),
-	)
-	if err != nil {
-		return false, fmt.Errorf(
-			"failed to check stake delegation for staking provider [%v]: [%v]",
-			stakingProvider,
-			err,
-		)
-	}
-
-	if !hasStakeDelegation {
-		return false, nil
-	}
-
-	return true, nil
-}
-
-<<<<<<< HEAD
-=======
-func (tc *TbtcChain) OperatorToStakingProvider() (chain.Address, bool, error) {
-	//TODO: Implementation.
-	panic("not implemented yet")
-}
-
-func (tc *TbtcChain) EligibleStake(stakingProvider chain.Address) (*big.Int, error) {
-	//TODO: Implementation.
-	panic("not implemented yet")
-}
-
-func (tc *TbtcChain) IsPoolLocked() (bool, error) {
-	//TODO: Implementation.
-	panic("not implemented yet")
-}
-
-func (tc *TbtcChain) IsOperatorInPool() (bool, error) {
-	//TODO: Implementation.
-	panic("not implemented yet")
-}
-
-func (tc *TbtcChain) IsOperatorUpToDate() (bool, error) {
-	//TODO: Implementation.
-	panic("not implemented yet")
-}
-
-func (tc *TbtcChain) JoinSortitionPool() error {
-	//TODO: Implementation.
-	panic("not implemented yet")
-}
-
-func (tc *TbtcChain) UpdateOperatorStatus() error {
-	//TODO: Implementation.
-	panic("not implemented yet")
-}
-
+// IsEligibleForRewards checks whether the operator is eligible for rewards
+// or not.
 func (tc *TbtcChain) IsEligibleForRewards() (bool, error) {
-	//TODO: Implementation.
-	panic("not implemented yet")
-}
-
+	return tc.sortitionPool.IsEligibleForRewards(tc.key.Address)
+}
+
+// Checks whether the operator is able to restore their eligibility for
+// rewards right away.
 func (tc *TbtcChain) CanRestoreRewardEligibility() (bool, error) {
-	//TODO: Implementation.
-	panic("not implemented yet")
-}
-
+	return tc.sortitionPool.CanRestoreRewardEligibility(tc.key.Address)
+}
+
+// Restores reward eligibility for the operator.
 func (tc *TbtcChain) RestoreRewardEligibility() error {
-	//TODO: Implementation.
-	panic("not implemented yet")
-}
-
->>>>>>> 9ef4b227
+	_, err := tc.sortitionPool.RestoreRewardEligibility(tc.key.Address)
+	return err
+}
+
 // TODO: Implement a real SelectGroup function.
 func (tc *TbtcChain) SelectGroup(seed *big.Int) ([]chain.Address, error) {
 	_, operatorPublicKey, err := tc.OperatorKeyPair()
