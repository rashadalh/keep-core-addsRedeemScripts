--- conflicted
+++ resolved
@@ -162,7 +162,6 @@
 	return relayEntryPromise
 }
 
-<<<<<<< HEAD
 func (ec *ethereumChain) OnRelayEntryGenerated(handle func(entry relay.Entry)) {
 	err := ec.keepRandomBeaconContract.WatchRelayEntryGenerated(
 		func(
@@ -188,7 +187,16 @@
 				"watch relay entry failed with: [%v]",
 				err,
 			)
-=======
+		},
+	)
+	if err != nil {
+		fmt.Printf(
+			"watch relay entry failed with: [%v]",
+			err,
+		)
+	}
+}
+
 // OnRelayEntryRequested registers a callback function for a new relay request on
 // chain.
 func (ec *ethereumChain) OnRelayEntryRequested(handle func(request entry.Request)) {
@@ -209,16 +217,11 @@
 		},
 		func(err error) error {
 			return fmt.Errorf("relay request event failed with %v", err)
->>>>>>> f12dc6a2
 		},
 	)
 	if err != nil {
 		fmt.Printf(
-<<<<<<< HEAD
-			"watch relay entry failed with: [%v]",
-=======
 			"watch relay request failed with: [%v]",
->>>>>>> f12dc6a2
 			err,
 		)
 	}
