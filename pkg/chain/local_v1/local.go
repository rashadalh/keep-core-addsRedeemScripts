package local_v1

import (
	"bytes"
	"fmt"
	"math/big"
	"math/rand"
	"sync"

	"github.com/ipfs/go-log"

	beaconchain "github.com/keep-network/keep-core/pkg/beacon/chain"
	"github.com/keep-network/keep-core/pkg/beacon/event"
	"github.com/keep-network/keep-core/pkg/chain"
	"github.com/keep-network/keep-core/pkg/operator"
	"github.com/keep-network/keep-core/pkg/subscription"
	"golang.org/x/crypto/sha3"
)

var logger = log.Logger("keep-chainlocal")

var seedGroupPublicKey = []byte("seed to group public key")
var seedRelayEntry = big.NewInt(123456789)
var groupActiveTime = uint64(10)
var relayRequestTimeout = uint64(8)

type localGroup struct {
	groupPublicKey          []byte
	registrationBlockHeight uint64
}

type localChain struct {
	relayConfig *beaconchain.Config

	groups []localGroup

	lastSubmittedDKGResult           *beaconchain.DKGResult
	lastSubmittedDKGResultSignatures map[beaconchain.GroupMemberIndex][]byte
	lastSubmittedRelayEntry          []byte

	handlerMutex             sync.Mutex
	relayEntryHandlers       map[int]func(entry *event.RelayEntrySubmitted)
	relayRequestHandlers     map[int]func(request *event.RelayEntryRequested)
	groupRegisteredHandlers  map[int]func(groupRegistration *event.GroupRegistration)
	dkgStartedHandlers       map[int]func(submission *event.DKGStarted)
	resultSubmissionHandlers map[int]func(submission *event.DKGResultSubmission)

	simulatedHeight uint64
	blockCounter    chain.BlockCounter

	relayEntryTimeoutReportsMutex sync.Mutex
	relayEntryTimeoutReports      []uint64

	operatorPrivateKey *operator.PrivateKey
}

func (c *localChain) BlockCounter() (chain.BlockCounter, error) {
	return c.blockCounter, nil
}

func (c *localChain) Signing() chain.Signing {
	return NewSigner(c.operatorPrivateKey)
}

func (c *localChain) OperatorKeyPair() (*operator.PrivateKey, *operator.PublicKey, error) {
	return c.operatorPrivateKey, &c.operatorPrivateKey.PublicKey, nil
}

func (c *localChain) GetConfig() *beaconchain.Config {
	return c.relayConfig
}

func (c *localChain) SubmitRelayEntry(newEntry []byte) error {
	currentBlock, err := c.blockCounter.CurrentBlock()
	if err != nil {
		return fmt.Errorf("cannot read current block: [%v]", err)
	}

	entry := &event.RelayEntrySubmitted{
		BlockNumber: currentBlock,
	}

	c.handlerMutex.Lock()
	for _, handler := range c.relayEntryHandlers {
		go func(handler func(entry *event.RelayEntrySubmitted), entry *event.RelayEntrySubmitted) {
			handler(entry)
		}(handler, entry)
	}
	c.handlerMutex.Unlock()

	c.lastSubmittedRelayEntry = newEntry

	return nil
}

func (c *localChain) OnRelayEntrySubmitted(
	handler func(entry *event.RelayEntrySubmitted),
) subscription.EventSubscription {
	c.handlerMutex.Lock()
	defer c.handlerMutex.Unlock()

	handlerID := GenerateHandlerID()
	c.relayEntryHandlers[handlerID] = handler

	return subscription.NewEventSubscription(func() {
		c.handlerMutex.Lock()
		defer c.handlerMutex.Unlock()

		delete(c.relayEntryHandlers, handlerID)
	})
}

func (c *localChain) GetLastRelayEntry() []byte {
	return c.lastSubmittedRelayEntry
}

func (c *localChain) OnRelayEntryRequested(
	handler func(request *event.RelayEntryRequested),
) subscription.EventSubscription {
	c.handlerMutex.Lock()
	defer c.handlerMutex.Unlock()

	handlerID := GenerateHandlerID()
	c.relayRequestHandlers[handlerID] = handler

	return subscription.NewEventSubscription(func() {
		c.handlerMutex.Lock()
		defer c.handlerMutex.Unlock()

		delete(c.relayRequestHandlers, handlerID)
	})
}

func (c *localChain) SelectGroup(seed *big.Int) (chain.Addresses, error) {
	panic("not implemented")
}

func (c *localChain) OnGroupRegistered(
	handler func(groupRegistration *event.GroupRegistration),
) subscription.EventSubscription {
	c.handlerMutex.Lock()
	defer c.handlerMutex.Unlock()

	handlerID := GenerateHandlerID()

	c.groupRegisteredHandlers[handlerID] = handler

	return subscription.NewEventSubscription(func() {
		c.handlerMutex.Lock()
		defer c.handlerMutex.Unlock()

		delete(c.groupRegisteredHandlers, handlerID)
	})
}

// Connect initializes a local stub implementation of the chain
// interfaces for testing. It uses auto-generated operator key.
func Connect(
	groupSize int,
	honestThreshold int,
) *localChain {
	operatorPrivateKey, _, err := operator.GenerateKeyPair(DefaultCurve)
	if err != nil {
		panic(err)
	}

	return ConnectWithKey(groupSize, honestThreshold, operatorPrivateKey)
}

// ConnectWithKey initializes a local stub implementation of the chain
// interfaces for testing.
func ConnectWithKey(
	groupSize int,
	honestThreshold int,
	operatorPrivateKey *operator.PrivateKey,
) *localChain {
	bc, _ := BlockCounter()

	currentBlock, _ := bc.CurrentBlock()
	group := localGroup{
		groupPublicKey:          seedGroupPublicKey,
		registrationBlockHeight: currentBlock,
	}

	resultPublicationBlockStep := uint64(3)

	return &localChain{
		relayConfig: &beaconchain.Config{
			GroupSize:                  groupSize,
			HonestThreshold:            honestThreshold,
			ResultPublicationBlockStep: resultPublicationBlockStep,
			RelayEntryTimeout:          resultPublicationBlockStep * uint64(groupSize),
		},
		relayEntryHandlers:       make(map[int]func(request *event.RelayEntrySubmitted)),
		relayRequestHandlers:     make(map[int]func(request *event.RelayEntryRequested)),
		groupRegisteredHandlers:  make(map[int]func(groupRegistration *event.GroupRegistration)),
		dkgStartedHandlers:       make(map[int]func(submission *event.DKGStarted)),
		resultSubmissionHandlers: make(map[int]func(submission *event.DKGResultSubmission)),
		blockCounter:             bc,
		groups:                   []localGroup{group},
		operatorPrivateKey:       operatorPrivateKey,
	}
}

func selectGroup(entry *big.Int, numberOfGroups int) int {
	if numberOfGroups == 0 {
		return 0
	}

	return int(new(big.Int).Mod(entry, big.NewInt(int64(numberOfGroups))).Int64())
}

func (c *localChain) IsStaleGroup(groupPublicKey []byte) (bool, error) {
	c.handlerMutex.Lock()
	defer c.handlerMutex.Unlock()

	bc, _ := BlockCounter()

	err := bc.WaitForBlockHeight(c.simulatedHeight)
	if err != nil {
		logger.Errorf("could not wait for block height: [%v]", err)
	}

	currentBlock, err := bc.CurrentBlock()

	if err != nil {
		return false, fmt.Errorf("could not determine current block: [%v]", err)
	}

	for _, group := range c.groups {
		if bytes.Compare(group.groupPublicKey, groupPublicKey) == 0 {
			return group.registrationBlockHeight+groupActiveTime+relayRequestTimeout < currentBlock, nil
		}
	}

	return true, nil
}

func (c *localChain) IsGroupRegistered(groupPublicKey []byte) (bool, error) {
	for _, group := range c.groups {
		if bytes.Compare(group.groupPublicKey, groupPublicKey) == 0 {
			return true, nil
		}
	}
	return false, nil
}

// SubmitDKGResult submits the result to a chain.
func (c *localChain) SubmitDKGResult(
	participantIndex beaconchain.GroupMemberIndex,
	resultToPublish *beaconchain.DKGResult,
	signatures map[beaconchain.GroupMemberIndex][]byte,
) error {
	if len(signatures) < c.relayConfig.HonestThreshold {
		return fmt.Errorf(
			"failed to submit result with [%v] signatures for honest threshold [%v]",
			len(signatures),
			c.relayConfig.HonestThreshold,
		)
	}

	currentBlock, err := c.blockCounter.CurrentBlock()
	if err != nil {
		return fmt.Errorf("cannot read current block: [%v]", err)
	}

	dkgResultPublicationEvent := &event.DKGResultSubmission{
		MemberIndex:    uint32(participantIndex),
		GroupPublicKey: resultToPublish.GroupPublicKey[:],
		Misbehaved:     resultToPublish.Misbehaved,
		BlockNumber:    currentBlock,
	}

	myGroup := localGroup{
		groupPublicKey:          resultToPublish.GroupPublicKey,
		registrationBlockHeight: currentBlock,
	}
	c.groups = append(c.groups, myGroup)
	c.lastSubmittedDKGResult = resultToPublish
	c.lastSubmittedDKGResultSignatures = signatures

	groupRegistrationEvent := &event.GroupRegistration{
		GroupPublicKey: resultToPublish.GroupPublicKey[:],
		BlockNumber:    currentBlock,
	}

	c.handlerMutex.Lock()
	for _, handler := range c.resultSubmissionHandlers {
		go func(handler func(*event.DKGResultSubmission), dkgResultPublication *event.DKGResultSubmission) {
			handler(dkgResultPublicationEvent)
		}(handler, dkgResultPublicationEvent)
	}

	for _, handler := range c.groupRegisteredHandlers {
		go func(handler func(*event.GroupRegistration), groupRegistration *event.GroupRegistration) {
			handler(groupRegistrationEvent)
		}(handler, groupRegistrationEvent)
	}
	c.handlerMutex.Unlock()

	return nil
}

func (c *localChain) OnDKGStarted(
	handler func(event *event.DKGStarted),
) subscription.EventSubscription {
	c.handlerMutex.Lock()
	defer c.handlerMutex.Unlock()

	handlerID := GenerateHandlerID()
	c.dkgStartedHandlers[handlerID] = handler

	return subscription.NewEventSubscription(func() {
		c.handlerMutex.Lock()
		defer c.handlerMutex.Unlock()

		delete(c.dkgStartedHandlers, handlerID)
	})
}

func (c *localChain) OnDKGResultSubmitted(
	handler func(dkgResultPublication *event.DKGResultSubmission),
) subscription.EventSubscription {
	c.handlerMutex.Lock()
	defer c.handlerMutex.Unlock()

	handlerID := GenerateHandlerID()
	c.resultSubmissionHandlers[handlerID] = handler

	return subscription.NewEventSubscription(func() {
		c.handlerMutex.Lock()
		defer c.handlerMutex.Unlock()

		delete(c.resultSubmissionHandlers, handlerID)
	})
}

func (c *localChain) GetLastDKGResult() (
	*beaconchain.DKGResult,
	map[beaconchain.GroupMemberIndex][]byte,
) {
	return c.lastSubmittedDKGResult, c.lastSubmittedDKGResultSignatures
}

func (c *localChain) ReportRelayEntryTimeout() error {
	c.relayEntryTimeoutReportsMutex.Lock()
	defer c.relayEntryTimeoutReportsMutex.Unlock()

	currentBlock, err := c.blockCounter.CurrentBlock()
	if err != nil {
		return err
	}

	c.relayEntryTimeoutReports = append(c.relayEntryTimeoutReports, currentBlock)
	return nil
}

func (c *localChain) IsEntryInProgress() (bool, error) {
	panic("not implemented")
}

func (c *localChain) CurrentRequestStartBlock() (*big.Int, error) {
	panic("not implemented")
}

func (c *localChain) CurrentRequestPreviousEntry() ([]byte, error) {
	panic("not implemented")
}

func (c *localChain) CurrentRequestGroupPublicKey() ([]byte, error) {
	panic("not implemented")
}

func (c *localChain) GetRelayEntryTimeoutReports() []uint64 {
	return c.relayEntryTimeoutReports
}

// CalculateDKGResultHash calculates a 256-bit hash of the DKG result.
func (c *localChain) CalculateDKGResultHash(
	dkgResult *beaconchain.DKGResult,
) (beaconchain.DKGResultHash, error) {
	encodedDKGResult := fmt.Sprint(dkgResult)
	dkgResultHash := beaconchain.DKGResultHash(
		sha3.Sum256([]byte(encodedDKGResult)),
	)

	return dkgResultHash, nil
}

func (c *localChain) OperatorToStakingProvider() (chain.Address, bool, error) {
	panic("unsupported")
}

func (c *localChain) EligibleStake(stakingProvider chain.Address) (*big.Int, error) {
	panic("unsupported")
}

func (c *localChain) IsPoolLocked() (bool, error) {
	panic("unsupported")
}

func (c *localChain) IsOperatorInPool() (bool, error) {
	panic("unsupported")
}

func (c *localChain) IsOperatorUpToDate() (bool, error) {
	panic("unsupported")
}

func (c *localChain) JoinSortitionPool() error {
	panic("unsupported")
}

func (c *localChain) UpdateOperatorStatus() error {
	panic("unsupported")
}

func (c *localChain) IsEligibleForRewards() (bool, error) {
	panic("unsupported")
}

func (c *localChain) CanRestoreRewardEligibility() (bool, error) {
	panic("unsupported")
}

func (c *localChain) RestoreRewardEligibility() error {
	panic("unsupported")
}

<<<<<<< HEAD
func GenerateHandlerID() int {
=======
func (c *localChain) IsChaosnetActive() (bool, error) {
	panic("unsupported")
}

func (c *localChain) IsBetaOperator() (bool, error) {
	panic("unsupported")
}

func generateHandlerID() int {
>>>>>>> 79ea32a8
	// #nosec G404 (insecure random number source (rand))
	// Local chain implementation doesn't require secure randomness.
	return rand.Int()
}<|MERGE_RESOLUTION|>--- conflicted
+++ resolved
@@ -427,19 +427,15 @@
 	panic("unsupported")
 }
 
-<<<<<<< HEAD
+func (c *localChain) IsChaosnetActive() (bool, error) {
+	panic("unsupported")
+}
+
+func (c *localChain) IsBetaOperator() (bool, error) {
+	panic("unsupported")
+}
+
 func GenerateHandlerID() int {
-=======
-func (c *localChain) IsChaosnetActive() (bool, error) {
-	panic("unsupported")
-}
-
-func (c *localChain) IsBetaOperator() (bool, error) {
-	panic("unsupported")
-}
-
-func generateHandlerID() int {
->>>>>>> 79ea32a8
 	// #nosec G404 (insecure random number source (rand))
 	// Local chain implementation doesn't require secure randomness.
 	return rand.Int()
