--- conflicted
+++ resolved
@@ -3,11 +3,7 @@
 import (
 	"bytes"
 	"math/big"
-<<<<<<< HEAD
 	"reflect"
-	"sync"
-=======
->>>>>>> f4bc304a
 	"testing"
 
 	bn256 "github.com/ethereum/go-ethereum/crypto/bn256/cloudflare"
@@ -18,18 +14,14 @@
 	"github.com/keep-network/keep-core/pkg/subscription"
 )
 
-<<<<<<< HEAD
 var channelName1 = "test_channel1"
 var channelName2 = "test_channel2"
 var storageMock = &dataStorageMock{}
 
 func TestRegisterGroup(t *testing.T) {
-	gr := &Groups{
-		mutex:      sync.Mutex{},
-		myGroups:   make(map[string][]*Membership),
-		relayChain: chainLocal.Connect(5, 3, big.NewInt(200)).ThresholdRelay(),
-		storage:    storageMock,
-	}
+	chain := chainLocal.Connect(5, 3, big.NewInt(200)).ThresholdRelay()
+
+	gr := NewGroupRegistry(chain, storageMock)
 
 	signer := dkg.NewThresholdSigner(
 		group.MemberIndex(2),
@@ -38,29 +30,6 @@
 	)
 
 	gr.RegisterGroup(signer, channelName1)
-=======
-type noopPersistence struct {
-}
-
-func (np *noopPersistence) Save([]byte, string, string) error {
-	// noop
-	return nil
-}
-
-func TestRegisterGroup(t *testing.T) {
-	noopPersistence := &noopPersistence{}
-	chain := chainLocal.Connect(5, 3, big.NewInt(200)).ThresholdRelay()
-
-	gr := NewGroupRegistry(chain, noopPersistence)
-
-	signer := dkg.NewThresholdSigner(
-		group.MemberIndex(2),
-		new(bn256.G2).ScalarBaseMult(big.NewInt(10)),
-		big.NewInt(1),
-	)
-
-	gr.RegisterGroup(signer, "test_channel")
->>>>>>> f4bc304a
 
 	actual := gr.GetGroup(signer.GroupPublicKeyBytes())
 
@@ -80,12 +49,8 @@
 }
 
 func TestLoadGroup(t *testing.T) {
-	gr := &Groups{
-		mutex:      sync.Mutex{},
-		myGroups:   make(map[string][]*Membership),
-		relayChain: chainLocal.Connect(5, 3, big.NewInt(200)).ThresholdRelay(),
-		storage:    storageMock,
-	}
+	chain := chainLocal.Connect(5, 3, big.NewInt(200)).ThresholdRelay()
+	gr := NewGroupRegistry(chain, storageMock)
 
 	signer1 := dkg.NewThresholdSigner(
 		group.MemberIndex(2),
@@ -147,20 +112,8 @@
 	mockChain := &mockGroupRegistrationInterface{
 		groupsToRemove: [][]byte{},
 	}
-	noopPersistence := &noopPersistence{}
-
-<<<<<<< HEAD
-	noopStorage := &dataStorageMock{}
-
-	gr := &Groups{
-		mutex:      sync.Mutex{},
-		myGroups:   make(map[string][]*Membership),
-		relayChain: mockChain,
-		storage:    noopStorage,
-	}
-=======
-	gr := NewGroupRegistry(mockChain, noopPersistence)
->>>>>>> f4bc304a
+
+	gr := NewGroupRegistry(mockChain, storageMock)
 
 	signer1 := dkg.NewThresholdSigner(
 		group.MemberIndex(1),
@@ -235,11 +188,12 @@
 type dataStorageMock struct {
 }
 
-func (dsm *dataStorageMock) Save(data []byte, name string) {
+func (dsm *dataStorageMock) Save(data []byte, directory string, name string) error {
 	// noop
-}
-
-func (dsm *dataStorageMock) ReadAll() [][]byte {
+	return nil
+}
+
+func (dsm *dataStorageMock) ReadAll() ([][]byte, error) {
 	signer1 := dkg.NewThresholdSigner(
 		group.MemberIndex(2),
 		new(bn256.G2).ScalarBaseMult(big.NewInt(10)),
@@ -260,5 +214,5 @@
 		ChannelName: channelName2,
 	}).Marshal()
 
-	return [][]byte{membershipBytes1, membershipBytes2}
+	return [][]byte{membershipBytes1, membershipBytes2}, nil
 }