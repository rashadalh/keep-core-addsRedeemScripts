--- conflicted
+++ resolved
@@ -163,12 +163,8 @@
 ) []*DisqualifiedShares {
 	allDisqualifiedShares := make([]*DisqualifiedShares, len(disqualifiedMembersIDs))
 	for i, disqualifiedMemberID := range disqualifiedMembersIDs {
-<<<<<<< HEAD
-		sharesReceivedFromDisqualifiedMember := make(map[int]*big.Int,
+		sharesReceivedFromDisqualifiedMember := make(map[MemberID]*big.Int,
 			len(members)-len(disqualifiedMembersIDs))
-=======
-		sharesReceivedFromDisqualifiedMember := make(map[MemberID]*big.Int, len(members)-len(disqualifiedMembersIDs))
->>>>>>> b4f2030a
 		// for each group member
 		for _, m := range members {
 			// if the member has not been disqualified
@@ -202,17 +198,7 @@
 
 	var combiningMembers []*CombiningMember
 	for _, rm := range reconstructingMembers {
-<<<<<<< HEAD
 		combiningMembers = append(combiningMembers, rm.InitializeCombining())
-=======
-		rm.reconstructedIndividualPublicKeys = make(map[MemberID]*big.Int)
-
-		combiningMembers = append(combiningMembers,
-			&CombiningMember{
-				ReconstructingMember: rm,
-			},
-		)
->>>>>>> b4f2030a
 	}
 
 	return combiningMembers, nil
