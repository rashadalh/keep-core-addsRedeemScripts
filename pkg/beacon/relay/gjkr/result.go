package gjkr

import (
	"fmt"
	"math/big"

	bn256 "github.com/ethereum/go-ethereum/crypto/bn256/cloudflare"
	"github.com/keep-network/keep-core/pkg/beacon/relay/group"
)

// Result of distributed key generation protocol.
type Result struct {
	// Group represents the group state, including members, disqualified,
	// and inactive members.
	Group *group.Group
	// Group public key generated by protocol execution.
	GroupPublicKey *bn256.G2
	// Share of the group private key. It is used for signing and should never
	// be revealed publicly.
	GroupPrivateKeyShare *big.Int
<<<<<<< HEAD
	// Shares of the group public key for each individual member of the group.
	// They are used for verification of signatures received from other
	// members created using their respective group private key share.
	GroupPublicKeyShares func() map[group.MemberIndex]*bn256.G2
=======
}

// GroupPublicKeyBytes returns marshalled group public key.
func (r *Result) GroupPublicKeyBytes() ([]byte, error) {
	if r.GroupPublicKey == nil {
		return nil, fmt.Errorf("group public key is nil")
	}

	return r.GroupPublicKey.Marshal(), nil
>>>>>>> fdb57ac8
}<|MERGE_RESOLUTION|>--- conflicted
+++ resolved
@@ -18,12 +18,10 @@
 	// Share of the group private key. It is used for signing and should never
 	// be revealed publicly.
 	GroupPrivateKeyShare *big.Int
-<<<<<<< HEAD
 	// Shares of the group public key for each individual member of the group.
 	// They are used for verification of signatures received from other
 	// members created using their respective group private key share.
 	GroupPublicKeyShares func() map[group.MemberIndex]*bn256.G2
-=======
 }
 
 // GroupPublicKeyBytes returns marshalled group public key.
@@ -33,5 +31,4 @@
 	}
 
 	return r.GroupPublicKey.Marshal(), nil
->>>>>>> fdb57ac8
 }