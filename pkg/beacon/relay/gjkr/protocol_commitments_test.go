package gjkr

import (
	"fmt"
	"math/big"
	"reflect"
	"testing"

	"github.com/ethereum/go-ethereum/crypto/bn256/cloudflare"
	"github.com/keep-network/keep-core/pkg/internal/testutils"
	"github.com/keep-network/keep-core/pkg/net/ephemeral"
)

func TestCalculateSharesAndCommitments(t *testing.T) {
	threshold := 3
	groupSize := 5

	members, err := initializeCommittingMembersGroup(threshold, groupSize)
	if err != nil {
		t.Fatalf("group initialization failed [%s]", err)
	}

	member := members[0]
	sharesMessage, commitmentsMessage, err := member.CalculateMembersSharesAndCommitments()
	if err != nil {
		t.Fatalf("shares and commitments calculation failed [%s]", err)
	}

	if len(member.secretCoefficients) != (threshold + 1) {
		t.Fatalf("\nexpected: %v secret coefficients\nactual:   %v\n",
			threshold+1,
			len(member.secretCoefficients),
		)
	}
	if len(sharesMessage.shares) != (groupSize - 1) {
		t.Fatalf("\nexpected: %v shares in message\nactual:   %v\n",
			groupSize-1,
			len(sharesMessage.shares),
		)
	}

	if len(commitmentsMessage.commitments) != (threshold + 1) {
		t.Fatalf("\nexpected: %v calculated commitments\nactual:   %v\n",
			threshold+1,
			len(commitmentsMessage.commitments),
		)
	}
}

func TestStoreSharesMessageForEvidence(t *testing.T) {
	groupSize := 2

	members, err := initializeCommittingMembersGroup(
		groupSize, // threshold = group size
		groupSize,
	)
	if err != nil {
		t.Fatalf("group initialization failed [%s]", err)
	}

	member1 := members[0]
	member2 := members[1]

	sharesMsg1, commitmentsMsg1, err := member1.CalculateMembersSharesAndCommitments()
	if err != nil {
		t.Fatal(err)
	}

	if _, _, err := member2.CalculateMembersSharesAndCommitments(); err != nil {
		t.Fatal(err)
	}

	verifyingMember2 := member2.InitializeCommitmentsVerification()

	if _, err := verifyingMember2.VerifyReceivedSharesAndCommitmentsMessages(
		[]*PeerSharesMessage{sharesMsg1},
		[]*MemberCommitmentsMessage{commitmentsMsg1},
	); err != nil {
		t.Fatal(err)
	}

	evidenceMsg := verifyingMember2.evidenceLog.peerSharesMessage(member1.ID)

	if !reflect.DeepEqual(sharesMsg1, evidenceMsg) {
		t.Fatalf(
			"unexpected message in evidence log\nexpected: %v\n actual:   %v",
			sharesMsg1,
			evidenceMsg,
		)
	}
}

func TestSharesAndCommitmentsCalculationAndVerification(t *testing.T) {
	threshold := 2
	groupSize := 3

	members, err := initializeCommittingMembersGroup(threshold, groupSize)
	if err != nil {
		t.Fatalf("group initialization failed [%s]", err)
	}

	member1 := members[0]
	member2 := members[1]
	member3 := members[2]

	verifyingMemberID := member3.ID
	verifyingMemberKeys := member3.symmetricKeys

	var tests = map[string]struct {
		modifyPeerSharesMessage  func(messages map[MemberID]*PeerSharesMessage) error
		modifyCommitmentsMessage func(messages map[MemberID]*MemberCommitmentsMessage)
		expectedAccusedIDs       []MemberID
	}{
		"no accusations": {
			expectedAccusedIDs: []MemberID{},
		},
		"invalid S share": {
			modifyPeerSharesMessage: func(messages map[MemberID]*PeerSharesMessage) error {
				return alterPeerSharesMessage(
					messages[member2.ID],
					verifyingMemberID,
					verifyingMemberKeys[member2.ID],
					true,
					false,
				)
			},
			expectedAccusedIDs: []MemberID{member2.ID},
		},
		"invalid T share": {
			modifyPeerSharesMessage: func(messages map[MemberID]*PeerSharesMessage) error {
				return alterPeerSharesMessage(
					messages[member1.ID],
					verifyingMemberID,
					verifyingMemberKeys[member1.ID],
					false,
					true,
				)
			},
			expectedAccusedIDs: []MemberID{member1.ID},
		},
		"invalid commitment": {
			modifyCommitmentsMessage: func(messages map[MemberID]*MemberCommitmentsMessage) {
				message := messages[member2.ID]
				message.commitments[0] = new(bn256.G1).ScalarMult(
					message.commitments[0],
					big.NewInt(3),
				)
			},
			expectedAccusedIDs: []MemberID{member2.ID},
		},
	}

	for testName, test := range tests {
		t.Run(testName, func(t *testing.T) {
			shareMessages := make(map[MemberID]*PeerSharesMessage)
			commitmentMessages := make(map[MemberID]*MemberCommitmentsMessage)

			for _, member := range members {
				shares, commitments, err := member.CalculateMembersSharesAndCommitments()
				if err != nil {
					t.Fatal(err)
				}

				shareMessages[member.ID] = shares
				commitmentMessages[member.ID] = commitments
			}

			if test.modifyPeerSharesMessage != nil {
				if err = test.modifyPeerSharesMessage(shareMessages); err != nil {
					t.Fatal(err)
				}

			}

			if test.modifyCommitmentsMessage != nil {
				test.modifyCommitmentsMessage(commitmentMessages)
			}

			verifyingMember := member3.InitializeCommitmentsVerification()

			accusationMessage, err := verifyingMember.VerifyReceivedSharesAndCommitmentsMessages(
				[]*PeerSharesMessage{
					shareMessages[member1.ID],
					shareMessages[member2.ID],
				},
				[]*MemberCommitmentsMessage{
					commitmentMessages[member1.ID],
					commitmentMessages[member2.ID],
				},
			)
			if err != nil {
				t.Fatal(err)
			}

			assertAccusedMembers(
				test.expectedAccusedIDs,
				verifyingMember,
				accusationMessage,
				t,
			)

			assertValidSharesAndCommitments(
				test.expectedAccusedIDs,
				verifyingMember,
				groupSize,
				t,
			)
		})
	}
}

func alterPeerSharesMessage(
	message *PeerSharesMessage,
	receiverID MemberID,
	symmetricKey ephemeral.SymmetricKey,
	alterS bool,
	alterT bool,
) error {
	oldShareS, err := message.decryptShareS(receiverID, symmetricKey)
	if err != nil {
		return err
	}

	oldShareT, err := message.decryptShareT(receiverID, symmetricKey)
	if err != nil {
		return err
	}

	var newShareS = oldShareS
	var newShareT = oldShareT

	if alterS {
		newShareS = testutils.NewRandInt(oldShareS, bn256.Order)
	}
	if alterT {
		newShareT = testutils.NewRandInt(oldShareT, bn256.Order)
	}

	err = message.addShares(receiverID, newShareS, newShareT, symmetricKey)
	if err != nil {
		return err
	}

	return nil
}

func assertAccusedMembers(
	expectedAccusedIDs []MemberID,
	verifyingMember *CommitmentsVerifyingMember,
	accusationMessage *SecretSharesAccusationsMessage,
	t *testing.T,
) {
	expectedAccusedMembersKeys := make(map[MemberID]*ephemeral.PrivateKey)
	for _, id := range expectedAccusedIDs {
		expectedAccusedMembersKeys[id] = verifyingMember.ephemeralKeyPairs[id].PrivateKey
	}

	if !reflect.DeepEqual(accusationMessage.accusedMembersKeys, expectedAccusedMembersKeys) {
		t.Errorf("incorrect accused members IDs\nexpected: %v\nactual:   %v\n",
			expectedAccusedMembersKeys,
			accusationMessage.accusedMembersKeys,
		)
	}
}

func assertValidSharesAndCommitments(
	expectedAccusedIDs []MemberID,
	verifyingMember *CommitmentsVerifyingMember,
	groupSize int,
	t *testing.T,
) {
	expectedReceivedSharesLength := groupSize - 1 - len(expectedAccusedIDs)
	if len(verifyingMember.receivedValidSharesS) != expectedReceivedSharesLength {
		t.Errorf("\nexpected: %v received shares S\nactual:   %v\n",
			expectedReceivedSharesLength,
			len(verifyingMember.receivedValidSharesS),
		)
	}
	if len(verifyingMember.receivedValidSharesT) != expectedReceivedSharesLength {
		t.Errorf("\nexpected: %v received shares T\nactual:   %v\n",
			expectedReceivedSharesLength,
			len(verifyingMember.receivedValidSharesT),
		)
	}
	if len(verifyingMember.receivedValidPeerCommitments) != expectedReceivedSharesLength {
		t.Errorf("\nexpected: %v received commitments\nactual:   %v\n",
			expectedReceivedSharesLength,
			len(verifyingMember.receivedValidPeerCommitments),
		)
	}
}

func TestGeneratePolynomial(t *testing.T) {
	degree := 3

	coefficients, err := generatePolynomial(degree)
	if err != nil {
		t.Fatalf("unexpected error [%s]", err)
	}

	if len(coefficients) != degree+1 {
		t.Fatalf("\nexpected: %d coefficients\nactual:   %d\n",
			degree+1,
			len(coefficients),
		)
	}
	for _, c := range coefficients {
		if c.Sign() <= 0 || c.Cmp(bn256.Order) >= 0 {
			t.Fatalf("coefficient out of range\nexpected: 0 < value < %d\nactual:   %v\n",
				bn256.Order,
				c,
			)
		}
	}
}

func initializeCommittingMembersGroup(threshold, groupSize int) (
	[]*CommittingMember,
	error,
) {
	symmetricKeyMembers, err := generateGroupWithEphemeralKeys(
		threshold,
		groupSize,
	)
	if err != nil {
		return nil, fmt.Errorf("group initialization failed [%v]", err)
	}

	var members []*CommittingMember
	for _, member := range symmetricKeyMembers {
		committingMember := member.InitializeCommitting()
		members = append(members, committingMember)
	}

	return members, nil
}

func initializeCommitmentsVerifiyingMembersGroup(threshold, groupSize int) (
	[]*CommitmentsVerifyingMember,
	error,
) {
	committingMembers, err := initializeCommittingMembersGroup(
		threshold,
		groupSize,
	)
	if err != nil {
		return nil, fmt.Errorf("group initialization failed [%v]", err)
	}

	var members []*CommitmentsVerifyingMember
	for _, member := range committingMembers {
		members = append(members, member.InitializeCommitmentsVerification())
	}

	return members, nil
}

<<<<<<< HEAD
// predefinedDKGconfig initializes DKG configuration with predefined 512-bit
// p and q values.
func predefinedDKG() (*DKG, error) {
	// `p` is 512-bit safe prime.
	pStr := "0xde41693a1522be3f2c14113e26ec7bea81f19d15095fbc0d0aca845ce086537535c6f9bdf4c4e3ac0526f3cf8c064c11483beddbc29464a9baaf6bb7ae5a024b"
	// `q` is 511-bit Sophie Germain prime.
	qStr := "0x6f20b49d0a915f1f960a089f13763df540f8ce8a84afde068565422e704329ba9ae37cdefa6271d6029379e7c6032608a41df6ede14a3254dd57b5dbd72d0125"

	var result bool

	p, result := new(big.Int).SetString(pStr, 0)
	if !result {
		return nil, fmt.Errorf("failed to initialize p")
	}

	q, result := new(big.Int).SetString(qStr, 0)
	if !result {
		return nil, fmt.Errorf("failed to initialize q")
	}

	vss, err := pedersen.NewVSS(crand.Reader, p, q)
	if err != nil {
		return nil, fmt.Errorf("could not generate DKG paramters [%v]", err)
	}

	return &DKG{p, q, vss}, nil
}

=======
>>>>>>> 24ad949f
func filterPeerSharesMessage(
	messages []*PeerSharesMessage,
	receiverID MemberID,
) []*PeerSharesMessage {
	var result []*PeerSharesMessage
	for _, msg := range messages {
		if msg.senderID != receiverID {
			result = append(result, msg)
		}
	}
	return result
}

func filterMemberCommitmentsMessages(
	messages []*MemberCommitmentsMessage,
	receiverID MemberID,
) []*MemberCommitmentsMessage {
	var result []*MemberCommitmentsMessage
	for _, msg := range messages {
		if msg.senderID != receiverID {
			result = append(result, msg)
		}
	}
	return result
}<|MERGE_RESOLUTION|>--- conflicted
+++ resolved
@@ -355,37 +355,6 @@
 	return members, nil
 }
 
-<<<<<<< HEAD
-// predefinedDKGconfig initializes DKG configuration with predefined 512-bit
-// p and q values.
-func predefinedDKG() (*DKG, error) {
-	// `p` is 512-bit safe prime.
-	pStr := "0xde41693a1522be3f2c14113e26ec7bea81f19d15095fbc0d0aca845ce086537535c6f9bdf4c4e3ac0526f3cf8c064c11483beddbc29464a9baaf6bb7ae5a024b"
-	// `q` is 511-bit Sophie Germain prime.
-	qStr := "0x6f20b49d0a915f1f960a089f13763df540f8ce8a84afde068565422e704329ba9ae37cdefa6271d6029379e7c6032608a41df6ede14a3254dd57b5dbd72d0125"
-
-	var result bool
-
-	p, result := new(big.Int).SetString(pStr, 0)
-	if !result {
-		return nil, fmt.Errorf("failed to initialize p")
-	}
-
-	q, result := new(big.Int).SetString(qStr, 0)
-	if !result {
-		return nil, fmt.Errorf("failed to initialize q")
-	}
-
-	vss, err := pedersen.NewVSS(crand.Reader, p, q)
-	if err != nil {
-		return nil, fmt.Errorf("could not generate DKG paramters [%v]", err)
-	}
-
-	return &DKG{p, q, vss}, nil
-}
-
-=======
->>>>>>> 24ad949f
 func filterPeerSharesMessage(
 	messages []*PeerSharesMessage,
 	receiverID MemberID,
