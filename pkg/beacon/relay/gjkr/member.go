--- conflicted
+++ resolved
@@ -185,6 +185,7 @@
 			memberID,
 			&Group{dishonestThreshold, groupMembers},
 			dkg,
+			newDkgEvidenceLog(),
 		},
 		ephemeralKeyPairs: make(map[MemberID]*ephemeral.KeyPair),
 	}
@@ -222,10 +223,6 @@
 func (skgm *SymmetricKeyGeneratingMember) InitializeCommitting() *CommittingMember {
 	return &CommittingMember{
 		SymmetricKeyGeneratingMember: skgm,
-<<<<<<< HEAD
-=======
-		vss: vss,
->>>>>>> f3ea23ab
 	}
 }
 
