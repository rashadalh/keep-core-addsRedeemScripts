--- conflicted
+++ resolved
@@ -164,27 +164,6 @@
 	*SharingMember
 }
 
-<<<<<<< HEAD
-// PublishingMember represents one member in a threshold key sharing group,
-// after it completed public key share points justification and proceeds to
-// result publication phase.
-//
-// Executes Phase 13 of the protocol.
-type PublishingMember struct {
-	*PointsJustifyingMember
-}
-
-// PublishingIndex returns sequence number of the current member in a publishing
-// group. Counting starts with `0`.
-func (pm *PublishingMember) PublishingIndex() int {
-	// TODO Order of members need to be synchronized for all members.
-	for index, memberID := range pm.group.MemberIDs() {
-		if pm.ID == memberID {
-			return index
-		}
-	}
-	return -1
-=======
 // ReconstructingMember represents one member in a threshold sharing group who
 // is reconstructing individual private and public keys of disqualified group members.
 //
@@ -215,5 +194,25 @@
 	// Group public key calculated from individual public keys of all group members.
 	// Denoted as `Y` across the protocol specification.
 	groupPublicKey *big.Int
->>>>>>> 387141f9
+}
+
+// PublishingMember represents one member in a threshold key sharing group,
+// after it completed public key share points justification and proceeds to
+// result publication phase.
+//
+// Executes Phase 13 of the protocol.
+type PublishingMember struct {
+	*PointsJustifyingMember
+}
+
+// PublishingIndex returns sequence number of the current member in a publishing
+// group. Counting starts with `0`.
+func (pm *PublishingMember) PublishingIndex() int {
+	// TODO Order of members need to be synchronized for all members.
+	for index, memberID := range pm.group.MemberIDs() {
+		if pm.ID == memberID {
+			return index
+		}
+	}
+	return -1
 }