package diagnostics

import (
	"encoding/json"

	"github.com/keep-network/keep-core/pkg/chain"

	"github.com/ipfs/go-log"
	"github.com/keep-network/keep-common/pkg/diagnostics"
	"github.com/keep-network/keep-core/pkg/net"
)

var logger = log.Logger("keep-diagnostics")

// Config stores diagnostics-related configuration.
type Config struct {
	Port int
}

// Initialize sets up the diagnostics registry and enables diagnostics server.
func Initialize(port int) (*diagnostics.Registry, bool) {
	if port == 0 {
		return nil, false
	}

	registry := diagnostics.NewRegistry()

	registry.EnableServer(port)

	return registry, true
}

// RegisterConnectedPeersSource registers the diagnostics source providing
// information about connected peers.
func RegisterConnectedPeersSource(
	registry *diagnostics.Registry,
	netProvider net.Provider,
	signing chain.Signing,
) {
	registry.RegisterSource("connected_peers", func() string {
		connectionManager := netProvider.ConnectionManager()
		connectedPeers := connectionManager.ConnectedPeers()

		peersList := make([]map[string]interface{}, len(connectedPeers))
		for i := 0; i < len(connectedPeers); i++ {
			peer := connectedPeers[i]
			peerPublicKey, err := connectionManager.GetPeerPublicKey(peer)
			if err != nil {
				logger.Error("error on getting peer public key: [%v]", err)
				continue
			}

			peerChainAddress, err := signing.PublicKeyToAddress(
				peerPublicKey,
			)
			if err != nil {
				logger.Error("error on getting peer chain address: [%v]", err)
				continue
			}

			peersList[i] = map[string]interface{}{
				"network_id":    peer,
				"chain_address": peerChainAddress.String(),
			}
		}

		bytes, err := json.Marshal(peersList)
		if err != nil {
			logger.Error("error on serializing peers list to JSON: [%v]", err)
			return ""
		}

		return string(bytes)
	})
}

// RegisterClientInfoSource registers the diagnostics source providing
// information about the client itself.
func RegisterClientInfoSource(
	registry *diagnostics.Registry,
	netProvider net.Provider,
	signing chain.Signing,
	clientVersion string,
	clientRevision string,
) {
	registry.RegisterSource("client_info", func() string {
		connectionManager := netProvider.ConnectionManager()

		clientID := netProvider.ID().String()
		clientPublicKey, err := connectionManager.GetPeerPublicKey(clientID)
		if err != nil {
			logger.Error("error on getting client public key: [%v]", err)
			return ""
		}

		clientChainAddress, err := signing.PublicKeyToAddress(
			clientPublicKey,
		)
		if err != nil {
			logger.Error("error on getting peer chain address: [%v]", err)
			return ""
		}

		clientInfo := map[string]interface{}{
			"network_id":    clientID,
			"chain_address": clientChainAddress.String(),
			"version":       clientVersion,
<<<<<<< HEAD
=======
			"revision":      clientRevision,
>>>>>>> cac9300e
		}

		bytes, err := json.Marshal(clientInfo)
		if err != nil {
			logger.Error("error on serializing client info to JSON: [%v]", err)
			return ""
		}

		return string(bytes)
	})
}

// RegisterApplicationSource registers the diagnostics source providing
// information about the application.
func RegisterApplicationSource(registry *diagnostics.Registry, application string, fetchApplicationDiagnostics func() map[string]interface{}) {
	registry.RegisterSource(application, func() string {
		bytes, err := json.Marshal(fetchApplicationDiagnostics())
		if err != nil {
			logger.Error("error on serializing peers list to JSON: [%v]", err)
			return ""
		}

		return string(bytes)
	})
}<|MERGE_RESOLUTION|>--- conflicted
+++ resolved
@@ -105,10 +105,7 @@
 			"network_id":    clientID,
 			"chain_address": clientChainAddress.String(),
 			"version":       clientVersion,
-<<<<<<< HEAD
-=======
 			"revision":      clientRevision,
->>>>>>> cac9300e
 		}
 
 		bytes, err := json.Marshal(clientInfo)
