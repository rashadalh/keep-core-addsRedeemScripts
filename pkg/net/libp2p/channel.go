--- conflicted
+++ resolved
@@ -225,10 +225,7 @@
 	for {
 		select {
 		case <-ctx.Done():
-<<<<<<< HEAD
-=======
 			return
->>>>>>> 9243fcbb
 		case msg := <-c.incomingMessageQueue:
 			if err := c.processPubsubMessage(msg); err != nil {
 				logger.Error(err)
