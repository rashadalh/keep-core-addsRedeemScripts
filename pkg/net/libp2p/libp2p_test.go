package libp2p

import (
	"context"
	"encoding/json"
	"sync"
	"testing"
	"time"

	"github.com/keep-network/keep-core/pkg/net"
	peer "github.com/libp2p/go-libp2p-peer"
	peerstore "github.com/libp2p/go-libp2p-peerstore"
	testutils "github.com/libp2p/go-testutil"
	ma "github.com/multiformats/go-multiaddr"
)

func TestProviderReturnsType(t *testing.T) {
	ctx, cancel := newTestContext()
	defer cancel()

	expectedType := "libp2p"
	provider, err := Connect(
		ctx, generateDeterministicNetworkConfig(t),
	)
	if err != nil {
		t.Fatal(err)
	}

	if provider.Type() != expectedType {
		t.Fatalf("expected: provider type [%s]\nactual:   provider type [%s]",
			provider.Type(),
			expectedType,
		)
	}
}

func TestProviderReturnsChannel(t *testing.T) {
	ctx, cancel := newTestContext()
	defer cancel()

	testName := "testname"

	provider, err := Connect(ctx, generateDeterministicNetworkConfig(t))
	if err != nil {
		t.Fatal(err)
	}

	if _, err = provider.ChannelFor(testName); err != nil {
		t.Fatalf("expected: test to fail with [%v]\nactual:   failed with [%v]",
			nil,
			err,
		)
	}
}

func TestSendReceive(t *testing.T) {
	ctx, cancel := newTestContext()
	defer cancel()

	var (
		config             = generateDeterministicNetworkConfig(t)
		name               = "testchannel"
		expectedPayload    = "some text"
		protocolIdentifier = &protocolIdentifier{id: "testProtocolIdentifier"}
	)

	provider, err := Connect(ctx, config)
	if err != nil {
		t.Fatal(err)
	}
	broadcastChannel, err := provider.ChannelFor(name)
	if err != nil {
		t.Fatal(err)
	}

	if err := broadcastChannel.RegisterUnmarshaler(
		func() net.TaggedUnmarshaler { return &testMessage{} },
	); err != nil {
		t.Fatal(err)
	}

	if err := broadcastChannel.RegisterIdentifier(
		config.identity.id,
		protocolIdentifier,
	); err != nil {
		t.Fatal(err)
	}

	if err := broadcastChannel.Send(
		&testMessage{Sender: config.identity, Payload: expectedPayload},
	); err != nil {
		t.Fatal(err)
	}

	recvChan := make(chan net.Message)
	if err := broadcastChannel.Recv(func(msg net.Message) error {
		recvChan <- msg
		return nil
	}); err != nil {
		t.Fatal(err)
	}

	for {
		select {
		case msg := <-recvChan:
			testPayload, ok := msg.Payload().(*testMessage)
			if !ok {
				t.Fatalf(
					"expected: payload type string\nactual:   payload type [%v]",
					testPayload,
				)
			}

			if expectedPayload != testPayload.Payload {
				t.Fatalf(
					"expected: message payload [%s]\ngot:   payload [%s]",
					expectedPayload,
					testPayload.Payload,
				)
			}
			return
		case <-ctx.Done():
			t.Fatal(err)
		}
	}
}

func TestSendToReceiveFrom(t *testing.T) {
	ctx, cancel := newTestContext()
	defer cancel()

	var (
		config1                  = generateDeterministicNetworkConfig(t)
		senderProtocolIdentifier = &protocolIdentifier{id: "sender"}

		config2                     = generateDeterministicNetworkConfig(t)
		recipientprotocolIdentifier = &protocolIdentifier{id: "recipient"}

		name            = "testchannel"
		expectedPayload = "some text"
	)

	provider, err := Connect(ctx, config1)
	if err != nil {
		t.Fatal(err)
	}
	broadcastChannel, err := provider.ChannelFor(name)
	if err != nil {
		t.Fatal(err)
	}

	if err := broadcastChannel.RegisterUnmarshaler(
		func() net.TaggedUnmarshaler { return &testMessage{} },
	); err != nil {
		t.Fatal(err)
	}

	if err := broadcastChannel.RegisterIdentifier(
		config1.identity.id,
		senderProtocolIdentifier,
	); err != nil {
		t.Fatal(err)
	}

	if err := broadcastChannel.RegisterIdentifier(
		config2.identity.id,
		recipientprotocolIdentifier,
	); err != nil {
		t.Fatal(err)
	}

	err = broadcastChannel.SendTo(
		config2.identity.id,
		&testMessage{
			Sender:  config1.identity,
			Payload: expectedPayload,
		},
	)
	if err != nil {
		t.Fatal(err)
	}

	recvChan := make(chan net.Message)
	if err := broadcastChannel.Recv(func(msg net.Message) error {
		recvChan <- msg
		return nil
	}); err != nil {
		t.Fatal(err)
	}

	for {
		select {
		case msg := <-recvChan:
			testPayload, ok := msg.Payload().(*testMessage)
			if !ok {
				t.Fatalf(
					"expected: payload type string\ngot:   payload type [%v]",
					testPayload,
				)
			}

			if expectedPayload != testPayload.Payload {
				t.Fatalf(
					"expected: message payload [%s]\ngot:   payload [%s]",
					expectedPayload,
					testPayload.Payload,
				)
			}
			return
		case <-ctx.Done():
			t.Fatal(ctx.Err())
		}
	}
}

type protocolIdentifier struct {
	id string
}

type testMessage struct {
	Sender    *identity
	Recipient *identity
	Payload   string
}

func (m *testMessage) Type() string {
	return "test/unmarshaler"
}

func (m *testMessage) Marshal() ([]byte, error) {
	return json.Marshal(m)
}

func (m *testMessage) Unmarshal(bytes []byte) error {
	var message testMessage
	if err := json.Unmarshal(bytes, &message); err != nil {
		return err
	}
	m.Sender = message.Sender
	m.Recipient = message.Recipient
	m.Payload = message.Payload

	return nil
}

func TestNetworkConnect(t *testing.T) {
	t.Skip()

	ctx, cancel := newTestContext()
	defer cancel()

	proxies, err := buildTestProxies(ctx, t, 2)
	if err != nil {
		t.Fatal(err)
	}
	// TODO: fix this
	connectNetworks(ctx, t, proxies)

	// TODO: have providers send messages to each other
}

func newTestContext() (context.Context, context.CancelFunc) {
	return context.WithTimeout(context.Background(), 3*time.Second)
}

func generateDeterministicNetworkConfig(t *testing.T) *Config {
	p := testutils.RandPeerNetParamsOrFatal(t)
<<<<<<< HEAD
	pi := &identity{id: networkIdentity(p.ID), privKey: p.PrivKey, pubKey: p.PubKey}
	return &Config{Port: 8080, listenAddrs: []ma.Multiaddr{p.Addr}, identity: pi}
=======
	identity, err := generateIdentity(0)
	if err != nil {
		t.Fatalf("failed to generate valid libp2p identity with err: [%v]", err)
	}
	pid, err := peer.IDFromPublicKey(identity.pubKey)
	if err != nil {
		t.Fatalf("failed to generate valid libp2p identity with err: [%v]", err)
	}
	identity.id = networkIdentity(pid)
	return &Config{port: 8080, listenAddrs: []ma.Multiaddr{p.Addr}, identity: identity}
>>>>>>> ff7047aa
}

func testProvider(ctx context.Context, t *testing.T) (*provider, error) {
	testConfig := generateDeterministicNetworkConfig(t)

	host, identity, err := discoverAndListen(ctx, testConfig)
	if err != nil {
		return nil, err
	}

	cm, err := newChannelManager(ctx, identity, host)
	if err != nil {
		return nil, err
	}

	return &provider{channelManagr: cm, host: host}, nil
}

func buildTestProxies(ctx context.Context, t *testing.T, num int) ([]*provider, error) {
	proxies := make([]*provider, num)
	for i := 0; i < num; i++ {
		proxy, err := testProvider(ctx, t)
		if err != nil {
			return nil, err
		}
		proxies = append(proxies, proxy)
	}
	return proxies, nil
}

func connectNetworks(ctx context.Context, t *testing.T, providers []*provider) {
	var waitGroup sync.WaitGroup

	for i, provider := range providers {
		// connect to all other peers, proxies after i+1, for good connectivity
		for _, peer := range providers[i+1:] {
			waitGroup.Add(1)
			provider.host.Peerstore().AddAddr(
				peer.host.ID(),
				peer.host.Network().ListenAddresses()[0],
				peerstore.PermanentAddrTTL,
			)
			_, err := provider.host.Network().DialPeer(ctx, peer.host.ID())
			if err != nil {
				t.Fatal(err)
			}
			waitGroup.Done()
		}
	}
	waitGroup.Wait()
}<|MERGE_RESOLUTION|>--- conflicted
+++ resolved
@@ -265,10 +265,6 @@
 
 func generateDeterministicNetworkConfig(t *testing.T) *Config {
 	p := testutils.RandPeerNetParamsOrFatal(t)
-<<<<<<< HEAD
-	pi := &identity{id: networkIdentity(p.ID), privKey: p.PrivKey, pubKey: p.PubKey}
-	return &Config{Port: 8080, listenAddrs: []ma.Multiaddr{p.Addr}, identity: pi}
-=======
 	identity, err := generateIdentity(0)
 	if err != nil {
 		t.Fatalf("failed to generate valid libp2p identity with err: [%v]", err)
@@ -278,8 +274,7 @@
 		t.Fatalf("failed to generate valid libp2p identity with err: [%v]", err)
 	}
 	identity.id = networkIdentity(pid)
-	return &Config{port: 8080, listenAddrs: []ma.Multiaddr{p.Addr}, identity: identity}
->>>>>>> ff7047aa
+	return &Config{Port: 8080, listenAddrs: []ma.Multiaddr{p.Addr}, identity: identity}
 }
 
 func testProvider(ctx context.Context, t *testing.T) (*provider, error) {
