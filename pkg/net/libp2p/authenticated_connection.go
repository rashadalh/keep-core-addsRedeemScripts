--- conflicted
+++ resolved
@@ -29,7 +29,7 @@
 	remotePeerID        peer.ID
 	remotePeerPublicKey libp2pcrypto.PubKey
 
-	stakeMonitoring chain.StakeMonitoring
+	stakeMonitoring chain.StakeMonitor
 }
 
 // newAuthenticatedInboundConnection is the connection that's formed by
@@ -42,7 +42,7 @@
 	unauthenticatedConn net.Conn,
 	localPeerID peer.ID,
 	privateKey libp2pcrypto.PrivKey,
-	stakeMonitoring chain.StakeMonitoring,
+	stakeMonitoring chain.StakeMonitor,
 ) (*authenticatedConnection, error) {
 	ac := &authenticatedConnection{
 		Conn:                unauthenticatedConn,
@@ -84,7 +84,7 @@
 	localPeerID peer.ID,
 	privateKey libp2pcrypto.PrivKey,
 	remotePeerID peer.ID,
-	stakeMonitoring chain.StakeMonitoring,
+	stakeMonitoring chain.StakeMonitor,
 ) (*authenticatedConnection, error) {
 	remotePublicKey, err := remotePeerID.ExtractPublicKey()
 	if err != nil {
@@ -335,20 +335,6 @@
 		return nil, err
 	}
 
-<<<<<<< HEAD
-	// In libp2p, responder doesn't not the identity of initiator during the
-	// handshake. We overcome it by sending the identity and public key in the
-	// envelope. In the first act of the handshake, responder extracts this
-	// information.
-	ac.remotePeerID = peer.ID(act1Envelope.GetPeerID())
-	remotePublicKey, err := ac.remotePeerID.ExtractPublicKey()
-	if err != nil {
-		return nil, err
-	}
-	ac.remotePeerPublicKey = remotePublicKey
-
-	if err := verifyEnvelope(
-=======
 	// Libp2p specific step: the responder has no knowledge of the initiator
 	// until after the handshake has succeeded, the connection has been
 	// upgraded, and identity information is exchanged. This provides an
@@ -356,10 +342,14 @@
 	// malicious interference, we want to pin this identity for the duration
 	// of the connection.
 	ac.remotePeerID = peer.ID(act1Envelope.GetPeerID())
+	remotePublicKey, err := ac.remotePeerID.ExtractPublicKey()
+	if err != nil {
+		return nil, err
+	}
+	ac.remotePeerPublicKey = remotePublicKey
 
 	if err := ac.verify(
 		ac.remotePeerID,
->>>>>>> 99f5d251
 		peer.ID(act1Envelope.GetPeerID()),
 		act1Envelope.GetMessage(),
 		act1Envelope.GetSignature(),
