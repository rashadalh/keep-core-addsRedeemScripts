package signing

import (
	"context"
	"github.com/keep-network/keep-core/pkg/net"
	"github.com/keep-network/keep-core/pkg/protocol/faststate"
	"github.com/keep-network/keep-core/pkg/protocol/group"
	"sync"
)

// ephemeralKeyPairGenerationState is the state during which members broadcast
// public ephemeral keys generated for other members of the group.
// `ephemeralPublicKeyMessage`s are valid in this state.
type ephemeralKeyPairGenerationState struct {
	*faststate.BaseState

	action *stateAction

	channel net.BroadcastChannel
	member  *ephemeralKeyPairGeneratingMember
}

func (ekpgs *ephemeralKeyPairGenerationState) Initiate(ctx context.Context) error {
	ekpgs.action.run(func() error {
		message, err := ekpgs.member.generateEphemeralKeyPair()
		if err != nil {
			return err
		}

		if err := sendMessage(ctx, ekpgs.channel, message); err != nil {
			return err
		}

		return nil
	})

	return nil
}

func (ekpgs *ephemeralKeyPairGenerationState) Receive(
	netMessage net.Message,
) error {
	if protocolMessage, ok := netMessage.Payload().(message); ok {
		if ekpgs.member.shouldAcceptMessage(
			protocolMessage.SenderID(),
			netMessage.SenderPublicKey(),
		) && ekpgs.member.sessionID == protocolMessage.SessionID() {
			ekpgs.ReceiveToHistory(netMessage)
		}
	}

	return nil
}

<<<<<<< HEAD
func (ekpgs *ephemeralKeyPairGenerationState) CanTransition() bool {
	messagingDone := len(receivedMessages[*ephemeralPublicKeyMessage](ekpgs)) ==
		len(ekpgs.member.group.OperatingMemberIDs())-1

	return ekpgs.action.isDone() && messagingDone
}

func (ekpgs *ephemeralKeyPairGenerationState) Next() (faststate.State, error) {
	if err := ekpgs.action.error(); err != nil {
		return nil, err
	}

=======
func (ekpgs *ephemeralKeyPairGenerationState) Next() (state.SyncState, error) {
>>>>>>> 278746d5
	return &symmetricKeyGenerationState{
		BaseState: ekpgs.BaseState,
		action:    &stateAction{},
		channel:   ekpgs.channel,
		member:    ekpgs.member.initializeSymmetricKeyGeneration(),
	}, nil
}

func (ekpgs *ephemeralKeyPairGenerationState) MemberIndex() group.MemberIndex {
	return ekpgs.member.id
}

// symmetricKeyGenerationState is the state during which members compute
// symmetric keys from the previously exchanged ephemeral public keys.
// No messages are valid in this state.
type symmetricKeyGenerationState struct {
	*faststate.BaseState

	action *stateAction

	channel net.BroadcastChannel
	member  *symmetricKeyGeneratingMember
}

func (skgs *symmetricKeyGenerationState) Initiate(ctx context.Context) error {
	skgs.action.run(func() error {
		return skgs.member.generateSymmetricKeys(
			receivedMessages[*ephemeralPublicKeyMessage](skgs),
		)
	})

	return nil
}

func (skgs *symmetricKeyGenerationState) Receive(net.Message) error {
	return nil
}

<<<<<<< HEAD
func (skgs *symmetricKeyGenerationState) CanTransition() bool {
	return skgs.action.isDone()
}

func (skgs *symmetricKeyGenerationState) Next() (faststate.State, error) {
	if err := skgs.action.error(); err != nil {
		return nil, err
	}

=======
func (skgs *symmetricKeyGenerationState) Next() (state.SyncState, error) {
>>>>>>> 278746d5
	return &tssRoundOneState{
		BaseState: skgs.BaseState,
		action:    &stateAction{},
		channel:   skgs.channel,
		member:    skgs.member.initializeTssRoundOne(),
	}, nil
}

func (skgs *symmetricKeyGenerationState) MemberIndex() group.MemberIndex {
	return skgs.member.id
}

// tssRoundOneState is the state during which members broadcast TSS
// round one messages.
// `tssRoundOneMessage`s are valid in this state.
type tssRoundOneState struct {
	*faststate.BaseState

	action *stateAction

	channel net.BroadcastChannel
	member  *tssRoundOneMember
}

func (tros *tssRoundOneState) Initiate(ctx context.Context) error {
	tros.action.run(func() error {
		message, err := tros.member.tssRoundOne(ctx)
		if err != nil {
			return err
		}

		if err := sendMessage(ctx, tros.channel, message); err != nil {
			return err
		}

		return nil
	})

	return nil
}

func (tros *tssRoundOneState) Receive(netMessage net.Message) error {
	if protocolMessage, ok := netMessage.Payload().(message); ok {
		if tros.member.shouldAcceptMessage(
			protocolMessage.SenderID(),
			netMessage.SenderPublicKey(),
		) && tros.member.sessionID == protocolMessage.SessionID() {
			tros.ReceiveToHistory(netMessage)
		}
	}

	return nil
}

<<<<<<< HEAD
func (tros *tssRoundOneState) CanTransition() bool {
	messagingDone := len(receivedMessages[*tssRoundOneMessage](tros)) ==
		len(tros.member.group.OperatingMemberIDs())-1

	return tros.action.isDone() && messagingDone
}

func (tros *tssRoundOneState) Next() (faststate.State, error) {
	if err := tros.action.error(); err != nil {
=======
func (tros *tssRoundOneState) Next() (state.SyncState, error) {
	err := <-tros.outcomeChan
	if err != nil {
>>>>>>> 278746d5
		return nil, err
	}

	return &tssRoundTwoState{
		BaseState: tros.BaseState,
		action:    &stateAction{},
		channel:   tros.channel,
		member:    tros.member.initializeTssRoundTwo(),
	}, nil
}

func (tros *tssRoundOneState) MemberIndex() group.MemberIndex {
	return tros.member.id
}

// tssRoundTwoState is the state during which members broadcast TSS
// round two messages.
// `tssRoundTwoMessage`s are valid in this state.
type tssRoundTwoState struct {
	*faststate.BaseState

	action *stateAction

	channel net.BroadcastChannel
	member  *tssRoundTwoMember
}

func (trts *tssRoundTwoState) Initiate(ctx context.Context) error {
	trts.action.run(func() error {
		message, err := trts.member.tssRoundTwo(
			ctx,
			receivedMessages[*tssRoundOneMessage](trts),
		)
		if err != nil {
			return err
		}

		if err := sendMessage(ctx, trts.channel, message); err != nil {
			return err
		}

		return nil
	})

	return nil
}

func (trts *tssRoundTwoState) Receive(netMessage net.Message) error {
	if protocolMessage, ok := netMessage.Payload().(message); ok {
		if trts.member.shouldAcceptMessage(
			protocolMessage.SenderID(),
			netMessage.SenderPublicKey(),
		) && trts.member.sessionID == protocolMessage.SessionID() {
			trts.ReceiveToHistory(netMessage)
		}
	}

	return nil
}

<<<<<<< HEAD
func (trts *tssRoundTwoState) CanTransition() bool {
	messagingDone := len(receivedMessages[*tssRoundTwoMessage](trts)) ==
		len(trts.member.group.OperatingMemberIDs())-1

	return trts.action.isDone() && messagingDone
}

func (trts *tssRoundTwoState) Next() (faststate.State, error) {
	if err := trts.action.error(); err != nil {
=======
func (trts *tssRoundTwoState) Next() (state.SyncState, error) {
	err := <-trts.outcomeChan
	if err != nil {
>>>>>>> 278746d5
		return nil, err
	}

	return &tssRoundThreeState{
		BaseState: trts.BaseState,
		action:    &stateAction{},
		channel:   trts.channel,
		member:    trts.member.initializeTssRoundThree(),
	}, nil
}

func (trts *tssRoundTwoState) MemberIndex() group.MemberIndex {
	return trts.member.id
}

// tssRoundThreeState is the state during which members broadcast TSS
// round three messages.
// `tssRoundThreeMessage`s are valid in this state.
type tssRoundThreeState struct {
	*faststate.BaseState

	action *stateAction

	channel net.BroadcastChannel
	member  *tssRoundThreeMember
}

func (trts *tssRoundThreeState) Initiate(ctx context.Context) error {
	trts.action.run(func() error {
		message, err := trts.member.tssRoundThree(
			ctx,
			receivedMessages[*tssRoundTwoMessage](trts),
		)
		if err != nil {
			return err
		}

		if err := sendMessage(ctx, trts.channel, message); err != nil {
			return err
		}

		return nil
	})

	return nil
}

func (trts *tssRoundThreeState) Receive(netMessage net.Message) error {
	if protocolMessage, ok := netMessage.Payload().(message); ok {
		if trts.member.shouldAcceptMessage(
			protocolMessage.SenderID(),
			netMessage.SenderPublicKey(),
		) && trts.member.sessionID == protocolMessage.SessionID() {
			trts.ReceiveToHistory(netMessage)
		}
	}

	return nil
}

<<<<<<< HEAD
func (trts *tssRoundThreeState) CanTransition() bool {
	messagingDone := len(receivedMessages[*tssRoundThreeMessage](trts)) ==
		len(trts.member.group.OperatingMemberIDs())-1

	return trts.action.isDone() && messagingDone
}

func (trts *tssRoundThreeState) Next() (faststate.State, error) {
	if err := trts.action.error(); err != nil {
=======
func (trts *tssRoundThreeState) Next() (state.SyncState, error) {
	err := <-trts.outcomeChan
	if err != nil {
>>>>>>> 278746d5
		return nil, err
	}

	return &tssRoundFourState{
		BaseState: trts.BaseState,
		action:    &stateAction{},
		channel:   trts.channel,
		member:    trts.member.initializeTssRoundFour(),
	}, nil
}

func (trts *tssRoundThreeState) MemberIndex() group.MemberIndex {
	return trts.member.id
}

// tssRoundFourState is the state during which members broadcast TSS
// round four messages.
// `tssRoundFourMessage`s are valid in this state.
type tssRoundFourState struct {
	*faststate.BaseState

	action *stateAction

	channel net.BroadcastChannel
	member  *tssRoundFourMember
}

func (trfs *tssRoundFourState) Initiate(ctx context.Context) error {
	trfs.action.run(func() error {
		message, err := trfs.member.tssRoundFour(
			ctx,
			receivedMessages[*tssRoundThreeMessage](trfs),
		)
		if err != nil {
			return err
		}

		if err := sendMessage(ctx, trfs.channel, message); err != nil {
			return err
		}

		return nil
	})

	return nil
}

func (trfs *tssRoundFourState) Receive(netMessage net.Message) error {
	if protocolMessage, ok := netMessage.Payload().(message); ok {
		if trfs.member.shouldAcceptMessage(
			protocolMessage.SenderID(),
			netMessage.SenderPublicKey(),
		) && trfs.member.sessionID == protocolMessage.SessionID() {
			trfs.ReceiveToHistory(netMessage)
		}
	}

	return nil
}

<<<<<<< HEAD
func (trfs *tssRoundFourState) CanTransition() bool {
	messagingDone := len(receivedMessages[*tssRoundFourMessage](trfs)) ==
		len(trfs.member.group.OperatingMemberIDs())-1

	return trfs.action.isDone() && messagingDone
}

func (trfs *tssRoundFourState) Next() (faststate.State, error) {
	if err := trfs.action.error(); err != nil {
=======
func (trfs *tssRoundFourState) Next() (state.SyncState, error) {
	err := <-trfs.outcomeChan
	if err != nil {
>>>>>>> 278746d5
		return nil, err
	}

	return &tssRoundFiveState{
		BaseState: trfs.BaseState,
		action:    &stateAction{},
		channel:   trfs.channel,
		member:    trfs.member.initializeTssRoundFive(),
	}, nil
}

func (trfs *tssRoundFourState) MemberIndex() group.MemberIndex {
	return trfs.member.id
}

// tssRoundFiveState is the state during which members broadcast TSS
// round five messages.
// `tssRoundFiveMessage`s are valid in this state.
type tssRoundFiveState struct {
	*faststate.BaseState

	action *stateAction

	channel net.BroadcastChannel
	member  *tssRoundFiveMember
}

func (trfs *tssRoundFiveState) Initiate(ctx context.Context) error {
	trfs.action.run(func() error {
		message, err := trfs.member.tssRoundFive(
			ctx,
			receivedMessages[*tssRoundFourMessage](trfs),
		)
		if err != nil {
			return err
		}

		if err := sendMessage(ctx, trfs.channel, message); err != nil {
			return err
		}

		return nil
	})

	return nil
}

func (trfs *tssRoundFiveState) Receive(netMessage net.Message) error {
	if protocolMessage, ok := netMessage.Payload().(message); ok {
		if trfs.member.shouldAcceptMessage(
			protocolMessage.SenderID(),
			netMessage.SenderPublicKey(),
		) && trfs.member.sessionID == protocolMessage.SessionID() {
			trfs.ReceiveToHistory(netMessage)
		}
	}

	return nil
}

<<<<<<< HEAD
func (trfs *tssRoundFiveState) CanTransition() bool {
	messagingDone := len(receivedMessages[*tssRoundFiveMessage](trfs)) ==
		len(trfs.member.group.OperatingMemberIDs())-1

	return trfs.action.isDone() && messagingDone
}

func (trfs *tssRoundFiveState) Next() (faststate.State, error) {
	if err := trfs.action.error(); err != nil {
=======
func (trfs *tssRoundFiveState) Next() (state.SyncState, error) {
	err := <-trfs.outcomeChan
	if err != nil {
>>>>>>> 278746d5
		return nil, err
	}

	return &tssRoundSixState{
		BaseState: trfs.BaseState,
		action:    &stateAction{},
		channel:   trfs.channel,
		member:    trfs.member.initializeTssRoundSix(),
	}, nil
}

func (trfs *tssRoundFiveState) MemberIndex() group.MemberIndex {
	return trfs.member.id
}

// tssRoundSixState is the state during which members broadcast TSS
// round six messages.
// `tssRoundSixMessage`s are valid in this state.
type tssRoundSixState struct {
	*faststate.BaseState

	action *stateAction

	channel net.BroadcastChannel
	member  *tssRoundSixMember
}

func (trss *tssRoundSixState) Initiate(ctx context.Context) error {
	trss.action.run(func() error {
		message, err := trss.member.tssRoundSix(
			ctx,
			receivedMessages[*tssRoundFiveMessage](trss),
		)
		if err != nil {
			return err
		}

		if err := sendMessage(ctx, trss.channel, message); err != nil {
			return err
		}

		return nil
	})

	return nil
}

func (trss *tssRoundSixState) Receive(netMessage net.Message) error {
	if protocolMessage, ok := netMessage.Payload().(message); ok {
		if trss.member.shouldAcceptMessage(
			protocolMessage.SenderID(),
			netMessage.SenderPublicKey(),
		) && trss.member.sessionID == protocolMessage.SessionID() {
			trss.ReceiveToHistory(netMessage)
		}
	}

	return nil
}

<<<<<<< HEAD
func (trss *tssRoundSixState) CanTransition() bool {
	messagingDone := len(receivedMessages[*tssRoundSixMessage](trss)) ==
		len(trss.member.group.OperatingMemberIDs())-1

	return trss.action.isDone() && messagingDone
}

func (trss *tssRoundSixState) Next() (faststate.State, error) {
	if err := trss.action.error(); err != nil {
=======
func (trss *tssRoundSixState) Next() (state.SyncState, error) {
	err := <-trss.outcomeChan
	if err != nil {
>>>>>>> 278746d5
		return nil, err
	}

	return &tssRoundSevenState{
		BaseState: trss.BaseState,
		action:    &stateAction{},
		channel:   trss.channel,
		member:    trss.member.initializeTssRoundSeven(),
	}, nil
}

func (trss *tssRoundSixState) MemberIndex() group.MemberIndex {
	return trss.member.id
}

// tssRoundSevenState is the state during which members broadcast TSS
// round seven messages.
// `tssRoundSevenMessage`s are valid in this state.
type tssRoundSevenState struct {
	*faststate.BaseState

	action *stateAction

	channel net.BroadcastChannel
	member  *tssRoundSevenMember
}

func (trss *tssRoundSevenState) Initiate(ctx context.Context) error {
	trss.action.run(func() error {
		message, err := trss.member.tssRoundSeven(
			ctx,
			receivedMessages[*tssRoundSixMessage](trss),
		)
		if err != nil {
			return err
		}

		if err := sendMessage(ctx, trss.channel, message); err != nil {
			return err
		}

		return nil
	})

	return nil
}

func (trss *tssRoundSevenState) Receive(netMessage net.Message) error {
	if protocolMessage, ok := netMessage.Payload().(message); ok {
		if trss.member.shouldAcceptMessage(
			protocolMessage.SenderID(),
			netMessage.SenderPublicKey(),
		) && trss.member.sessionID == protocolMessage.SessionID() {
			trss.ReceiveToHistory(netMessage)
		}
	}

	return nil
}

<<<<<<< HEAD
func (trss *tssRoundSevenState) CanTransition() bool {
	messagingDone := len(receivedMessages[*tssRoundSevenMessage](trss)) ==
		len(trss.member.group.OperatingMemberIDs())-1

	return trss.action.isDone() && messagingDone
}

func (trss *tssRoundSevenState) Next() (faststate.State, error) {
	if err := trss.action.error(); err != nil {
=======
func (trss *tssRoundSevenState) Next() (state.SyncState, error) {
	err := <-trss.outcomeChan
	if err != nil {
>>>>>>> 278746d5
		return nil, err
	}

	return &tssRoundEightState{
		BaseState: trss.BaseState,
		action:    &stateAction{},
		channel:   trss.channel,
		member:    trss.member.initializeTssRoundEight(),
	}, nil
}

func (trss *tssRoundSevenState) MemberIndex() group.MemberIndex {
	return trss.member.id
}

// tssRoundEightState is the state during which members broadcast TSS
// round eight messages.
// `tssRoundEightMessage`s are valid in this state.
type tssRoundEightState struct {
	*faststate.BaseState

	action *stateAction

	channel net.BroadcastChannel
	member  *tssRoundEightMember
}

func (tres *tssRoundEightState) Initiate(ctx context.Context) error {
	tres.action.run(func() error {
		message, err := tres.member.tssRoundEight(
			ctx,
			receivedMessages[*tssRoundSevenMessage](tres),
		)
		if err != nil {
			return err
		}

		if err := sendMessage(ctx, tres.channel, message); err != nil {
			return err
		}

		return nil
	})

	return nil
}

func (tres *tssRoundEightState) Receive(netMessage net.Message) error {
	if protocolMessage, ok := netMessage.Payload().(message); ok {
		if tres.member.shouldAcceptMessage(
			protocolMessage.SenderID(),
			netMessage.SenderPublicKey(),
		) && tres.member.sessionID == protocolMessage.SessionID() {
			tres.ReceiveToHistory(netMessage)
		}
	}

	return nil
}

<<<<<<< HEAD
func (tres *tssRoundEightState) CanTransition() bool {
	messagingDone := len(receivedMessages[*tssRoundEightMessage](tres)) ==
		len(tres.member.group.OperatingMemberIDs())-1

	return tres.action.isDone() && messagingDone
}

func (tres *tssRoundEightState) Next() (faststate.State, error) {
	if err := tres.action.error(); err != nil {
=======
func (tres *tssRoundEightState) Next() (state.SyncState, error) {
	err := <-tres.outcomeChan
	if err != nil {
>>>>>>> 278746d5
		return nil, err
	}

	return &tssRoundNineState{
		BaseState: tres.BaseState,
		action:    &stateAction{},
		channel:   tres.channel,
		member:    tres.member.initializeTssRoundNine(),
	}, nil
}

func (tres *tssRoundEightState) MemberIndex() group.MemberIndex {
	return tres.member.id
}

// tssRoundNineState is the state during which members broadcast TSS
// round nine messages.
// `tssRoundNineMessage`s are valid in this state.
type tssRoundNineState struct {
	*faststate.BaseState

	action *stateAction

	channel net.BroadcastChannel
	member  *tssRoundNineMember
}

func (trns *tssRoundNineState) Initiate(ctx context.Context) error {
	trns.action.run(func() error {
		message, err := trns.member.tssRoundNine(
			ctx,
			receivedMessages[*tssRoundEightMessage](trns),
		)
		if err != nil {
			return err
		}

		if err := sendMessage(ctx, trns.channel, message); err != nil {
			return err
		}

		return nil
	})

	return nil
}

func (trns *tssRoundNineState) Receive(netMessage net.Message) error {
	if protocolMessage, ok := netMessage.Payload().(message); ok {
		if trns.member.shouldAcceptMessage(
			protocolMessage.SenderID(),
			netMessage.SenderPublicKey(),
		) && trns.member.sessionID == protocolMessage.SessionID() {
			trns.ReceiveToHistory(netMessage)
		}
	}

	return nil
}

<<<<<<< HEAD
func (trns *tssRoundNineState) CanTransition() bool {
	messagingDone := len(receivedMessages[*tssRoundNineMessage](trns)) ==
		len(trns.member.group.OperatingMemberIDs())-1

	return trns.action.isDone() && messagingDone
}

func (trns *tssRoundNineState) Next() (faststate.State, error) {
	if err := trns.action.error(); err != nil {
=======
func (trns *tssRoundNineState) Next() (state.SyncState, error) {
	err := <-trns.outcomeChan
	if err != nil {
>>>>>>> 278746d5
		return nil, err
	}

	return &finalizationState{
		BaseState: trns.BaseState,
		action:    &stateAction{},
		channel:   trns.channel,
		member:    trns.member.initializeFinalization(),
	}, nil
}

func (trns *tssRoundNineState) MemberIndex() group.MemberIndex {
	return trns.member.id
}

// finalizationState is the last state of the signing protocol - in this state,
// signing is completed. No messages are valid in this state.
//
// State prepares a result that is returned to the caller.
type finalizationState struct {
	*faststate.BaseState

	action *stateAction

	channel net.BroadcastChannel
	member  *finalizingMember
}

func (fs *finalizationState) Initiate(ctx context.Context) error {
	fs.action.run(func() error {
		err := fs.member.tssFinalize(
			ctx,
			receivedMessages[*tssRoundNineMessage](fs),
		)
		if err != nil {
			return err
		}

		return nil
	})

	return nil
}

func (fs *finalizationState) Receive(net.Message) error {
	return nil
}

<<<<<<< HEAD
func (fs *finalizationState) CanTransition() bool {
	return fs.action.isDone()
}

func (fs *finalizationState) Next() (faststate.State, error) {
	if err := fs.action.error(); err != nil {
=======
func (fs *finalizationState) Next() (state.SyncState, error) {
	err := <-fs.outcomeChan
	if err != nil {
>>>>>>> 278746d5
		return nil, err
	}

	return nil, nil
}

func (fs *finalizationState) MemberIndex() group.MemberIndex {
	return fs.member.id
}

func (fs *finalizationState) result() *Result {
	return fs.member.Result()
}

// stateAction represents an asynchronous action performed in the given
// protocol state.
type stateAction struct {
	mutex   sync.RWMutex
	running bool
	done    bool
	err     error
}

// run triggers the action goroutine. Can be called only once. Successive
// calls do nothing.
func (sa *stateAction) run(actionFn func() error) {
	sa.mutex.Lock()
	defer sa.mutex.Unlock()

	if sa.running || sa.done {
		return
	}

	sa.running = true

	go func() {
		err := actionFn()

		sa.mutex.Lock()

		sa.running = false
		sa.done = true
		sa.err = err

		sa.mutex.Unlock()
	}()
}

// isDone returns whether the state's action is done.
func (sa *stateAction) isDone() bool {
	sa.mutex.RLock()
	defer sa.mutex.RUnlock()
	return sa.done
}

// error returns the state's action error if any. Calling this function makes
// sense only when the action is done, i.e. the isDone function returns true.
// After this function returns a non-nil error, successive calls return the
// same error.
func (sa *stateAction) error() error {
	sa.mutex.RLock()
	defer sa.mutex.RUnlock()
	return sa.err
}

// sendMessage sends the state's message using the provided broadcast channel.
func sendMessage(
	ctx context.Context,
	channel net.BroadcastChannel,
	message net.TaggedMarshaler,
) error {
	// The channel.Send function sets up retransmissions and expects a
	// unique context to properly differentiate the sending routine among
	// others. The context received as argument of the Initiate function
	// cannot be used directly because it is global for the entire
	// state machine. Because of that, channel.Send must be called with
	// a child context.
	sendCtx := context.WithValue(ctx, "message", message.Type())
	return channel.Send(sendCtx, message)
}

// messageReceiverState is a type constraint that refers to a state which is
// supposed to receive network messages.
type messageReceiverState interface {
	GetAllReceivedMessages(messageType string) []net.Message
}

// receivedMessages returns all messages of type T that have been received
// and validated so far. Returned messages are deduplicated so there is a
// guarantee that only one message of the given type is returned for the
// given sender.
func receivedMessages[T message, S messageReceiverState](state S) []T {
	var template T

	payloads := make([]T, 0)
	for _, msg := range state.GetAllReceivedMessages(template.Type()) {
		payload, ok := msg.Payload().(T)
		if !ok {
			continue
		}

		payloads = append(payloads, payload)
	}

	return deduplicateBySender(payloads)
}

// deduplicateBySender removes duplicated items for the given sender.
// It always takes the first item that occurs for the given sender
// and ignores the subsequent ones.
func deduplicateBySender[T interface{ SenderID() group.MemberIndex }](
	list []T,
) []T {
	senders := make(map[group.MemberIndex]bool)
	result := make([]T, 0)

	for _, item := range list {
		if _, exists := senders[item.SenderID()]; !exists {
			senders[item.SenderID()] = true
			result = append(result, item)
		}
	}

	return result
}<|MERGE_RESOLUTION|>--- conflicted
+++ resolved
@@ -3,8 +3,8 @@
 import (
 	"context"
 	"github.com/keep-network/keep-core/pkg/net"
-	"github.com/keep-network/keep-core/pkg/protocol/faststate"
 	"github.com/keep-network/keep-core/pkg/protocol/group"
+	"github.com/keep-network/keep-core/pkg/protocol/state"
 	"sync"
 )
 
@@ -12,7 +12,7 @@
 // public ephemeral keys generated for other members of the group.
 // `ephemeralPublicKeyMessage`s are valid in this state.
 type ephemeralKeyPairGenerationState struct {
-	*faststate.BaseState
+	*state.BaseAsyncState
 
 	action *stateAction
 
@@ -52,7 +52,6 @@
 	return nil
 }
 
-<<<<<<< HEAD
 func (ekpgs *ephemeralKeyPairGenerationState) CanTransition() bool {
 	messagingDone := len(receivedMessages[*ephemeralPublicKeyMessage](ekpgs)) ==
 		len(ekpgs.member.group.OperatingMemberIDs())-1
@@ -60,19 +59,16 @@
 	return ekpgs.action.isDone() && messagingDone
 }
 
-func (ekpgs *ephemeralKeyPairGenerationState) Next() (faststate.State, error) {
+func (ekpgs *ephemeralKeyPairGenerationState) Next() (state.AsyncState, error) {
 	if err := ekpgs.action.error(); err != nil {
 		return nil, err
 	}
 
-=======
-func (ekpgs *ephemeralKeyPairGenerationState) Next() (state.SyncState, error) {
->>>>>>> 278746d5
 	return &symmetricKeyGenerationState{
-		BaseState: ekpgs.BaseState,
-		action:    &stateAction{},
-		channel:   ekpgs.channel,
-		member:    ekpgs.member.initializeSymmetricKeyGeneration(),
+		BaseAsyncState: ekpgs.BaseAsyncState,
+		action:         &stateAction{},
+		channel:        ekpgs.channel,
+		member:         ekpgs.member.initializeSymmetricKeyGeneration(),
 	}, nil
 }
 
@@ -84,7 +80,7 @@
 // symmetric keys from the previously exchanged ephemeral public keys.
 // No messages are valid in this state.
 type symmetricKeyGenerationState struct {
-	*faststate.BaseState
+	*state.BaseAsyncState
 
 	action *stateAction
 
@@ -106,24 +102,20 @@
 	return nil
 }
 
-<<<<<<< HEAD
 func (skgs *symmetricKeyGenerationState) CanTransition() bool {
 	return skgs.action.isDone()
 }
 
-func (skgs *symmetricKeyGenerationState) Next() (faststate.State, error) {
+func (skgs *symmetricKeyGenerationState) Next() (state.AsyncState, error) {
 	if err := skgs.action.error(); err != nil {
 		return nil, err
 	}
 
-=======
-func (skgs *symmetricKeyGenerationState) Next() (state.SyncState, error) {
->>>>>>> 278746d5
 	return &tssRoundOneState{
-		BaseState: skgs.BaseState,
-		action:    &stateAction{},
-		channel:   skgs.channel,
-		member:    skgs.member.initializeTssRoundOne(),
+		BaseAsyncState: skgs.BaseAsyncState,
+		action:         &stateAction{},
+		channel:        skgs.channel,
+		member:         skgs.member.initializeTssRoundOne(),
 	}, nil
 }
 
@@ -135,7 +127,7 @@
 // round one messages.
 // `tssRoundOneMessage`s are valid in this state.
 type tssRoundOneState struct {
-	*faststate.BaseState
+	*state.BaseAsyncState
 
 	action *stateAction
 
@@ -173,7 +165,6 @@
 	return nil
 }
 
-<<<<<<< HEAD
 func (tros *tssRoundOneState) CanTransition() bool {
 	messagingDone := len(receivedMessages[*tssRoundOneMessage](tros)) ==
 		len(tros.member.group.OperatingMemberIDs())-1
@@ -181,21 +172,16 @@
 	return tros.action.isDone() && messagingDone
 }
 
-func (tros *tssRoundOneState) Next() (faststate.State, error) {
+func (tros *tssRoundOneState) Next() (state.AsyncState, error) {
 	if err := tros.action.error(); err != nil {
-=======
-func (tros *tssRoundOneState) Next() (state.SyncState, error) {
-	err := <-tros.outcomeChan
-	if err != nil {
->>>>>>> 278746d5
 		return nil, err
 	}
 
 	return &tssRoundTwoState{
-		BaseState: tros.BaseState,
-		action:    &stateAction{},
-		channel:   tros.channel,
-		member:    tros.member.initializeTssRoundTwo(),
+		BaseAsyncState: tros.BaseAsyncState,
+		action:         &stateAction{},
+		channel:        tros.channel,
+		member:         tros.member.initializeTssRoundTwo(),
 	}, nil
 }
 
@@ -207,7 +193,7 @@
 // round two messages.
 // `tssRoundTwoMessage`s are valid in this state.
 type tssRoundTwoState struct {
-	*faststate.BaseState
+	*state.BaseAsyncState
 
 	action *stateAction
 
@@ -248,7 +234,6 @@
 	return nil
 }
 
-<<<<<<< HEAD
 func (trts *tssRoundTwoState) CanTransition() bool {
 	messagingDone := len(receivedMessages[*tssRoundTwoMessage](trts)) ==
 		len(trts.member.group.OperatingMemberIDs())-1
@@ -256,21 +241,16 @@
 	return trts.action.isDone() && messagingDone
 }
 
-func (trts *tssRoundTwoState) Next() (faststate.State, error) {
+func (trts *tssRoundTwoState) Next() (state.AsyncState, error) {
 	if err := trts.action.error(); err != nil {
-=======
-func (trts *tssRoundTwoState) Next() (state.SyncState, error) {
-	err := <-trts.outcomeChan
-	if err != nil {
->>>>>>> 278746d5
 		return nil, err
 	}
 
 	return &tssRoundThreeState{
-		BaseState: trts.BaseState,
-		action:    &stateAction{},
-		channel:   trts.channel,
-		member:    trts.member.initializeTssRoundThree(),
+		BaseAsyncState: trts.BaseAsyncState,
+		action:         &stateAction{},
+		channel:        trts.channel,
+		member:         trts.member.initializeTssRoundThree(),
 	}, nil
 }
 
@@ -282,7 +262,7 @@
 // round three messages.
 // `tssRoundThreeMessage`s are valid in this state.
 type tssRoundThreeState struct {
-	*faststate.BaseState
+	*state.BaseAsyncState
 
 	action *stateAction
 
@@ -323,7 +303,6 @@
 	return nil
 }
 
-<<<<<<< HEAD
 func (trts *tssRoundThreeState) CanTransition() bool {
 	messagingDone := len(receivedMessages[*tssRoundThreeMessage](trts)) ==
 		len(trts.member.group.OperatingMemberIDs())-1
@@ -331,21 +310,16 @@
 	return trts.action.isDone() && messagingDone
 }
 
-func (trts *tssRoundThreeState) Next() (faststate.State, error) {
+func (trts *tssRoundThreeState) Next() (state.AsyncState, error) {
 	if err := trts.action.error(); err != nil {
-=======
-func (trts *tssRoundThreeState) Next() (state.SyncState, error) {
-	err := <-trts.outcomeChan
-	if err != nil {
->>>>>>> 278746d5
 		return nil, err
 	}
 
 	return &tssRoundFourState{
-		BaseState: trts.BaseState,
-		action:    &stateAction{},
-		channel:   trts.channel,
-		member:    trts.member.initializeTssRoundFour(),
+		BaseAsyncState: trts.BaseAsyncState,
+		action:         &stateAction{},
+		channel:        trts.channel,
+		member:         trts.member.initializeTssRoundFour(),
 	}, nil
 }
 
@@ -357,7 +331,7 @@
 // round four messages.
 // `tssRoundFourMessage`s are valid in this state.
 type tssRoundFourState struct {
-	*faststate.BaseState
+	*state.BaseAsyncState
 
 	action *stateAction
 
@@ -398,7 +372,6 @@
 	return nil
 }
 
-<<<<<<< HEAD
 func (trfs *tssRoundFourState) CanTransition() bool {
 	messagingDone := len(receivedMessages[*tssRoundFourMessage](trfs)) ==
 		len(trfs.member.group.OperatingMemberIDs())-1
@@ -406,21 +379,16 @@
 	return trfs.action.isDone() && messagingDone
 }
 
-func (trfs *tssRoundFourState) Next() (faststate.State, error) {
+func (trfs *tssRoundFourState) Next() (state.AsyncState, error) {
 	if err := trfs.action.error(); err != nil {
-=======
-func (trfs *tssRoundFourState) Next() (state.SyncState, error) {
-	err := <-trfs.outcomeChan
-	if err != nil {
->>>>>>> 278746d5
 		return nil, err
 	}
 
 	return &tssRoundFiveState{
-		BaseState: trfs.BaseState,
-		action:    &stateAction{},
-		channel:   trfs.channel,
-		member:    trfs.member.initializeTssRoundFive(),
+		BaseAsyncState: trfs.BaseAsyncState,
+		action:         &stateAction{},
+		channel:        trfs.channel,
+		member:         trfs.member.initializeTssRoundFive(),
 	}, nil
 }
 
@@ -432,7 +400,7 @@
 // round five messages.
 // `tssRoundFiveMessage`s are valid in this state.
 type tssRoundFiveState struct {
-	*faststate.BaseState
+	*state.BaseAsyncState
 
 	action *stateAction
 
@@ -473,7 +441,6 @@
 	return nil
 }
 
-<<<<<<< HEAD
 func (trfs *tssRoundFiveState) CanTransition() bool {
 	messagingDone := len(receivedMessages[*tssRoundFiveMessage](trfs)) ==
 		len(trfs.member.group.OperatingMemberIDs())-1
@@ -481,21 +448,16 @@
 	return trfs.action.isDone() && messagingDone
 }
 
-func (trfs *tssRoundFiveState) Next() (faststate.State, error) {
+func (trfs *tssRoundFiveState) Next() (state.AsyncState, error) {
 	if err := trfs.action.error(); err != nil {
-=======
-func (trfs *tssRoundFiveState) Next() (state.SyncState, error) {
-	err := <-trfs.outcomeChan
-	if err != nil {
->>>>>>> 278746d5
 		return nil, err
 	}
 
 	return &tssRoundSixState{
-		BaseState: trfs.BaseState,
-		action:    &stateAction{},
-		channel:   trfs.channel,
-		member:    trfs.member.initializeTssRoundSix(),
+		BaseAsyncState: trfs.BaseAsyncState,
+		action:         &stateAction{},
+		channel:        trfs.channel,
+		member:         trfs.member.initializeTssRoundSix(),
 	}, nil
 }
 
@@ -507,7 +469,7 @@
 // round six messages.
 // `tssRoundSixMessage`s are valid in this state.
 type tssRoundSixState struct {
-	*faststate.BaseState
+	*state.BaseAsyncState
 
 	action *stateAction
 
@@ -548,7 +510,6 @@
 	return nil
 }
 
-<<<<<<< HEAD
 func (trss *tssRoundSixState) CanTransition() bool {
 	messagingDone := len(receivedMessages[*tssRoundSixMessage](trss)) ==
 		len(trss.member.group.OperatingMemberIDs())-1
@@ -556,21 +517,16 @@
 	return trss.action.isDone() && messagingDone
 }
 
-func (trss *tssRoundSixState) Next() (faststate.State, error) {
+func (trss *tssRoundSixState) Next() (state.AsyncState, error) {
 	if err := trss.action.error(); err != nil {
-=======
-func (trss *tssRoundSixState) Next() (state.SyncState, error) {
-	err := <-trss.outcomeChan
-	if err != nil {
->>>>>>> 278746d5
 		return nil, err
 	}
 
 	return &tssRoundSevenState{
-		BaseState: trss.BaseState,
-		action:    &stateAction{},
-		channel:   trss.channel,
-		member:    trss.member.initializeTssRoundSeven(),
+		BaseAsyncState: trss.BaseAsyncState,
+		action:         &stateAction{},
+		channel:        trss.channel,
+		member:         trss.member.initializeTssRoundSeven(),
 	}, nil
 }
 
@@ -582,7 +538,7 @@
 // round seven messages.
 // `tssRoundSevenMessage`s are valid in this state.
 type tssRoundSevenState struct {
-	*faststate.BaseState
+	*state.BaseAsyncState
 
 	action *stateAction
 
@@ -623,7 +579,6 @@
 	return nil
 }
 
-<<<<<<< HEAD
 func (trss *tssRoundSevenState) CanTransition() bool {
 	messagingDone := len(receivedMessages[*tssRoundSevenMessage](trss)) ==
 		len(trss.member.group.OperatingMemberIDs())-1
@@ -631,21 +586,16 @@
 	return trss.action.isDone() && messagingDone
 }
 
-func (trss *tssRoundSevenState) Next() (faststate.State, error) {
+func (trss *tssRoundSevenState) Next() (state.AsyncState, error) {
 	if err := trss.action.error(); err != nil {
-=======
-func (trss *tssRoundSevenState) Next() (state.SyncState, error) {
-	err := <-trss.outcomeChan
-	if err != nil {
->>>>>>> 278746d5
 		return nil, err
 	}
 
 	return &tssRoundEightState{
-		BaseState: trss.BaseState,
-		action:    &stateAction{},
-		channel:   trss.channel,
-		member:    trss.member.initializeTssRoundEight(),
+		BaseAsyncState: trss.BaseAsyncState,
+		action:         &stateAction{},
+		channel:        trss.channel,
+		member:         trss.member.initializeTssRoundEight(),
 	}, nil
 }
 
@@ -657,7 +607,7 @@
 // round eight messages.
 // `tssRoundEightMessage`s are valid in this state.
 type tssRoundEightState struct {
-	*faststate.BaseState
+	*state.BaseAsyncState
 
 	action *stateAction
 
@@ -698,7 +648,6 @@
 	return nil
 }
 
-<<<<<<< HEAD
 func (tres *tssRoundEightState) CanTransition() bool {
 	messagingDone := len(receivedMessages[*tssRoundEightMessage](tres)) ==
 		len(tres.member.group.OperatingMemberIDs())-1
@@ -706,21 +655,16 @@
 	return tres.action.isDone() && messagingDone
 }
 
-func (tres *tssRoundEightState) Next() (faststate.State, error) {
+func (tres *tssRoundEightState) Next() (state.AsyncState, error) {
 	if err := tres.action.error(); err != nil {
-=======
-func (tres *tssRoundEightState) Next() (state.SyncState, error) {
-	err := <-tres.outcomeChan
-	if err != nil {
->>>>>>> 278746d5
 		return nil, err
 	}
 
 	return &tssRoundNineState{
-		BaseState: tres.BaseState,
-		action:    &stateAction{},
-		channel:   tres.channel,
-		member:    tres.member.initializeTssRoundNine(),
+		BaseAsyncState: tres.BaseAsyncState,
+		action:         &stateAction{},
+		channel:        tres.channel,
+		member:         tres.member.initializeTssRoundNine(),
 	}, nil
 }
 
@@ -732,7 +676,7 @@
 // round nine messages.
 // `tssRoundNineMessage`s are valid in this state.
 type tssRoundNineState struct {
-	*faststate.BaseState
+	*state.BaseAsyncState
 
 	action *stateAction
 
@@ -773,7 +717,6 @@
 	return nil
 }
 
-<<<<<<< HEAD
 func (trns *tssRoundNineState) CanTransition() bool {
 	messagingDone := len(receivedMessages[*tssRoundNineMessage](trns)) ==
 		len(trns.member.group.OperatingMemberIDs())-1
@@ -781,21 +724,16 @@
 	return trns.action.isDone() && messagingDone
 }
 
-func (trns *tssRoundNineState) Next() (faststate.State, error) {
+func (trns *tssRoundNineState) Next() (state.AsyncState, error) {
 	if err := trns.action.error(); err != nil {
-=======
-func (trns *tssRoundNineState) Next() (state.SyncState, error) {
-	err := <-trns.outcomeChan
-	if err != nil {
->>>>>>> 278746d5
 		return nil, err
 	}
 
 	return &finalizationState{
-		BaseState: trns.BaseState,
-		action:    &stateAction{},
-		channel:   trns.channel,
-		member:    trns.member.initializeFinalization(),
+		BaseAsyncState: trns.BaseAsyncState,
+		action:         &stateAction{},
+		channel:        trns.channel,
+		member:         trns.member.initializeFinalization(),
 	}, nil
 }
 
@@ -808,7 +746,7 @@
 //
 // State prepares a result that is returned to the caller.
 type finalizationState struct {
-	*faststate.BaseState
+	*state.BaseAsyncState
 
 	action *stateAction
 
@@ -836,18 +774,12 @@
 	return nil
 }
 
-<<<<<<< HEAD
 func (fs *finalizationState) CanTransition() bool {
 	return fs.action.isDone()
 }
 
-func (fs *finalizationState) Next() (faststate.State, error) {
+func (fs *finalizationState) Next() (state.AsyncState, error) {
 	if err := fs.action.error(); err != nil {
-=======
-func (fs *finalizationState) Next() (state.SyncState, error) {
-	err := <-fs.outcomeChan
-	if err != nil {
->>>>>>> 278746d5
 		return nil, err
 	}
 
