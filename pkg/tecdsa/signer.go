--- conflicted
+++ resolved
@@ -776,12 +776,9 @@
 type Round5Signer struct {
 	Signer
 
-<<<<<<< HEAD
-	signatureMultiplePublicHash *big.Int // r = H'(R)
-=======
-	signatureUnmask       *paillier.Cypher // w
-	signatureFactorPublic *curve.Point     // R
->>>>>>> c3377e0a
+	signatureMultiplePublicHash *big.Int         // r = H'(R)
+	signatureUnmask             *paillier.Cypher // w
+	signatureFactorPublic       *curve.Point     // R
 }
 
 // SignRound5 executes the fifth round of signing. In the fifth round, signers
@@ -790,11 +787,7 @@
 // evaluating the final signature.
 func (s *Round4Signer) SignRound5(
 	signatureUnmask *paillier.Cypher, // w
-<<<<<<< HEAD
-	signatureMultiplePublic *curve.Point, // R
-=======
 	signatureFactorPublic *curve.Point, // R
->>>>>>> c3377e0a
 ) (
 	*Round5Signer, *SignRound5Message, error,
 ) {
@@ -808,7 +801,7 @@
 	// It does not have to be a cryptographic hash function, so we use the
 	// simplest possible form here.
 	signatureMultiplePublicHash := new(big.Int).Mod(
-		signatureMultiplePublic.X,
+		signatureFactorPublic.X,
 		s.groupParameters.curveCardinality(),
 	)
 
@@ -821,12 +814,9 @@
 	signer := &Round5Signer{
 		Signer: s.Signer,
 
-<<<<<<< HEAD
 		signatureMultiplePublicHash: signatureMultiplePublicHash,
-=======
-		signatureUnmask:       signatureUnmask,
-		signatureFactorPublic: signatureFactorPublic,
->>>>>>> c3377e0a
+		signatureUnmask:             signatureUnmask,
+		signatureFactorPublic:       signatureFactorPublic,
 	}
 
 	return signer, message, nil
