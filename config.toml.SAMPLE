# This is a TOML configuration file for DKG, P2P networking and connction to Ethereum

# Provider Initialization Example

[ethereum]
	URL                = "ws://127.0.0.1:8546"
	URLRPC             = "http://127.0.0.1:8545"

[ethereum.account]
	Address            = "0xAAAAAAAAAAAAAAAAAAAAAAAAAAAAAA8AAAAAAAAA"
	KeyFile            = "/Users/someuser/ethereum/data/keystore/UTC--2018-03-11T01-37-33.202765887Z--AAAAAAAAAAAAAAAAAAAAAAAAAAAAAA8AAAAAAAAA"

[ethereum.ContractAddresses]
	# Hex-encoded address of KeepRandomBeaconOperator contract
	KeepRandomBeaconOperator = "0xBBBBBBBBBBBBBBBBBBBBBBBBBBBBBBBBBBBBBBBB"
<<<<<<< HEAD
	# Hex-encoded address of TokenStaking contract
	TokenStaking = "0xCCCCCCCCCCCCCCCCCCCCCCCCCCCCCCCCCCCCCCCC"
=======
	# Hex-encoded address of StakingProxy contract
	StakingProxy = "0xCCCCCCCCCCCCCCCCCCCCCCCCCCCCCCCCCCCCCCCC"
	# Hex-encoded address of KeepRandomBeaconService contract. Only needed
	# in cases where the client's utility functions will be used (e.g., the
	# relay subcommand).
	KeepRandomBeaconService = "0xCCCCCCCCCCCCCCCCCCCCCCCCCCCCCCCCCCCCCCCC"
>>>>>>> 4e65b274

# Non-bootstrap node connecting to an existing network.
# [LibP2P]
# 	Peers = ["/ip4/127.0.0.1/tcp/3919/ipfs/njOXcNpVTweO3fmX72OTgDX9lfb1AYiiq4BN6Da1tFy9nT3sRT2h1"]
# 	Port = 3920

# Bootstrap node creating a new network.
# [LibP2P]
# 	Seed = 2
# 	Port = 3919

[Storage]
  DataDir = "/my/secure/location"<|MERGE_RESOLUTION|>--- conflicted
+++ resolved
@@ -13,17 +13,12 @@
 [ethereum.ContractAddresses]
 	# Hex-encoded address of KeepRandomBeaconOperator contract
 	KeepRandomBeaconOperator = "0xBBBBBBBBBBBBBBBBBBBBBBBBBBBBBBBBBBBBBBBB"
-<<<<<<< HEAD
 	# Hex-encoded address of TokenStaking contract
 	TokenStaking = "0xCCCCCCCCCCCCCCCCCCCCCCCCCCCCCCCCCCCCCCCC"
-=======
-	# Hex-encoded address of StakingProxy contract
-	StakingProxy = "0xCCCCCCCCCCCCCCCCCCCCCCCCCCCCCCCCCCCCCCCC"
 	# Hex-encoded address of KeepRandomBeaconService contract. Only needed
 	# in cases where the client's utility functions will be used (e.g., the
 	# relay subcommand).
 	KeepRandomBeaconService = "0xCCCCCCCCCCCCCCCCCCCCCCCCCCCCCCCCCCCCCCCC"
->>>>>>> 4e65b274
 
 # Non-bootstrap node connecting to an existing network.
 # [LibP2P]
