import expectThrow from './helpers/expectThrow';
import mineBlocks from './helpers/mineBlocks';
import {bls} from './helpers/data';
import generateTickets from './helpers/generateTickets';
import stakeDelegate from './helpers/stakeDelegate';
import {initContracts} from './helpers/initContracts';


contract('TestKeepRandomBeaconOperatorGroupSelection', function(accounts) {

  let token, stakingContract, serviceContract, operatorContract,
  owner = accounts[0], magpie = accounts[1],
  operator1 = accounts[2], tickets1,
  operator2 = accounts[3], tickets2,
  operator3 = accounts[4], tickets3;

  const minimumStake = web3.utils.toBN(200000);
  const ticketInitialSubmissionTimeout = 20;
  const ticketReactiveSubmissionTimeout = 100;

  before(async () => {

    let contracts = await initContracts(
      artifacts.require('./KeepToken.sol'),
      artifacts.require('./TokenStaking.sol'),
      artifacts.require('./KeepRandomBeaconService.sol'),
      artifacts.require('./KeepRandomBeaconServiceImplV1.sol'),
      artifacts.require('./KeepRandomBeaconOperatorStub.sol')
    );
    
    token = contracts.token;
    serviceContract = contracts.serviceContract;
    operatorContract = contracts.operatorContract;
    stakingContract = contracts.stakingContract;

    operatorContract.setMinimumStake(minimumStake)
    operatorContract.setTicketInitialSubmissionTimeout(ticketInitialSubmissionTimeout);
    operatorContract.setTicketReactiveSubmissionTimeout(ticketReactiveSubmissionTimeout);

    await stakeDelegate(stakingContract, token, owner, operator1, magpie, minimumStake.mul(web3.utils.toBN(2000)))
    await stakeDelegate(stakingContract, token, owner, operator2, magpie, minimumStake.mul(web3.utils.toBN(2000)))
    await stakeDelegate(stakingContract, token, owner, operator3, magpie, minimumStake.mul(web3.utils.toBN(3000)))

    tickets1 = generateTickets(await operatorContract.groupSelectionRelayEntry(), operator1, 2000);
    tickets2 = generateTickets(await operatorContract.groupSelectionRelayEntry(), operator2, 2000);
    tickets3 = generateTickets(await operatorContract.groupSelectionRelayEntry(), operator3, 3000);

    // Using stub method to add first group to help testing.
    await operatorContract.registerNewGroup(bls.groupPubKey);

  });

  it("should be able to get staking weight", async function() {
    assert.isTrue(web3.utils.toBN(2000).eq(await operatorContract.stakingWeight(operator1)), "Should have expected staking weight.");
    assert.isTrue(web3.utils.toBN(3000).eq(await operatorContract.stakingWeight(operator3)), "Should have expected staking weight.");
  });

  it("should fail to get selected tickets before challenge period is over", async function() {
    await expectThrow(operatorContract.selectedTickets());
  });

  it("should fail to get selected participants before challenge period is over", async function() {
    await expectThrow(operatorContract.selectedParticipants());
  });

  it("should be able to output submited tickets in ascending ordered", async function() {

    let tickets = [];

    await operatorContract.submitTicket(tickets1[0].value, operator1, tickets1[0].virtualStakerIndex, {from: operator1});
    tickets.push(tickets1[0].value);

    await operatorContract.submitTicket(tickets2[0].value, operator2, tickets2[0].virtualStakerIndex, {from: operator2});
    tickets.push(tickets2[0].value);

    await operatorContract.submitTicket(tickets3[0].value, operator3, tickets3[0].virtualStakerIndex, {from: operator3});
    tickets.push(tickets3[0].value);

    tickets = tickets.sort(function(a, b){return a-b}); // Sort numbers in ascending order

    // Test tickets ordering
    let orderedTickets = await operatorContract.orderedTickets();
    assert.isTrue(orderedTickets[0].eq(tickets[0]), "Tickets should be in ascending order.");
    assert.isTrue(orderedTickets[1].eq(tickets[1]), "Tickets should be in ascending order.");
    assert.isTrue(orderedTickets[2].eq(tickets[2]), "Tickets should be in ascending order.");

  });

  it("should be able to submit a ticket during ticket submission period", async function() {
    await operatorContract.submitTicket(tickets1[0].value, operator1, tickets1[0].virtualStakerIndex, {from: operator1});
    let proof = await operatorContract.getTicketProof(tickets1[0].value);
    assert.isTrue(proof[1].eq(web3.utils.toBN(operator1)), "Should be able to get submitted ticket proof.");
    assert.equal(proof[2], tickets1[0].virtualStakerIndex, "Should be able to get submitted ticket proof.");
  });

  it("should be able to verify a ticket", async function() {

    await operatorContract.submitTicket(tickets1[0].value, operator1, 1, {from: operator1});

    assert.isTrue(await operatorContract.cheapCheck(
      operator1, operator1, 1
    ), "Should be able to verify a valid ticket.");
    
    assert.isTrue(await operatorContract.costlyCheck(
      operator1, tickets1[0].value, operator1, tickets1[0].virtualStakerIndex
    ), "Should be able to verify a valid ticket.");
  
    assert.isFalse(await operatorContract.costlyCheck(
      operator1, 0, operator1, tickets1[0].virtualStakerIndex
    ), "Should fail verifying invalid ticket.");

  });

  it("should not trigger group selection while one is in progress", async function() {
    let groupSelectionStartBlock = await operatorContract.ticketSubmissionStartBlock();
<<<<<<< HEAD
    let minimumPayment = await serviceContract.minimumPayment()
    await serviceContract.requestRelayEntry(bls.seed, {value: minimumPayment});
    await operatorContract.relayEntry(bls.nextGroupSignature, bls.groupPubKey, bls.groupSignature, bls.seed);
=======
    let groupSelectionRelayEntry = await operatorContract.groupSelectionRelayEntry();
    await serviceContract.requestRelayEntry(bls.seed, {value: 10});
    await operatorContract.relayEntry(bls.nextGroupSignature);
>>>>>>> bfb977f8

    assert.isTrue((await operatorContract.ticketSubmissionStartBlock()).eq(groupSelectionStartBlock), "Group selection start block should not be updated.");
    assert.isTrue((await operatorContract.groupSelectionRelayEntry()).eq(groupSelectionRelayEntry), "Random beacon value for the current group selection should not change.");
  });

  it("should be able to get selected tickets and participants after challenge period is over", async function() {

    let groupSize = await operatorContract.groupSize();

    for (let i = 0; i < groupSize*2; i++) {
      await operatorContract.submitTicket(tickets1[i].value, operator1, tickets1[i].virtualStakerIndex, {from: operator1});
    }

    mineBlocks(await operatorContract.ticketChallengeTimeout());
    let selectedTickets = await operatorContract.selectedTickets();
    assert.equal(selectedTickets.length, groupSize, "Should be trimmed to groupSize length.");

    let selectedParticipants = await operatorContract.selectedParticipants();
    assert.equal(selectedParticipants.length, groupSize, "Should be trimmed to groupSize length.");
  });

  it("should trigger new group selection when the last one is over", async function() {
    let groupSelectionStartBlock = await operatorContract.ticketSubmissionStartBlock();

    // Calculate the block time when the group selection should be finished
    let timeoutChallenge = (await operatorContract.ticketChallengeTimeout()).toNumber();
    let timeDKG = (await operatorContract.timeDKG()).toNumber();
    let groupSize = (await operatorContract.groupSize()).toNumber();
    let resultPublicationBlockStep = (await operatorContract.resultPublicationBlockStep()).toNumber();
    mineBlocks(timeoutChallenge + timeDKG + groupSize * resultPublicationBlockStep);

<<<<<<< HEAD
    let minimumPayment = await serviceContract.minimumPayment()
    await serviceContract.requestRelayEntry(bls.seed, {value: minimumPayment});

    // Add initial funds to the fee pool to trigger group creation on relay entry without waiting for fee accumulation
    let createGroupGasEstimateCost = await operatorContract.createGroupGasEstimate();
    await serviceContract.fundCreateGroupFeePool({value: createGroupGasEstimateCost.mul(config.minimumGasPrice)});

    await operatorContract.relayEntry(bls.nextGroupSignature, bls.groupPubKey, bls.groupSignature, bls.seed);
=======
    await serviceContract.requestRelayEntry(bls.seed, {value: 10});
    await operatorContract.relayEntry(bls.nextNextGroupSignature);
>>>>>>> bfb977f8

    assert.isFalse((await operatorContract.ticketSubmissionStartBlock()).eq(groupSelectionStartBlock), "Group selection start block should be updated.");
    assert.isTrue((await operatorContract.groupSelectionRelayEntry()).eq(bls.nextNextGroupSignature), "Random beacon value for the current group selection should be updated.");
  });

});<|MERGE_RESOLUTION|>--- conflicted
+++ resolved
@@ -113,15 +113,11 @@
 
   it("should not trigger group selection while one is in progress", async function() {
     let groupSelectionStartBlock = await operatorContract.ticketSubmissionStartBlock();
-<<<<<<< HEAD
+    let groupSelectionRelayEntry = await operatorContract.groupSelectionRelayEntry();
+
     let minimumPayment = await serviceContract.minimumPayment()
     await serviceContract.requestRelayEntry(bls.seed, {value: minimumPayment});
-    await operatorContract.relayEntry(bls.nextGroupSignature, bls.groupPubKey, bls.groupSignature, bls.seed);
-=======
-    let groupSelectionRelayEntry = await operatorContract.groupSelectionRelayEntry();
-    await serviceContract.requestRelayEntry(bls.seed, {value: 10});
     await operatorContract.relayEntry(bls.nextGroupSignature);
->>>>>>> bfb977f8
 
     assert.isTrue((await operatorContract.ticketSubmissionStartBlock()).eq(groupSelectionStartBlock), "Group selection start block should not be updated.");
     assert.isTrue((await operatorContract.groupSelectionRelayEntry()).eq(groupSelectionRelayEntry), "Random beacon value for the current group selection should not change.");
@@ -153,19 +149,15 @@
     let resultPublicationBlockStep = (await operatorContract.resultPublicationBlockStep()).toNumber();
     mineBlocks(timeoutChallenge + timeDKG + groupSize * resultPublicationBlockStep);
 
-<<<<<<< HEAD
     let minimumPayment = await serviceContract.minimumPayment()
+    let minimumGasPrice = await serviceContract.minimumGasPrice()
     await serviceContract.requestRelayEntry(bls.seed, {value: minimumPayment});
 
     // Add initial funds to the fee pool to trigger group creation on relay entry without waiting for fee accumulation
     let createGroupGasEstimateCost = await operatorContract.createGroupGasEstimate();
-    await serviceContract.fundCreateGroupFeePool({value: createGroupGasEstimateCost.mul(config.minimumGasPrice)});
+    await serviceContract.fundCreateGroupFeePool({value: createGroupGasEstimateCost.mul(minimumGasPrice)});
 
-    await operatorContract.relayEntry(bls.nextGroupSignature, bls.groupPubKey, bls.groupSignature, bls.seed);
-=======
-    await serviceContract.requestRelayEntry(bls.seed, {value: 10});
     await operatorContract.relayEntry(bls.nextNextGroupSignature);
->>>>>>> bfb977f8
 
     assert.isFalse((await operatorContract.ticketSubmissionStartBlock()).eq(groupSelectionStartBlock), "Group selection start block should be updated.");
     assert.isTrue((await operatorContract.groupSelectionRelayEntry()).eq(bls.nextNextGroupSignature), "Random beacon value for the current group selection should be updated.");
