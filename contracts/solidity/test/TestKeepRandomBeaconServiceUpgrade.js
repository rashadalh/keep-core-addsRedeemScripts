import {bls} from './helpers/data';
import { duration } from './helpers/increaseTime';
import expectThrow from './helpers/expectThrow';
import {initContracts} from './helpers/initContracts';
const ServiceContractProxy = artifacts.require('./KeepRandomBeaconService.sol');
const ServiceContractImplV2 = artifacts.require('./examples/KeepRandomBeaconServiceUpgradeExample.sol');


contract('TestKeepRandomBeaconServiceUpgrade', function(accounts) {

  let config, operatorContract, serviceContractProxy, serviceContract, serviceContractImplV2, serviceContractV2,
    account_two = accounts[1];

  before(async () => {
    let contracts = await initContracts(
      artifacts.require('./KeepToken.sol'),
      artifacts.require('./TokenStaking.sol'),
      ServiceContractProxy,
      artifacts.require('./KeepRandomBeaconServiceImplV1.sol'),
      artifacts.require('./KeepRandomBeaconOperatorStub.sol')
    );

    config = contracts.config;
    operatorContract = contracts.operatorContract;
    serviceContract = contracts.serviceContract;
    serviceContractProxy = await ServiceContractProxy.at(serviceContract.address);

    serviceContractImplV2 = await ServiceContractImplV2.new();
    serviceContractV2 = await ServiceContractImplV2.at(serviceContractProxy.address);

    // Using stub method to add first group to help testing.
    await operatorContract.registerNewGroup(bls.groupPubKey);

    // Modify state so we can test later that eternal storage works as expected after upgrade
<<<<<<< HEAD
    let minimumPayment = await serviceContract.minimumPayment()
    await serviceContract.requestRelayEntry(bls.seed, {value: minimumPayment});
    await operatorContract.relayEntry(bls.groupSignature, bls.groupPubKey, bls.previousEntry, bls.seed);
=======
    await serviceContract.requestRelayEntry(bls.seed, {value: 10});
    await operatorContract.relayEntry(bls.nextGroupSignature);
>>>>>>> bfb977f8

  });

  it("should be able to check if the implementation contract was initialized", async function() {
    assert.isTrue(await serviceContract.initialized(), "Implementation contract should be initialized.");
  });

  it("should fail to upgrade implementation if called by not contract owner", async function() {
    await expectThrow(serviceContractProxy.upgradeTo(serviceContractImplV2.address, {from: account_two}));
  });

  it("should be able to upgrade implementation and initialize it with new data", async function() {
    let previousEntry = await serviceContractV2.previousEntry();
    await serviceContractProxy.upgradeTo(serviceContractImplV2.address);
    await serviceContractV2.initialize(100, 100, 100, 100, duration.days(0), operatorContract.address);

    assert.isTrue(await serviceContractV2.initialized(), "Implementation contract should be initialized.");

    let newVar = await serviceContractV2.getNewVar();
    assert.equal(newVar, 1234, "Should be able to get new data from upgraded contract.");

    assert.isTrue(previousEntry.eq(await serviceContractV2.previousEntry()), "Should keep previous storage after upgrade.");
  });

});<|MERGE_RESOLUTION|>--- conflicted
+++ resolved
@@ -8,7 +8,7 @@
 
 contract('TestKeepRandomBeaconServiceUpgrade', function(accounts) {
 
-  let config, operatorContract, serviceContractProxy, serviceContract, serviceContractImplV2, serviceContractV2,
+  let operatorContract, serviceContractProxy, serviceContract, serviceContractImplV2, serviceContractV2,
     account_two = accounts[1];
 
   before(async () => {
@@ -20,7 +20,6 @@
       artifacts.require('./KeepRandomBeaconOperatorStub.sol')
     );
 
-    config = contracts.config;
     operatorContract = contracts.operatorContract;
     serviceContract = contracts.serviceContract;
     serviceContractProxy = await ServiceContractProxy.at(serviceContract.address);
@@ -32,14 +31,9 @@
     await operatorContract.registerNewGroup(bls.groupPubKey);
 
     // Modify state so we can test later that eternal storage works as expected after upgrade
-<<<<<<< HEAD
     let minimumPayment = await serviceContract.minimumPayment()
     await serviceContract.requestRelayEntry(bls.seed, {value: minimumPayment});
-    await operatorContract.relayEntry(bls.groupSignature, bls.groupPubKey, bls.previousEntry, bls.seed);
-=======
-    await serviceContract.requestRelayEntry(bls.seed, {value: 10});
     await operatorContract.relayEntry(bls.nextGroupSignature);
->>>>>>> bfb977f8
 
   });
 
