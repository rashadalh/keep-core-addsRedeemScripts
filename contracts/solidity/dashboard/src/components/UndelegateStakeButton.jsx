import React, { useContext } from 'react'
import { Web3Context } from './WithWeb3Context'
import { useShowMessage, messageType } from './Message'
import { SubmitButton } from './Button'

const UndelegateStakeButton = (props) => {
  const { yourAddress, stakingContract } = useContext(Web3Context)
  const showMessage = useShowMessage()

  const undelegate = async (onTransactionHashCallback) => {
    const { operator, isInInitializationPeriod } = props

    try {
      await stakingContract
        .methods[isInInitializationPeriod ? 'cancelStake' : 'undelegate'](operator)
        .send({ from: yourAddress })
        .on('transactionHash', onTransactionHashCallback)
      showMessage({ type: messageType.SUCCESS, title: 'Success', content: 'Undelegate transaction successfully completed' })
      props.successCallback()
    } catch (error) {
      showMessage({ type: messageType.ERROR, title: 'Undelegate action has been failed ', content: error.message })
    }
  }

  return (
    <SubmitButton
      className={props.btnClassName}
      onSubmitAction={undelegate}
      pendingMessageTitle='Undelegate transaction is pending...'
    >
      {props.isInInitializationPeriod ? 'cancel' :props.btnText }
    </SubmitButton>
  )
}

UndelegateStakeButton.defaultProps = {
  btnClassName: 'btn btn-primary btn-sm',
<<<<<<< HEAD
  btnText: 'UNDELEGATE',
=======
  btnText: 'undelegate',
  isInInitializationPeriod: false,
>>>>>>> 7484f046
  successCallback: () => {},
}

export default UndelegateStakeButton<|MERGE_RESOLUTION|>--- conflicted
+++ resolved
@@ -28,19 +28,15 @@
       onSubmitAction={undelegate}
       pendingMessageTitle='Undelegate transaction is pending...'
     >
-      {props.isInInitializationPeriod ? 'cancel' :props.btnText }
+      {props.isInInitializationPeriod ? 'cancel' : props.btnText }
     </SubmitButton>
   )
 }
 
 UndelegateStakeButton.defaultProps = {
   btnClassName: 'btn btn-primary btn-sm',
-<<<<<<< HEAD
-  btnText: 'UNDELEGATE',
-=======
   btnText: 'undelegate',
   isInInitializationPeriod: false,
->>>>>>> 7484f046
   successCallback: () => {},
 }
 
