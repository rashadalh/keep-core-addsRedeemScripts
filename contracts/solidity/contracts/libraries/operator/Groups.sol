--- conflicted
+++ resolved
@@ -89,32 +89,6 @@
         uint256 groupIndex
     ) internal view returns (bytes memory) {
         return self.groups[groupIndex].groupPubKey;
-    }
-
-    /**
-<<<<<<< HEAD
-     * @dev Gets group public key in a compressed form.
-     */
-    function getGroupPublicKeyCompressed(
-        Storage storage self,
-        uint256 groupIndex
-    ) public view returns (bytes memory) {
-        return AltBn128.g2Compress(AltBn128.g2Unmarshal(self.groups[groupIndex].groupPubKey));
-=======
-     * @dev Gets group index.
-     */
-    function getGroupIndex(
-        Storage storage self,
-        bytes memory groupPubKey
-    ) public view returns (uint256 groupIndex) {
-        for (uint i = 0; i < self.groups.length; i++) {
-            if (self.groups[i].groupPubKey.equalStorage(groupPubKey)) {
-                return i;
-            }
-        }
-
-        revert("Group does not exist");
->>>>>>> 11e32ee3
     }
 
     /**
