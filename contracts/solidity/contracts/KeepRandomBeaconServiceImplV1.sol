pragma solidity ^0.5.4;

import "openzeppelin-solidity/contracts/ownership/Ownable.sol";
import "./utils/AddressArrayUtils.sol";
import "./DelayedWithdrawal.sol";


interface OperatorContract {
    function signingGasEstimate() external view returns(uint256);
    function createGroupGasEstimate() external view returns(uint256);
    function groupSize() external view returns(uint256);
    function sign(uint256 requestId, uint256 seed, uint256 previousEntry) payable external;
    function numberOfGroups() external view returns(uint256);
    function createGroup(uint256 newEntry) payable external;
}

/**
 * @title KeepRandomBeaconServiceImplV1
 * @dev Initial version of service contract that works under Keep Random
 * Beacon proxy and allows upgradability. The purpose of the contract is to have
 * up-to-date logic for threshold random number generation. Updated contracts
 * must inherit from this contract and have to be initialized under updated version name
 */
contract KeepRandomBeaconServiceImplV1 is Ownable, DelayedWithdrawal {

    using AddressArrayUtils for address[];

    // These are the public events that are used by clients
    event RelayEntryRequested(uint256 requestId);
    event RelayEntryGenerated(uint256 requestId, uint256 entry);

    uint256 internal _minGasPrice;
    uint256 internal _minCallbackAllowance;
    uint256 internal _profitMargin;

    // Every relay request payment includes a fraction of the total fee for
    // group creation and DKG that is added to the fee pool, once the pool
    // amount reaches the total estimate relay entry will trigger the creation
    // of a new group.
    uint256 internal _createGroupFee;
    uint256 internal _createGroupFeePool;

    uint256 internal _previousEntry;

    // Each service contract tracks its own requests and these are independent
    // from operator contracts which track signing requests instead.
    uint256 internal _requestCounter;

    struct Callback {
        address callbackContract;
        string callbackMethod;
        uint256 callbackPayment;
    }

    mapping(uint256 => Callback) internal _callbacks;

    address[] internal _operatorContracts;

    // Mapping to store new implementation versions that inherit from this contract.
    mapping (string => bool) internal _initialized;

    // Seed used as the first random beacon value.
    // It is a signature over 78 digits of PI and 78 digits of Euler's number
    // using BLS private key 123.
    uint256 constant internal _beaconSeed = 10920102476789591414949377782104707130412218726336356788412941355500907533021;

    /**
     * @dev Prevent receiving ether without explicitly calling a function.
     */
    function() external payable {
        revert("Can not call contract without explicitly calling a function.");
    }

    /**
     * @dev Initialize Keep Random Beacon service contract implementation.
     * @param minGasPrice Minimum gas price for relay entry request.
     * @param minCallbackAllowance Minimum gas amount for relay entry callback.
     * @param profitMargin Each signing group member reward in % of the relay entry cost.
     * @param createGroupFee Fraction in % of the estimated cost of group creation
     * that is included in relay request payment.
     * @param withdrawalDelay Delay before the owner can withdraw ether from this contract.
     * @param operatorContract Operator contract linked to this contract.
     */
    function initialize(
        uint256 minGasPrice,
        uint256 minCallbackAllowance,
        uint256 profitMargin,
        uint256 createGroupFee,
        uint256 withdrawalDelay,
        address operatorContract
    )
        public
        onlyOwner
    {
        require(!initialized(), "Contract is already initialized.");
<<<<<<< HEAD
        _minGasPrice = minGasPrice;
        _minCallbackAllowance = minCallbackAllowance;
        _profitMargin = profitMargin;
        _createGroupFee = createGroupFee;
=======
>>>>>>> bfb977f8
        _initialized["KeepRandomBeaconServiceImplV1"] = true;

        _minPayment = minPayment;
        _withdrawalDelay = withdrawalDelay;
        _pendingWithdrawal = 0;
        _operatorContracts.push(operatorContract);

        _previousEntry = _beaconSeed;
    }

    /**
     * @dev Checks if this contract is initialized.
     */
    function initialized() public view returns (bool) {
        return _initialized["KeepRandomBeaconServiceImplV1"];
    }

    /**
     * @dev Adds operator contract
     * @param operatorContract Address of the operator contract.
     */
    function addOperatorContract(address operatorContract) public onlyOwner {
        _operatorContracts.push(operatorContract);
    }

    /**
     * @dev Removes operator contract
     * @param operatorContract Address of the operator contract.
     */
    function removeOperatorContract(address operatorContract) public onlyOwner {
        _operatorContracts.removeAddress(operatorContract);
    }

    /**
     * @dev Add funds to group creation fee pool.
     */
    function fundCreateGroupFeePool() public payable {
        _createGroupFeePool += msg.value;
    }

    /**
     * @dev Selects an operator contract from the available list using modulo operation
     * with seed value weighted by the number of active groups on each operator contract.
     * @param seed Cryptographically generated random value.
     * @return Address of operator contract.
     */
    function selectOperatorContract(uint256 seed) public view returns (address) {

        uint256 totalNumberOfGroups;

        for (uint i = 0; i < _operatorContracts.length; i++) {
            totalNumberOfGroups += OperatorContract(_operatorContracts[i]).numberOfGroups();
        }

        require(totalNumberOfGroups > 0, "Total number of groups must be greater that zero.");

        uint256 selectedIndex = seed % totalNumberOfGroups;

        uint256 selectedContract;
        uint256 indexByGroupCount;

        for (uint256 i = 0; i < _operatorContracts.length; i++) {
            indexByGroupCount += OperatorContract(_operatorContracts[i]).numberOfGroups();
            if (selectedIndex < indexByGroupCount) {
                return _operatorContracts[selectedContract];
            }
            selectedContract++;
        }

        return _operatorContracts[selectedContract];
    }

    /**
     * @dev Creates a request to generate a new relay entry, which will include a
     * random number (by signing the previous entry's random number).
     * @param seed Initial seed random value from the client. It should be a cryptographically generated random value.
     * @return An uint256 representing uniquely generated entry Id.
     */
    function requestRelayEntry(uint256 seed) public payable returns (uint256) {
        return requestRelayEntry(seed, address(0), "");
    }

    /**
     * @dev Creates a request to generate a new relay entry, which will include a
     * random number (by signing the previous entry's random number).
     * @param seed Initial seed random value from the client. It should be a cryptographically generated random value.
     * @param callbackContract Callback contract address. Callback is called once a new relay entry has been generated.
     * @param callbackMethod Callback contract method signature. String representation of your method with a single
     * uint256 input parameter i.e. "relayEntryCallback(uint256)".
     * @return An uint256 representing uniquely generated relay request ID. It is also returned as part of the event.
     */
    function requestRelayEntry(uint256 seed, address callbackContract, string memory callbackMethod) public payable returns (uint256) {
        require(
            msg.value >= minimumPayment(),
            "Payment is less than required minimum."
        );

        (uint256 signingFee, uint256 createGroupFee, uint256 profitMargin) = entryFeeBreakdown();
        uint256 callbackPayment = msg.value - signingFee - createGroupFee - profitMargin;
        require(
            callbackPayment >= minimumCallbackPayment(),
            "Callback payment is less than required minimum."
        );

        _createGroupFeePool += createGroupFee;

        _requestCounter++;
        uint256 requestId = _requestCounter;

        OperatorContract(selectOperatorContract(_previousEntry)).sign.value(signingFee + profitMargin)(requestId, seed, _previousEntry);

        if (callbackContract != address(0)) {
            _callbacks[requestId] = Callback(callbackContract, callbackMethod, callbackPayment);
        }

        emit RelayEntryRequested(requestId);
        return requestId;
    }

    /**
     * @dev Store valid entry returned by operator contract and call customer specified callback if required.
     * @param requestId Request id tracked internally by this contract.
     * @param entry The generated random number.
     */
<<<<<<< HEAD
    function entryCreated(uint256 requestId, uint256 entry, uint256 seed) public {
        bool success; // Store status of external contract call.
        bytes memory data; // Store result data of external contract call.

=======
    function entryCreated(uint256 requestId, uint256 entry) public {
>>>>>>> bfb977f8
        require(
            _operatorContracts.contains(msg.sender),
            "Only authorized operator contract can call relay entry."
        );

        _previousEntry = entry;
        emit RelayEntryGenerated(requestId, entry);

        if (_callbacks[requestId].callbackContract != address(0)) {
            (success, data) = _callbacks[requestId].callbackContract.call(abi.encodeWithSignature(_callbacks[requestId].callbackMethod, entry));
            delete _callbacks[requestId];
        }

        address latestOperatorContract = _operatorContracts[_operatorContracts.length - 1];
<<<<<<< HEAD
        uint256 createGroupPriceEstimate = tx.gasprice*OperatorContract(latestOperatorContract).createGroupGasEstimate();
        if (_createGroupFeePool >= createGroupPriceEstimate) {
            _createGroupFeePool = _createGroupFeePool - createGroupPriceEstimate;
            (success, data) = latestOperatorContract.call.value(createGroupPriceEstimate)(abi.encodeWithSignature("createGroup(uint256,uint256)", entry, seed));
        }
    }

    /**
     * @dev Set the minimum gas price for relay entry request.
     * @param minGasPrice is the minimum gas price required for relay entry request.
     */
    function setMinimumGasPrice(uint256 minGasPrice) public onlyOwner {
        _minGasPrice = minGasPrice;
=======
        OperatorContract(latestOperatorContract).createGroup(entry);
>>>>>>> bfb977f8
    }

    /**
     * @dev Get the minimum gas price for relay entry request.
     */
    function minimumGasPrice() public view returns(uint256) {
        return _minGasPrice;
    }

    /**
     * @dev Get the minimum payment for relay entry callback.
     */
    function minimumCallbackPayment() public view returns(uint256) {
        return _minCallbackAllowance*_minGasPrice;
    }

    /**
     * @dev Get the minimum payment for relay entry request.
     */
    function minimumPayment() public view returns(uint256) {
        (uint256 signingFee, uint256 createGroupFee, uint256 profitMargin) = entryFeeBreakdown();
        return signingFee + createGroupFee + profitMargin + minimumCallbackPayment();
    }

    /**
     * @dev Get the entry fee breakdown for relay entry request.
     */
    function entryFeeBreakdown() public view returns(uint256 signingFee, uint256 createGroupFee, uint256 profitMargin) {
        uint256 signingGas;
        uint256 createGroupGas;
        uint256 groupSize;

        // Use most expensive operator contract for estimated gas values.
        for (uint i = 0; i < _operatorContracts.length; i++) {
            OperatorContract operator = OperatorContract(_operatorContracts[i]);

            if (operator.numberOfGroups() > 0) {
                signingGas = operator.signingGasEstimate() > signingGas ? operator.signingGasEstimate():signingGas;
                createGroupGas = operator.createGroupGasEstimate() > createGroupGas ? operator.createGroupGasEstimate():createGroupGas;
                groupSize = operator.groupSize() > groupSize ? operator.groupSize():groupSize;
            }
        }

        return (
            signingGas*_minGasPrice,
            createGroupGas*_minGasPrice*_createGroupFee/100,
            (signingGas + createGroupGas)*_minGasPrice*_profitMargin*groupSize/100
        );
    }

    /**
     * @dev Gets the previous relay entry value.
     */
    function previousEntry() public view returns(uint256) {
        return _previousEntry;
    }

    /**
     * @dev Gets version of the current implementation.
     */
    function version() public pure returns (string memory) {
        return "V1";
    }
}<|MERGE_RESOLUTION|>--- conflicted
+++ resolved
@@ -93,16 +93,11 @@
         onlyOwner
     {
         require(!initialized(), "Contract is already initialized.");
-<<<<<<< HEAD
+        _initialized["KeepRandomBeaconServiceImplV1"] = true;
         _minGasPrice = minGasPrice;
         _minCallbackAllowance = minCallbackAllowance;
         _profitMargin = profitMargin;
         _createGroupFee = createGroupFee;
-=======
->>>>>>> bfb977f8
-        _initialized["KeepRandomBeaconServiceImplV1"] = true;
-
-        _minPayment = minPayment;
         _withdrawalDelay = withdrawalDelay;
         _pendingWithdrawal = 0;
         _operatorContracts.push(operatorContract);
@@ -224,14 +219,10 @@
      * @param requestId Request id tracked internally by this contract.
      * @param entry The generated random number.
      */
-<<<<<<< HEAD
-    function entryCreated(uint256 requestId, uint256 entry, uint256 seed) public {
+    function entryCreated(uint256 requestId, uint256 entry) public {
         bool success; // Store status of external contract call.
         bytes memory data; // Store result data of external contract call.
 
-=======
-    function entryCreated(uint256 requestId, uint256 entry) public {
->>>>>>> bfb977f8
         require(
             _operatorContracts.contains(msg.sender),
             "Only authorized operator contract can call relay entry."
@@ -246,11 +237,10 @@
         }
 
         address latestOperatorContract = _operatorContracts[_operatorContracts.length - 1];
-<<<<<<< HEAD
         uint256 createGroupPriceEstimate = tx.gasprice*OperatorContract(latestOperatorContract).createGroupGasEstimate();
         if (_createGroupFeePool >= createGroupPriceEstimate) {
             _createGroupFeePool = _createGroupFeePool - createGroupPriceEstimate;
-            (success, data) = latestOperatorContract.call.value(createGroupPriceEstimate)(abi.encodeWithSignature("createGroup(uint256,uint256)", entry, seed));
+            (success, data) = latestOperatorContract.call.value(createGroupPriceEstimate)(abi.encodeWithSignature("createGroup(uint256)", entry));
         }
     }
 
@@ -260,9 +250,6 @@
      */
     function setMinimumGasPrice(uint256 minGasPrice) public onlyOwner {
         _minGasPrice = minGasPrice;
-=======
-        OperatorContract(latestOperatorContract).createGroup(entry);
->>>>>>> bfb977f8
     }
 
     /**
