--- conflicted
+++ resolved
@@ -169,12 +169,8 @@
 		tbtcDataPersistence,
 		scheduler,
 		clientConfig.Tbtc,
-<<<<<<< HEAD
-		registry,
+		metricsRegistry,
 		monitorPool,
-=======
-		metricsRegistry,
->>>>>>> e6294315
 	)
 	if err != nil {
 		return fmt.Errorf("error initializing TBTC: [%v]", err)
