package cmd

import (
	"context"
	"fmt"
	"github.com/keep-network/keep-core/pkg/chain/ethereum"
	"time"

	"github.com/keep-network/keep-core/pkg/chain/ethereum"
	"github.com/keep-network/keep-core/pkg/chain/ethereum_v1"
	"github.com/keep-network/keep-core/pkg/operator"

	"github.com/keep-network/keep-core/pkg/diagnostics"
	"github.com/keep-network/keep-core/pkg/metrics"
	"github.com/keep-network/keep-core/pkg/net"

	"github.com/ipfs/go-log"
	"github.com/keep-network/keep-common/pkg/chain/ethereum/ethutil"
	"github.com/keep-network/keep-common/pkg/persistence"
	"github.com/keep-network/keep-core/config"
	"github.com/keep-network/keep-core/pkg/beacon"
	"github.com/keep-network/keep-core/pkg/chain"
	"github.com/keep-network/keep-core/pkg/firewall"
	"github.com/keep-network/keep-core/pkg/net/libp2p"
	"github.com/keep-network/keep-core/pkg/net/retransmission"
	"github.com/urfave/cli"
)

// StartCommand contains the definition of the start command-line subcommand.
var (
	StartCommand cli.Command
	logger       = log.Logger("keep-start")
)

const (
	bootstrapFlag     = "bootstrap"
	portFlag          = "port"
	portShort         = "p"
	waitForStakeFlag  = "wait-for-stake"
	waitForStakeShort = "w"
)

const startDescription = `Starts the Keep client in the foreground. Currently this only consists of the
   threshold relay client for the Keep random beacon.`

func init() {
	StartCommand =
		cli.Command{
			Name:        "start",
			Usage:       `Starts the Keep client in the foreground`,
			Description: startDescription,
			Action:      Start,
			Flags: []cli.Flag{
				&cli.IntFlag{
					Name: portFlag + "," + portShort,
				},
				&cli.IntFlag{
					Name: waitForStakeFlag + "," + waitForStakeShort,
				},
			},
		}
}

// Start starts a node; if it's not a bootstrap node it will get the node.URLs
// from the config file
func Start(c *cli.Context) error {
	ctx := context.Background()

	config, err := config.ReadConfig(c.GlobalString("config"))
	if err != nil {
		return fmt.Errorf("error reading config file: %v", err)
	}

	if c.Int(portFlag) > 0 {
		config.LibP2P.Port = c.Int(portFlag)
	}

	beaconChain, _, err := ethereum.Connect(ctx, config.Ethereum)
	if err != nil {
		return fmt.Errorf("cannot connect to the Ethereum node: [%v]", err)
	}

	ethereumKey, err := ethutil.DecryptKeyFile(
		config.Ethereum.Account.KeyFile,
		config.Ethereum.Account.KeyFilePassword,
	)
	if err != nil {
		return fmt.Errorf(
			"failed to read key file [%s]: [%v]",
			config.Ethereum.Account.KeyFile,
			err,
		)
	}

	operatorPrivateKey, operatorPublicKey, err := ethereum_v1.ChainPrivateKeyToOperatorKeyPair(
		ethereumKey.PrivateKey,
	)
	if err != nil {
		return err
	}

<<<<<<< HEAD
	chainProviderV1, err := ethereum_v1.Connect(ctx, config.Ethereum)
=======
	beaconChain, _, err := ethereum.Connect(ctx, config.Ethereum)
>>>>>>> e6426fa3
	if err != nil {
		return fmt.Errorf("error connecting to Ethereum node: [%v]", err)
	}

<<<<<<< HEAD
	blockCounterV1, err := chainProviderV1.BlockCounter()
=======
	chainProviderV1, err := ethereum_v1.Connect(ctx, config.Ethereum)
	if err != nil {
		return fmt.Errorf("error connecting to Ethereum node: [%v]", err)
	}

	blockCounter, err := chainProviderV1.BlockCounter()
>>>>>>> e6426fa3
	if err != nil {
		return err
	}

<<<<<<< HEAD
	stakeMonitorV1, err := chainProviderV1.StakeMonitor()
=======
	stakeMonitor, err := chainProviderV1.StakeMonitor()
>>>>>>> e6426fa3
	if err != nil {
		return fmt.Errorf("error obtaining stake monitor handle [%v]", err)
	}
	if c.Int(waitForStakeFlag) != 0 {
		err = waitForStake(stakeMonitorV1, operatorPublicKey, c.Int(waitForStakeFlag))
		if err != nil {
			return err
		}
	}

	// TODO: Disable the minimum stake check to be able to start the client
	//       without v1 contracts deployed.
	// hasMinimumStake, err := stakeMonitorV1.HasMinimumStake(
	// 	operatorPublicKey,
	// )
	// if err != nil {
	// 	return fmt.Errorf("could not check the stake [%v]", err)
	// }
	// if !hasMinimumStake {
	// 	return fmt.Errorf(
	// 		"no minimum KEEP stake or operator is not authorized to use it; " +
	// 			"please make sure the operator address in the configuration " +
	// 			"is correct and it has KEEP tokens delegated and the operator " +
	// 			"contract has been authorized to operate on the stake",
	// 	)
	// }

	netProvider, err := libp2p.Connect(
		ctx,
		config.LibP2P,
		operatorPrivateKey,
		libp2p.ProtocolBeacon,
		firewall.MinimumStakePolicy(stakeMonitorV1),
		retransmission.NewTicker(blockCounterV1.WatchBlocks(ctx)),
	)
	if err != nil {
		return err
	}

	nodeHeader(netProvider.ConnectionManager().AddrStrings(), config.LibP2P.Port)

	handle, err := persistence.NewDiskHandle(config.Storage.DataDir)
	if err != nil {
		return fmt.Errorf("failed while creating a storage disk handler: [%v]", err)
	}
	persistence := persistence.NewEncryptedPersistence(
		handle,
		config.Ethereum.Account.KeyFilePassword,
	)

	err = beacon.Initialize(
		ctx,
		operatorPublicKey,
		chainProviderV1.ThresholdRelay(),
		beaconChain,
		netProvider,
		persistence,
	)
	if err != nil {
		return fmt.Errorf("error initializing beacon: [%v]", err)
	}

<<<<<<< HEAD
	initializeMetrics(ctx, config, netProvider, stakeMonitorV1, operatorPublicKey)
=======
	initializeMetrics(ctx, config, netProvider, stakeMonitor, operatorPublicKey)
>>>>>>> e6426fa3
	initializeDiagnostics(ctx, config, netProvider, chainProviderV1.Signing())

	select {
	case <-ctx.Done():
		if err != nil {
			return err
		}

		return fmt.Errorf("uh-oh, we went boom boom for no reason")
	}
}

func waitForStake(
	stakeMonitor chain.StakeMonitor,
	operatorPublicKey *operator.PublicKey,
	timeout int,
) error {
	waitMins := 0
	for waitMins < timeout {
		hasMinimumStake, err := stakeMonitor.HasMinimumStake(operatorPublicKey)
		if err != nil {
			return fmt.Errorf("could not check the stake [%v]", err)
		}

		if hasMinimumStake {
			return nil
		}

		logger.Warningf("below min stake for %d min \n", waitMins)
		time.Sleep(time.Minute)

		waitMins++
	}
	return fmt.Errorf("timed out waiting to have required minimum stake")
}

func initializeMetrics(
	ctx context.Context,
	config *config.Config,
	netProvider net.Provider,
	stakeMonitor chain.StakeMonitor,
	operatorPublicKey *operator.PublicKey,
) {
	registry, isConfigured := metrics.Initialize(
		config.Metrics.Port,
	)
	if !isConfigured {
		logger.Infof("metrics are not configured")
		return
	}

	logger.Infof(
		"enabled metrics on port [%v]",
		config.Metrics.Port,
	)

	metrics.ObserveConnectedPeersCount(
		ctx,
		registry,
		netProvider,
		time.Duration(config.Metrics.NetworkMetricsTick)*time.Second,
	)

	metrics.ObserveConnectedBootstrapCount(
		ctx,
		registry,
		netProvider,
		config.LibP2P.Peers,
		time.Duration(config.Metrics.NetworkMetricsTick)*time.Second,
	)

	metrics.ObserveEthConnectivity(
		ctx,
		registry,
		stakeMonitor,
		operatorPublicKey,
		time.Duration(config.Metrics.EthereumMetricsTick)*time.Second,
	)
}

func initializeDiagnostics(
	ctx context.Context,
	config *config.Config,
	netProvider net.Provider,
	signing chain.Signing,
) {
	registry, isConfigured := diagnostics.Initialize(
		config.Diagnostics.Port,
	)
	if !isConfigured {
		logger.Infof("diagnostics are not configured")
		return
	}

	logger.Infof(
		"enabled diagnostics on port [%v]",
		config.Diagnostics.Port,
	)

	diagnostics.RegisterConnectedPeersSource(registry, netProvider, signing)
	diagnostics.RegisterClientInfoSource(registry, netProvider, signing)
}<|MERGE_RESOLUTION|>--- conflicted
+++ resolved
@@ -3,7 +3,6 @@
 import (
 	"context"
 	"fmt"
-	"github.com/keep-network/keep-core/pkg/chain/ethereum"
 	"time"
 
 	"github.com/keep-network/keep-core/pkg/chain/ethereum"
@@ -75,11 +74,6 @@
 		config.LibP2P.Port = c.Int(portFlag)
 	}
 
-	beaconChain, _, err := ethereum.Connect(ctx, config.Ethereum)
-	if err != nil {
-		return fmt.Errorf("cannot connect to the Ethereum node: [%v]", err)
-	}
-
 	ethereumKey, err := ethutil.DecryptKeyFile(
 		config.Ethereum.Account.KeyFile,
 		config.Ethereum.Account.KeyFilePassword,
@@ -99,34 +93,22 @@
 		return err
 	}
 
-<<<<<<< HEAD
+	beaconChain, _, err := ethereum.Connect(ctx, config.Ethereum)
+	if err != nil {
+		return fmt.Errorf("error connecting to Ethereum node: [%v]", err)
+	}
+
 	chainProviderV1, err := ethereum_v1.Connect(ctx, config.Ethereum)
-=======
-	beaconChain, _, err := ethereum.Connect(ctx, config.Ethereum)
->>>>>>> e6426fa3
 	if err != nil {
 		return fmt.Errorf("error connecting to Ethereum node: [%v]", err)
 	}
 
-<<<<<<< HEAD
 	blockCounterV1, err := chainProviderV1.BlockCounter()
-=======
-	chainProviderV1, err := ethereum_v1.Connect(ctx, config.Ethereum)
-	if err != nil {
-		return fmt.Errorf("error connecting to Ethereum node: [%v]", err)
-	}
-
-	blockCounter, err := chainProviderV1.BlockCounter()
->>>>>>> e6426fa3
 	if err != nil {
 		return err
 	}
 
-<<<<<<< HEAD
 	stakeMonitorV1, err := chainProviderV1.StakeMonitor()
-=======
-	stakeMonitor, err := chainProviderV1.StakeMonitor()
->>>>>>> e6426fa3
 	if err != nil {
 		return fmt.Errorf("error obtaining stake monitor handle [%v]", err)
 	}
@@ -189,11 +171,7 @@
 		return fmt.Errorf("error initializing beacon: [%v]", err)
 	}
 
-<<<<<<< HEAD
 	initializeMetrics(ctx, config, netProvider, stakeMonitorV1, operatorPublicKey)
-=======
-	initializeMetrics(ctx, config, netProvider, stakeMonitor, operatorPublicKey)
->>>>>>> e6426fa3
 	initializeDiagnostics(ctx, config, netProvider, chainProviderV1.Signing())
 
 	select {
